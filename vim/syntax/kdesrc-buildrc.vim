" Vim syntax file
" Language: kdesrc-build configuration file
" Maintainer: Michael Pyne <mpyne@kde.org>
" Latest Revision: 30 April 2019

" Copyright (c) 2014-2019 Michael Pyne <mpyne@kde.org>
" Redistribution and use in source and binary forms, with or without
" modification, are permitted provided that the following conditions
" are met:
"
" 1. Redistributions of source code must retain the above copyright
"    notice, this list of conditions and the following disclaimer.
" 2. Redistributions in binary form must reproduce the above copyright
"    notice, this list of conditions and the following disclaimer in the
"    documentation and/or other materials provided with the distribution.
"
" THIS SOFTWARE IS PROVIDED BY THE AUTHOR ``AS IS'' AND ANY EXPRESS OR
" IMPLIED WARRANTIES, INCLUDING, BUT NOT LIMITED TO, THE IMPLIED WARRANTIES
" OF MERCHANTABILITY AND FITNESS FOR A PARTICULAR PURPOSE ARE DISCLAIMED.
" IN NO EVENT SHALL THE AUTHOR BE LIABLE FOR ANY DIRECT, INDIRECT,
" INCIDENTAL, SPECIAL, EXEMPLARY, OR CONSEQUENTIAL DAMAGES (INCLUDING, BUT
" NOT LIMITED TO, PROCUREMENT OF SUBSTITUTE GOODS OR SERVICES; LOSS OF USE,
" DATA, OR PROFITS; OR BUSINESS INTERRUPTION) HOWEVER CAUSED AND ON ANY
" THEORY OF LIABILITY, WHETHER IN CONTRACT, STRICT LIABILITY, OR TORT
" (INCLUDING NEGLIGENCE OR OTHERWISE) ARISING IN ANY WAY OUT OF THE USE OF
" THIS SOFTWARE, EVEN IF ADVISED OF THE POSSIBILITY OF SUCH DAMAGE.

if exists("b:current_syntax")
    finish
endif

syn case match

" We use Lisp-style keywords
setlocal iskeyword+=-

" Keywords
syn keyword ksbrcOption contained skipwhite nextgroup=ksbrcStringValue
            \ binpath branch build-dir cmake-options configure-flags
            \ custom-build-command cxxflags dest-dir do-not-compile kdedir
            \ libpath log-dir make-install-prefix make-options module-base-path
            \ cmake-generator cmake-toolchain ninja-options
            \ override-build-system override-url prefix qtdir repository
            \ revision source-dir svn-server tag remove-after-install
            \ qmake-options git-user

syn keyword ksbrcGlobalOption contained skipwhite nextgroup=ksbrcStringValue
            \ branch-group git-desired-protocol git-repository-base http-proxy
<<<<<<< HEAD
            \ niceness debug-level persistent-data-file set-env
=======
            \ kde-languages niceness debug-level persistent-data-file set-env
            \ num-cores num-cores-low-mem
>>>>>>> de6fe8d6

" MUST BE CONSISTENT WITH ABOVE. Used when a module-set option is used in the
" wrong spot to highlight the error.
syn keyword ksbrcErrorGlobalOption contained skipwhite nextgroup=ksbrcStringValue
            \ branch-group git-desired-protocol git-repository-base http-proxy
            \ kde-languages niceness debug-level persistent-data-file set-env

syn keyword ksbrcModuleSetOption contained skipwhite nextgroup=ksbrcStringValue
            \ use-modules ignore-modules

" MUST BE CONSISTENT WITH ABOVE. Used when a module-set option is used in the
" wrong spot to highlight the error.
syn keyword ksbrcErrorModuleSetOption contained skipwhite nextgroup=ksbrcStringValue
            \ use-modules ignore-modules

syn keyword ksbrcBoolOption contained skipwhite nextgroup=ksbrcBoolValue
            \ build-system-only build-when-unchanged ignore-kde-structure
            \ include-dependencies install-after-build manual-build manual-update
            \ no-src reconfigure recreate-configure refresh-build run-tests
            \ use-clean-install

syn keyword ksbrcGlobalBoolOption contained skipwhite nextgroup=ksbrcBoolValue
            \ colorful-output disable-agent-check disable-snapshots pretend
            \ purge-old-logs stop-on-failure use-idle-io-priority install-session-driver
            \ install-environment-driver

" MUST BE CONSISTENT WITH ABOVE. Used when a global option is used in the
" wrong spot to highlight the error.
syn keyword ksbrcErrorBoolOption contained skipwhite nextgroup=ksbrcBoolValue
            \ colorful-output disable-agent-check disable-snapshots pretend
            \ purge-old-logs stop-on-failure use-idle-io-priority install-session-driver
            \ install-environment-driver

" Matches
syn match ksbrcKeyword "\<end\s\+global\>"
syn match ksbrcKeyword "\<end\s\+module\>"
syn match ksbrcKeyword "\<end\s\+options\>"
syn match ksbrcKeyword "\<end\s\+module-set\>"


syn match ksbrcPath "\S*$" contained
syn match ksbrcKeyword "^\s*include\>" skipwhite nextgroup=ksbrcPath

" This is a 'region' instead of a match to allow line continuations to work (a
" match will never break across lines). 100% accuracy would demand that all
" possible values/lines can be broken, but it makes no sense other than option
" values so that's where I'll leave it for now.
"
" Since we're using a region we need to stop before comments manually, or stop
" at EOL if there are no comments (which is why there's multiple end=). The
" me=s-1 part to the 'end before comment' clause ensures that the comment and
" any preceding whitespace isn't 'eaten up' by this match.
syn region ksbrcStringValue start="\S" end="$" end="\s*#"me=s-1 contained contains=ksbrcLineContinue

syn match ksbrcBoolValue "\c\<true\|false\|0\|1\>" contained

syn match ksbrcComment "#.*$"

" Regions
syn region ksbrcModuleSetRegion fold matchgroup=ksbrcKeyword
            \ start="module-set\>" end="end module-set"
            \ contains=ksbrcComment,ksbrcOption,ksbrcModuleSetOption,ksbrcBoolOption,ksbrcErrorBoolOption,ksbrcErrorGlobalOption
syn region ksbrcGlobalRegion fold matchgroup=ksbrcKeyword
            \ start="global\>" end="end global"
            \ contains=ksbrcComment,ksbrcOption,ksbrcGlobalOption,ksbrcGlobalBoolOption,ksbrcBoolOption,ksbrcErrorModuleSetOption

" These two regions should be about equivalent. Probably could just duplicate
" the start= and end=, which vim supports, except that the end might not match
" the corresponding start=
syn region ksbrcModuleRegion fold matchgroup=ksbrcKeyword
            \ start='module\>\(-set\)\@!' end='end module'
            \ contains=ksbrcComment,ksbrcOption,ksbrcBoolOption,ksbrcErrorBoolOption,ksbrcErrorModuleSetOption,ksbrcErrorGlobalOption
syn region ksbrcOptionsRegion fold matchgroup=ksbrcKeyword
            \ start="options\>" end="end options"
            \ contains=ksbrcComment,ksbrcOption,ksbrcBoolOption,ksbrcErrorBoolOption,ksbrcErrorModuleSetOption,ksbrcErrorGlobalOption

" Handle continuation lines
syn match ksbrcLineContinue "\\$" contained

" Footer boilerplate
let b:current_syntax = "kdesrc-buildrc"

" Help vim find where to start highlighting (I think...)
syn sync match SyncRegionEnd grouphere NONE "^\s*end\s\+\(module\|module-set\|options\)\s*$"

" Link our styles to standard styles
hi def link ksbrcKeyword Keyword
hi def link ksbrcComment Comment
hi def link ksbrcPath Include
hi def link ksbrcStringValue String
hi def link ksbrcBoolValue Boolean

hi def link ksbrcOption Identifier
hi def link ksbrcGlobalOption Identifier
hi def link ksbrcBoolOption Identifier
hi def link ksbrcGlobalBoolOption Identifier
hi def link ksbrcModuleSetOption Identifier

hi def link ksbrcLineContinue Special

hi def link ksbrcErrorBoolOption Error
hi def link ksbrcErrorModuleSetOption Error
hi def link ksbrcErrorGlobalOption Error

" vim: set ft=vim:<|MERGE_RESOLUTION|>--- conflicted
+++ resolved
@@ -46,12 +46,8 @@
 
 syn keyword ksbrcGlobalOption contained skipwhite nextgroup=ksbrcStringValue
             \ branch-group git-desired-protocol git-repository-base http-proxy
-<<<<<<< HEAD
             \ niceness debug-level persistent-data-file set-env
-=======
-            \ kde-languages niceness debug-level persistent-data-file set-env
             \ num-cores num-cores-low-mem
->>>>>>> de6fe8d6
 
 " MUST BE CONSISTENT WITH ABOVE. Used when a module-set option is used in the
 " wrong spot to highlight the error.
