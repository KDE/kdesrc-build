package web::BackendServer;

# Make this subclass a Mojolicious app
use Mojo::Base 'Mojolicious';
use Mojo::Util qw(trim);

use ksb::Application;
use ksb::dto::ModuleGraph;
use ksb::dto::ModuleInfo;
use ksb::DependencyResolver;

use Cwd;

# This is written in a kind of domain-specific language for Mojolicious for
# now, to setup a web server backend for clients / frontends to communicate
# with.
# See https://mojolicious.org/perldoc/Mojolicious/Guides/Tutorial

has 'options';
has 'selectors';

sub new
{
    my ($class, @opts) = @_;
    return $class->SUPER::new(options => [@opts], ksbhome => getcwd());
}

# Adds a helper method to each HTTP context object to return the
# ksb::Application class in use
sub make_new_ksb
{
    my $c = shift;

    # ksb::Application startup uses current dir to find right rc-file
    # by default.
    chdir($c->app->{ksbhome});
    my $app = ksb::Application->new->setHeadless;

    # Note that we shouldn't /have/ any selectors at this point, it's now a
    # separate user input.
    my @selectors = $app->establishContext(@{$c->app->{options}});
    $c->app->selectors([@selectors]);
<<<<<<< HEAD

    # Reset log handler
    my $ctx = $app->context();
    $c->app->log(Mojo::Log->new(
            path => $ctx->getLogDirFor($ctx) . "/mojo-backend.log"
            ));

    if(@selectors) {
        $c->app->log->info("Module selectors requested:", join(', ', @selectors));
    } else {
        $c->app->log->info("All modules to be built");
    }
=======
    $c->app->log->debug("Selectors are " . join(', ', @selectors));
>>>>>>> 02e624fb

    return $app;
}

# Package-shared variables for helpers and closures
my $LAST_RESULT;
my $BUILD_PROMISE;
my $IN_PROGRESS;
my $KSB_APP;

sub startup {
    my $self = shift;

    # Force use of 'modules/web' as the home directory, would normally be
    # 'modules' alone
    $self->home($self->home->child('web'));

    # Fixup templates and public base directories
    $self->static->paths->[0]   = $self->home->child('public');
    $self->renderer->paths->[0] = $self->home->child('templates');

    $self->helper(ksb => sub {
        my ($c, $new_ksb) = @_;

        $KSB_APP = $new_ksb if $new_ksb;
        $KSB_APP //= make_new_ksb($c);

        return $KSB_APP;
    });

    $self->helper(in_build => sub { $IN_PROGRESS });
    $self->helper(context  => sub { shift->ksb->context() });

    my $r = $self->routes;
    $self->_generateRoutes;

    return;
}

sub _generateRoutes {
    my $self = shift;
    my $r = $self->routes;

    $r->get('/' => 'index');

    $r->post('/reset' => sub {
        my $c = shift;

        if ($c->in_build || !defined $LAST_RESULT) {
            $c->res->code(400);
            return $c->render;
        }

        my $old_result = $LAST_RESULT;
        $c->ksb(make_new_ksb($c));
        undef $LAST_RESULT;

        $c->render(json => { last_result => $old_result });
    });

    $r->get('/context/options' => sub {
        my $c = shift;
        $c->render(json => $c->ksb->context()->{options});
    });

    $r->get('/context/options/:option' => sub {
        my $c = shift;
        my $ctx = $c->ksb->context();

        my $opt = $c->param('option') or do {
            return $c->render(text => "Invalid request sent", status => 400);
        };

        if (defined $ctx->{options}->{$opt}) {
            $c->render(json => { $opt => $ctx->{options}->{$opt} });
        }
        else {
            $c->reply->not_found;
        }
    });

    $r->get('/modules' => sub {
        my $c = shift;
        $c->render(json => $c->ksb->modules());
    } => 'module_lookup');

    $r->get('/known_modules' => sub {
        my $c = shift;
        my $resolver = $c->ksb->{module_resolver};
        my @setsAndModules = @{$resolver->{inputModulesAndOptions}};
        my @output = map {
            $_->isa('ksb::ModuleSet')
                ? [ $_->name(), $_->moduleNamesToFind() ]
                : $_->name() # should be a ksb::Module
        } @setsAndModules;

        $c->render(json => \@output);
    });

    $r->post('/modules' => sub {
        my $c = shift;
        my $selectorList = $c->req->json;
        my $build_all = $c->req->headers->header('X-BuildAllModules');
        my $log = $c->app->log;

        # Remove empty selectors
        my @selectors = grep { !!$_ } map { trim($_ // '') } @{$selectorList};

        $log->warn("We're already in a build") if $c->in_build;
        if ($build_all) {
            $log->info("User requested to build all modules");
        } else {
            my $exactList = $c->req->text;
            $log->info("User requested to build $exactList: [" . join(', ', @selectors) . "]");
        }

        # If not building all then ensure there's at least one module to build
        if ($c->in_build || !$selectorList || (!@selectors && !$build_all) || (@selectors && $build_all)) {
            $log->error("Something was wrong with modules to assign to build");
            return $c->render(text => "Invalid request sent", status => 400);
        }

        eval {
            my $workload = $c->ksb->modulesFromSelectors(@selectors);
            $c->ksb->setModulesToProcess($workload);
        };

        if ($@) {
            return $c->render(text => $@->{message}, status => 400);
        }

        my $numSels = scalar @selectors;

        $c->render(json => ["$numSels handled"]);
    }, 'post_modules');

    $r->get('/module/:modname' => sub {
        my $c = shift;
        my $name = $c->stash('modname');

        my $module = $c->ksb->context()->lookupModule($name);
        if (!$module) {
            $c->render(template => 'does_not_exist');
            return;
        }

        my $opts = {
            options => $module->{options},
            persistent => $c->ksb->context()->{persistent_options}->{$name},
        };
        $c->render(json => $opts);
    });

    $r->get('/module/:modname/logs/error' => sub {
        my $c = shift;
        my $name = $c->stash('modname');
        $c->render(text => "TODO: Error logs for $name");
    });

    $r->get('/config' => sub {
        my $c = shift;
        $c->render(text => $c->ksb->context()->rcFile());
    });

    $r->post('/config' => sub {
        # TODO If new filename can be loaded, load it and reset application object
        die "Unimplemented";
    });

    $r->get('/build-metadata' => sub {
        die "Unimplemented";
    });

    $r->websocket('/events' => sub {
        my $c = shift;

        $c->inactivity_timeout(0);

        my $ctx = $c->ksb->context();
        my $monitor = $ctx->statusMonitor();

        # Send prior events the receiver wouldn't have received yet
        my @curEvents = $monitor->events();
        $c->send({json => \@curEvents});

        # Hook up an event handler to send future events as they're generated
        $monitor->on(newEvent => sub {
            my ($monitor, $resultRef) = @_;
            $c->on(drain => sub { $c->finish })
                if ($resultRef->{event} eq 'build_done');
            $c->send({json => [ $resultRef ]});
        });
    });

    $r->get('/event_viewer' => sub {
        my $c = shift;
        $c->render(template => 'event_viewer');
    });

    $r->get('/building' => sub {
        my $c = shift;
        $c->render(text => $c->in_build ? 'True' : 'False');
    });

    $r->get('/moduleGraph' => sub {
        my $c = shift;
        my $work = $c->app->ksb->workLoad() // {};
        my $info = $work->{dependencyInfo};

        if (defined($info)) {
            my $dto = ksb::dto::ModuleGraph::dependencyInfoToDto($info);
            $c->render(json => $dto);
        }
        else {
            $c->reply->not_found;
        }
    });

    $r->get('/modulesFromCommand' => sub {
        my $c = shift;
        my $work = $c->app->ksb->workLoad() // {};
        my $info = $work->{dependencyInfo};

        if (!defined($info)
            || ksb::DependencyResolver::hasErrors($info)
            || !exists $info->{graph})
        {
            $c->reply->not_found;
            return;
        }

        my $graph = $info->{graph};
        my $modules = $work->{modulesFromCommand};
        my @dtos = ksb::dto::ModuleInfo::selectedModulesToDtos(
            $graph,
            $modules
        );

        #
        # Trap for the unwary: make sure to return a reference.
        # Without this Mojolicious won't encode the array properly
        #
        $c->render(json => \@dtos);
    });

    $r->post('/build' => sub {
        my $c = shift;
        if ($c->in_build) {
            $c->res->code(400);
            $c->render(text => 'Build already in progress, cancel it first.');
            return;
        }

        $c->app->log->debug('Starting build');

        $IN_PROGRESS = 1;

        $BUILD_PROMISE = $c->ksb->startHeadlessBuild->finally(sub {
            my ($result) = @_;
            $c->app->log->debug("Build done");
            $IN_PROGRESS = 0;
            return $LAST_RESULT = $result;
        });

        $c->render(text => $c->url_for('event_viewer')->to_abs->to_string);
    });
}

1;<|MERGE_RESOLUTION|>--- conflicted
+++ resolved
@@ -40,7 +40,6 @@
     # separate user input.
     my @selectors = $app->establishContext(@{$c->app->{options}});
     $c->app->selectors([@selectors]);
-<<<<<<< HEAD
 
     # Reset log handler
     my $ctx = $app->context();
@@ -49,13 +48,10 @@
             ));
 
     if(@selectors) {
-        $c->app->log->info("Module selectors requested:", join(', ', @selectors));
+        $c->app->log->info("Module selectors requested:" . join(', ', @selectors));
     } else {
         $c->app->log->info("All modules to be built");
     }
-=======
-    $c->app->log->debug("Selectors are " . join(', ', @selectors));
->>>>>>> 02e624fb
 
     return $app;
 }
