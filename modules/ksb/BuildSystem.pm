--- conflicted
+++ resolved
@@ -441,29 +441,13 @@
     # 2. When we're debugging (we'd interfere with debugging output).
     if (! -t STDERR || debugging())
     {
-<<<<<<< HEAD
-        return log_command($module, $filename, $argRef);
-    }
-
-    # Run for every line of build output to do things like scrape for progress
-    # output.
-=======
-        note("\t$message");
         $resultRef->{was_successful} = (0 == log_command($module, $filename, $argRef));
         return $resultRef;
     }
 
-    my $time = time;
-
-    my $statusViewer = $ctx->statusViewer();
-    $statusViewer->setStatus("\t$message");
-    $statusViewer->update();
-
     # TODO More details
     my $warnings = 0;
 
-    # w00t.  Check out the closure!  Maks would be so proud.
->>>>>>> 685e68ea
     my $log_command_callback = sub {
         state $oldX = -1;
         state $oldY = -1;
@@ -491,21 +475,11 @@
         $warnings++ if ($input =~ /warning: /);
     };
 
-<<<<<<< HEAD
-    return log_command($module, $filename, $argRef, {
-            callback => $log_command_callback
-        });
-=======
     $resultRef->{was_successful} =
         (0 == log_command($module, $filename, $argRef, {
             callback => $log_command_callback
         }));
     $resultRef->{warnings} = $warnings;
-
-    # Cleanup TTY output.
-    $time = prettify_seconds(time - $time);
-    my $status = $resultRef->{was_successful} ? "g[b[succeeded]" : "r[b[failed]";
-    $statusViewer->releaseTTY("\t$message $status (after $time)\n");
 
     if ($warnings) {
         my $count = ($warnings < 3  ) ? 1 :
@@ -517,7 +491,6 @@
     }
 
     return $resultRef;
->>>>>>> 685e68ea
 }
 
 1;