package ksb::Application 0.20;

# Class: Application
#
# Contains the application-layer logic (i.e. creating a build context, reading
# options, parsing command-line, etc.)

use warnings;
use v5.22;
no if $] >= 5.018, 'warnings', 'experimental::smartmatch';

use ksb::Debug 0.30;
use ksb::Util;
use ksb::BuildContext 0.35;
use ksb::BuildSystem::QMake;
use ksb::BuildException 0.20;
use ksb::FirstRun;
use ksb::Module;
use ksb::ModuleResolver 0.20;
use ksb::ModuleSet 0.20;
use ksb::ModuleSet::KDEProjects;
use ksb::ModuleSet::Qt;
use ksb::OSSupport;
use ksb::PromiseChain;
use ksb::RecursiveFH;
use ksb::Debug;
use ksb::DebugOrderHints;
use ksb::DependencyResolver 0.20;
use ksb::Updater::Git;
use ksb::Version qw(scriptVersion);

<<<<<<< HEAD
use Mojo::IOLoop;
use Mojo::Promise;

use Fcntl; # For sysopen
=======
use Scalar::Util qw(blessed);
>>>>>>> 5eefe52a
use List::Util qw(first min);
use File::Basename; # basename, dirname
use File::Glob ':glob';
use POSIX qw(:sys_wait_h _exit :errno_h);
use Getopt::Long qw(GetOptionsFromArray :config gnu_getopt nobundling);
use IO::Handle;
use IO::Select;

### Package-specific variables (not shared outside this file).

use constant {
    # We use a named remote to make some git commands work that don't accept the
    # full path.
    KDE_PROJECT_ID   => 'kde-projects',  # git-repository-base for sysadmin/repo-metadata
    QT_PROJECT_ID    => 'qt-projects',   # git-repository-base for qt.io Git repo
};

### Package methods

sub new
{
    my ($class) = @_;

    # Ensure some critical Perl modules are available so that the user isn't surprised
    # later with a Perl exception
    if(my @missingModuleDescriptions = _findMissingModules()) {
        say <<EOF;
kdesrc-build requires some minimal support to operate, including support
from the Perl runtime that kdesrc-build is built upon.

Some mandatory Perl modules are missing, and kdesrc-build cannot operate
without them.  Please ensure these modules are installed and available to Perl:
EOF
        say "\t$_" foreach @missingModuleDescriptions;

        say "\nkdesrc-build can do this for you on many distros:";
        say "Run 'kdesrc-build --initial-setup'";

        # TODO: Built-in mapping to popular distro package names??
        exit 1;
    }

    my $self = bless {
        context         => ksb::BuildContext->new(),
        metadata_module => undef,
        run_mode        => 'build',
        modules         => undef,
        module_resolver => undef, # ksb::ModuleResolver but see below
        _base_pid       => $$, # See finish()
    }, $class;

    # Default to colorized output if sending to TTY
    ksb::Debug::setColorfulOutput(-t STDOUT);

    return $self;
}

# This is a convenience function to run a ksb::Application that is fully
# setup (in terms of workload object, modules set to process, etc.) based
# on the passed arguments as if they were command line arguments.
#
# Call as a package method, like:
#   $app = ksb::Application::newFromCmdline(@args);
#
# Returns:
#   a ksb::Application
sub newFromCmdline
{
    my @args = @_;

    my $app = ksb::Application->new();
    my $optsAndSelectors = readCommandLineOptionsAndSelectors(@args);
    my @selectors        = $app->establishContext($optsAndSelectors);

    $app->setModulesToProcess($app->modulesFromSelectors(@selectors));

    return $app;
}

# Call after establishContext (to read in config file and do one-time metadata
# reading), but before you call startHeadlessBuild.
#
# Parameter:
#
# - workload, a hashref containing the following entries:
# {
#   selectedModules: listref with the selected ksb::Modules to build
#   dependencyInfo: reference to a dependency info object created by
#     ksb::DependencyResolver
#   build: a boolean indicating whether to go through with build or not
# }
sub setModulesToProcess
{
    my ($self, $workLoad) = @_;
    croak_internal("Expecting workload object!")
        unless ref $workLoad eq 'HASH';

    $self->{modules}  = $workLoad->{selectedModules};
    $self->{workLoad} = $workLoad;

    $self->context()->addModule($_)
        foreach @{$self->{modules}};

    # i.e. niceness, ulimits, etc.
    $self->context()->setupOperatingEnvironment();
}

# Sets the application to be non-interactive, intended to make this suitable as
# a backend for a Mojolicious-based web server with a separate U/I.
sub setHeadless
{
    my $self = shift;
    $self->{run_mode} = 'headless';
    return $self;
}

# Method: _readCommandLineOptionsAndSelectors
#
# Returns a list of module/module-set selectors, selected module/module-set
# options, and global options, based on the command-line arguments passed to
# this function.
#
# This is a package method, should be called as
# $app->_readCommandLineOptionsAndSelectors
#
# Phase:
#  initialization - Do not call <finish> from this function.
#
# Parameters:
#  @options - The remainder of the arguments are treated as command line
#    arguments to process.
#
# Returns:
#  A hashref of the form:
#    {
#      options => {
#        # cmdline options
#        global => {
#          'no-src' => 1,
#          foo      => 'bar',
#        },
#        # per-module *OR* module-set options passed on cmdline
#        module_name => {
#          foo     => 'baz',
#        },
#      },
#      # always present, possibly empty. If empty the user did not request any
#      # specific modules and all should be built. If present, is in the order
#      # requested by the user
#      selectors => [ 'selector-1', 'selector-2', etc. ],
#      start-program => ['foo', @args], # only present if a program should be run
#      ignore-modules => ['mod1', 'mod2'] # selectors to ignore from --ignore-modules
#    }
#
#  The options and selectors returned are not applied directly to any module or context.
#
#  An exception will be raised on failure, or this function may quit
#  the program directly (e.g. to handle --help, --usage).
sub readCommandLineOptionsAndSelectors
{
    my @options = @_;

    my $result = {
        options   => { },
        selectors => [ ],
    };

    my $cmdlineOptionsRef = $result->{options};
    my $selectorsRef      = $result->{selectors};

    # Getopt::Long will store options in %foundOptions, since that is what we
    # pass in. To allow for custom subroutines to handle an option it is
    # required that the sub *also* be in %foundOptions... whereupon it will
    # promptly be overwritten if we're not careful. Instead we let the custom
    # subs save to %auxOptions, and read those in back over it later.
    my (%foundOptions, %auxOptions);
    %foundOptions = (
        'no-snapshots' => sub {
            # The documented form of disable-snapshots
            $auxOptions{'disable-snapshots'} = 1;
        },
        'no-tests' => sub {
            # What actually works at this point. Filtering phases is the right thing to
            # do though, see its usage in _applyBuildContextPhasesFromCmdline
            $foundOptions{'run-tests'} = 0;
        },
        # Mostly equivalent to the above
        'src-only' => sub {
            # We have an auto-switching function that we only want to run
            # if --src-only was passed to the command line, so we still
            # need to set a flag for it.
            $foundOptions{'allow-auto-repo-move'} = 1;
            $auxOptions{'src-only'} = 1;
        },
        prefix => sub {
            my ($optName, $arg) = @_;
            $auxOptions{prefix} = $arg;
            $foundOptions{kdedir} = $arg; #TODO: Still needed for compat?
            $foundOptions{reconfigure} = 1;
        },
        query => sub {
            my (undef, $arg) = @_;

            my $validMode = qr/^[a-zA-Z0-9_][a-zA-Z0-9_-]*$/;
            die("Invalid query mode $arg")
                unless $arg =~ $validMode;

            die("Cannot combine multiple query modes")
                if exists $auxOptions{query};

            # Add useful aliases
            $arg = 'source-dir'  if $arg =~ /^src-?dir$/;
            $arg = 'build-dir'   if $arg =~ /^build-?dir$/;
            $arg = 'install-dir' if $arg eq 'prefix';

            $auxOptions{query} = $arg;
            $auxOptions{pretend} = 1; # Implied pretend mode
        },
        pretend => sub {
            # Set pretend mode but also force the build process to run.
            $auxOptions{pretend} = 1;
            $foundOptions{'build-when-unchanged'} = 1;
        },
        resume => sub {
            $auxOptions{resume} = 1;
            $foundOptions{'no-metadata'} = 1;  # Implied --no-metadata
        },
        verbose        => sub { $foundOptions{'debug-level'} = ksb::Debug::WHISPER },
        quiet          => sub { $foundOptions{'debug-level'} = ksb::Debug::NOTE },
        'really-quiet' => sub { $foundOptions{'debug-level'} = ksb::Debug::WARNING },
        debug => sub {
            $foundOptions{'debug-level'} = ksb::Debug::DEBUG;
            debug ("Commandline was: ", join(', ', @options));
        },

        # Hack to set module options
        'set-module-option-value' => sub {
            my ($optName, $arg) = @_;
            my ($module, $option, $value) = split (',', $arg, 3);
            if ($module && $option) {
                $cmdlineOptionsRef->{$module} //= { };
                $cmdlineOptionsRef->{$module}->{$option} = $value;
            }
        },

        # Getopt::Long doesn't set these up for us even though we specify an
        # array. Set them up ourselves.
        'start-program'  => [ ],
        'ignore-modules' => [ ],

        # Module selectors, the <> is Getopt::Long shortcut for an
        # unrecognized non-option value (i.e. an actual argument)
        '<>' => sub {
            my $arg = shift;
            push @{$selectorsRef}, $arg;
        },
    );

    # Handle any "cmdline-eligible" options not already covered.
    my $flagHandler = sub {
        my ($optName, $optValue) = @_;

        # Assume to set if nothing provided.
        $optValue = 1 if (!defined $optValue or $optValue eq '');
        $optValue //= 0 if lc($optValue) eq 'false';
        $optValue //= 0 if !$optValue;

        $auxOptions{$optName} = $optValue;
    };

    foreach my $option (keys %ksb::BuildContext::defaultGlobalFlags) {
        if (!exists $foundOptions{$option}) {
            $foundOptions{$option} = $flagHandler; # A ref to a sub here!
        }
    }

    # Actually read the options.
    my $optsSuccess = GetOptionsFromArray(\@options, \%foundOptions,
        # Options here should not duplicate the flags and options defined below
        # from ksb::BuildContext!
        'version|v', 'author', 'help', 'show-info',
        'install|install-only', 'uninstall', 'no-src|no-svn', 'no-install', 'no-build',
        'no-tests', 'build-when-unchanged|force-build', 'no-metadata',
        'verbose', 'quiet|quite|q', 'really-quiet', 'debug',
        'reconfigure', 'colorful-output|color!',
        'src-only|svn-only', 'build-only', 'build-system-only',
        'rc-file=s', 'prefix=s', 'niceness|nice:10', 'ignore-modules=s{,}',
        'pretend|dry-run|p', 'refresh-build',
        'query=s', 'start-program|run=s{,}',
        'launch-browser',
        'revision=i', 'resume-from=s', 'resume-after=s',
        'rebuild-failures', 'resume',
        'stop-after=s', 'stop-before=s', 'set-module-option-value=s',
        'metadata-only',

        # Debug-only flags
        'print-modules', 'list-build', 'dependency-tree',

        # Special sub used (see above), but have to tell Getopt::Long to look
        # for negatable boolean flags
        (map { "$_!" } (keys %ksb::BuildContext::defaultGlobalFlags)),

        # Default handling fine, still have to ask for strings.
        (map { "$_:s" } (keys %ksb::BuildContext::defaultGlobalOptions)),

        '<>', # Required to read non-option args
        );

    if (!$optsSuccess) {
        croak_runtime("Error reading command-line options.");
    }

    # To store the values we found, need to strip out the values that are
    # subroutines, as those are the ones we created. Alternately, place the
    # subs inline as an argument to the appropriate option in the
    # GetOptionsFromArray call above, but that's ugly too.
    my @readOptionNames = grep {
        ref($foundOptions{$_}) ne 'CODE'
    } (keys %foundOptions);

    # Slice assignment: $left{$key} = $right{$key} foreach $key (@keys), but
    # with hashref syntax everywhere.
    @{ $cmdlineOptionsRef->{'global'} }{@readOptionNames}
        = @foundOptions{@readOptionNames};

    @{ $cmdlineOptionsRef->{'global'} }{keys %auxOptions}
        = values %auxOptions;

    return $result;
}

sub _findMissingModules
{
    # should be either strings of module names to be found or a listref containing
    # a list of modules where any one of which will work.
    my @requiredModules = (
        'HTTP::Tiny',
        'IO::Socket::SSL',
        [qw(JSON::XS JSON::PP)],
        [qw(YAML::XS YAML::PP YAML::Syck)]
    );
    my @missingModules;
    my $validateMod = sub {
        return eval "require $_[0]; 1;";
    };

    my $description;
    foreach my $neededModule (@requiredModules) {
        if (ref $neededModule) { # listref of options
            my @moduleOptions = @$neededModule;
            next if (ksb::Util::any (sub { $validateMod->($_); }, $neededModule));
            $description = 'one of (' . join(', ', @moduleOptions) . ')';
        }
        else {
            next if $validateMod->($neededModule);
            $description = $neededModule;
        }

        push @missingModules, $description;
    }

    return @missingModules;
}

# Method: _handleEarlyOptions
#
# Uses the user-requested options (as returned by
# readCommandLineOptionsAndSelectors) and handles any options that can be
# handled without launching the backend or reading the configuration file, and
# which would cause the script to exit, such as --help.
#
# This function may exit entirely for some options, and since the rc-file has
# not been read yet, does not handle all possible cases where an early exit is
# required. For that, see handleQueryOptions.
#
# Phase:
#  initialization - Do not call <finish> from this function.
#
# Parameters:
#  optsAndSelectors - As from readCommandLineOptionsAndSelectors
#
# Returns:
#  There is no return value. The function may not return at all, and exit instead.
sub _handleEarlyOptions
{
    my $optsAndSelectors = shift;

    croak_internal("No options and selectors passed")
        unless $optsAndSelectors;

    my $version = "kdesrc-build " . scriptVersion();
    my $author = <<DONE;
$version was written (mostly) by:
  Michael Pyne <mpyne\@kde.org>

Many people have contributed code, bugfixes, and documentation.

Please report bugs using the KDE Bugzilla, at https://bugs.kde.org/
DONE

    my %optionHandlers = (
        'show-info' => sub { say "$version\nOS: ", ksb::OSSupport->new->vendorID(); },
        version     => sub { say $version },
        author      => sub { say $author  },
        help        => sub { _showHelpMessage() },
    );

    my $globalOpts = $optsAndSelectors->{options}->{global};
    foreach my $early_opt (keys %optionHandlers) {
        if (exists $globalOpts->{$early_opt}) {
            $optionHandlers{$early_opt}->();
            exit;
        }
    }
}

# Method: handleQueryOptions
#
# Uses the user-requested options (as held in the build context) and handles
# any options that require the configuration file to be read (in particular
# --query and potentially other debug-flags options), before the backend is
# launched. Requires that selectors have been fully converted into modules.
#
# This function may exit entirely for some options!
#
# Phase:
#  initialization - Do not call <finish> from this function.
#
# Parameters:
#  None.
#
# Returns:
#  There is no return value. The function may not return at all, and exit instead.
sub handleQueryOptions
{
    my $self = assert_isa(shift, 'ksb::Application');
    my $ctx = $self->context();

    my %optionHandlers = (
        query       => sub {
            my $queryMode = shift;
            my @modules = @{$self->{modules}};

            # Default to ->getOption as query method.
            # $_[0] is short name for first param.
            my $query = sub { $_[0]->getOption($queryMode) };
            $query = sub { $_[0]->fullpath('source') } if $queryMode eq 'source-dir';
            $query = sub { $_[0]->fullpath('build') }  if $queryMode eq 'build-dir';
            $query = sub { $_[0]->installationPath() } if $queryMode eq 'install-dir';
            $query = sub { $_[0]->fullProjectPath() }  if $queryMode eq 'project-path';
            $query = sub { ($_[0]->scm()->_determinePreferredCheckoutSource())[0] // '' }
                if $queryMode eq 'branch';

            if (@modules == 1) {
                # No leading module name, just the value
                say $query->($modules[0]);
            }
            else {
                for my $m (@modules) {
                    say "$m: ", $query->($m);
                }
            }
        },
    );

    foreach my $query_opt (keys %optionHandlers) {
        if (my $opt_value = $ctx->getOption($query_opt, 'module')) {
            $optionHandlers{$query_opt}->($opt_value);
            exit;
        }
    }
}

# Method: _applyBuildContextPhasesFromCmdline
#
# Uses the user-requested options (as returned by
# readCommandLineOptionsAndSelectors) to update the build context and
# self-options as appropriate, including functions such as updating the
# run-mode. Options that might cause early exit are not handled, see
# _handleEarlyOptions for those.
#
# Since the rc-file has not been read yet, this does not handle all possible
# cases where an early exit is required.
#
# Phase:
#  initialization - Do not call <finish> from this function.
#
# Parameters:
#  ctx - <BuildContext> to hold the global build state.
#  optsAndSelectors - As from readCommandLineOptionsAndSelectors
#
# Returns:
#  There is no return value.
sub _applyBuildContextPhasesFromCmdline
{
    my ($self, $ctx, $optsAndSelectors) = @_;

    my $phases = $ctx->phases();

    my %optionHandlers = (
        'no-src' => sub {
            $phases->filterOutPhase('update');
        },
        'no-install' => sub {
            $phases->filterOutPhase('install');
        },
        # run-tests is handled as a 'flag' and is only cmdline accessible as
        # --run-tests or --no-run-tests, both resulting in a value to run-tests hash
        'run-tests' => sub {
            ($_[0] // 1) ? $phases->addPhase      ('test')
                         : $phases->filterOutPhase('test');
        },
        'no-build' => sub {
            $phases->filterOutPhase('build');
        },
        install => sub {
            $phases->phases('install');
        },
        uninstall => sub {
            $phases->phases('uninstall');
        },
        # Mostly equivalent to the above
        'src-only' => sub {
            $phases->phases('update');
        },
        'build-only' => sub {
            $phases->phases('build');
        },
        resume => sub {
            $phases->filterOutPhase('update'); # Implied --no-src
        },
    );

    while (my ($opt, $value) = each %{$optsAndSelectors->{options}->{global}}) {
        $optionHandlers{$opt}->($value) if exists $optionHandlers{$opt};
    }
}

# This subroutine creates the ksb::BuildContext using the provided cmdline
# options/selectors and reads the config file and persistent options based on
# those cmdline options.
#
# After this function completes the build context and module resolver are ready
# for operations, but no module sets have been expanded and KDE project
# metadata has not been loaded. No changes are made to the passed-in
# options/selectors except to remove flags which do not apply to modules (like
# --run).
#
# See also: establishContext, which is probably what you actually want.
#
# Exceptions are possible (e.g. for malformed rc-files)
sub createBuildContextWithoutMetadata
{
    my ($self, $ctx, $optsAndSelectors) = @_;

    my $cmdlineOptions = $optsAndSelectors->{options};
    my $cmdlineGlobalOptions = $cmdlineOptions->{global};

    # Setup module resolver
    my $moduleResolver
        = $self->{module_resolver}
        = ksb::ModuleResolver->new($ctx);
    $moduleResolver->setCmdlineOptions($cmdlineOptions);
    $moduleResolver->setIgnoredSelectors($cmdlineGlobalOptions->{'ignore-modules'});

    # rc-file needs special handling.
    if (my $rcFile = ($cmdlineGlobalOptions->{'rc-file'} // '')) {
        $ctx->setRcFile($rcFile);
    }

    # _readConfigurationOptions will add pending global opts to ctx while
    # ensuring returned modules/sets have any such options stripped out. It
    # will also add module-specific options to any returned modules/sets. This
    # is done by adjusting the moduleResolver.
    _readConfigurationOptions($ctx, $moduleResolver);

    $ctx->loadPersistentOptions();

    # Set aside debug-related and other short-circuit cmdline options
    # for kdesrc-build CLI driver to handle
    my @debugFlags = qw(dependency-tree list-build print-modules);
    $self->{debugFlags} = {
        map { ($_, 1) } # turns list of matches into list of key/value pairs for hash
            grep { defined $cmdlineGlobalOptions->{$_} }
                (@debugFlags)
    };

    # These options are only used for cmdline handling (and in fact
    # ksb::BuildContext will complain if we pass them) so delete them now.
    delete @{$cmdlineGlobalOptions}{qw/ignore-modules start-program/};

    # Everything else in cmdlineOptions should be OK to apply directly as a
    # module or context option.
    $ctx->setOption(%{$cmdlineGlobalOptions});
}

# Returns a list of selectors that should be added to the overall selector
# list, based on --rebuild-failures and --resume statements on the cmdline.
# Requires the build context to be setup with persistent options loaded.
sub getResumeSelectorsFromCmdline
{
    my ($self, $ctx, $optsAndSelectors) = @_;

    my @selectors;
    my $cmdlineGlobalOptions = $optsAndSelectors->{options}->{global};

    if (exists $cmdlineGlobalOptions->{'resume'}) {
        my $moduleList = $ctx->getPersistentOption('global', 'resume-list');
        if (!$moduleList) {
            error ("b[--resume] specified, but unable to find resume point!");
            error ("Perhaps try b[--resume-from] or b[--resume-after]?");
            croak_runtime("Invalid --resume flag");
        }

        unshift @selectors, split(/,\s*/, $moduleList);
    }

    if (exists $cmdlineGlobalOptions->{'rebuild-failures'}) {
        my $moduleList = $ctx->getPersistentOption('global', 'last-failed-module-list');
        if (!$moduleList) {
            error ("b[y[--rebuild-failures] was specified, but unable to determine");
            error ("which modules have previously failed to build.");
            croak_runtime("Invalid --rebuild-failures flag");
        }

        unshift @selectors, split(/,\s*/, $moduleList);
    }

<<<<<<< HEAD
    return @selectors;
}

# Generates the build context, builds various module, dependency and branch
# group resolvers, and splits up the provided option/selector mix read from
# cmdline into selectors (returned to caller, if any) and pre-built context and
# resolvers.
#
# Use "modulesFromSelectors" to further generate the list of ksb::Modules in
# dependency order.
#
# After this function is called the build context will be established, module
# resolver created that understands how to correctly apply user options to
# newly created Modules, but no module set selectors will have been expanded.
# We will have downloaded kde-projects metadata if in an interactive mode.
#
# Returns: List of Selectors to build.
sub establishContext
{
    my ($self, $optsAndSelectors) = @_;

    # Note: Don't change the order around unless you're sure of what you're
    # doing.

    my $ctx = $self->context();
    my @selectors = @{$optsAndSelectors->{selectors}};
    my $cmdlineOptions = $optsAndSelectors->{options};
    my $cmdlineGlobalOptions = $cmdlineOptions->{global};

    # Must precede loading the rc-file as the module sets and modules default
    # to the phasing of the global build context.
    $self->_applyBuildContextPhasesFromCmdline($ctx, $optsAndSelectors);

    # Save this for later, as it would be overwritten by this function call.
    my @startProgramAndArgs = @{$cmdlineGlobalOptions->{'start-program'}};
    $self->createBuildContextWithoutMetadata  ($ctx, $optsAndSelectors);

    unshift @selectors, $self->getResumeSelectorsFromCmdline($ctx, $optsAndSelectors);

    # The global options can also control which phases to use by default
    _updateModulePhases($ctx);
=======
    # Everything else in cmdlineOptions should be OK to apply directly as a module
    # or context option by now.
    $ctx->setOption(%{$cmdlineGlobalOptions});

    # _readConfigurationOptions will add pending global opts to ctx while ensuring
    # returned modules/sets have any such options stripped out. It will also add
    # module-specific options to any returned modules/sets.
    my @optionModulesAndSets =
        _readConfigurationOptions($ctx, $fh, $cmdlineGlobalOptions, $deferredOptions);
    close $fh;
>>>>>>> 5eefe52a

    # Check if we're supposed to drop into an interactive shell instead.  If so,
    # here's the stop off point.

    if (@startProgramAndArgs) {
        $ctx->setupEnvironment(); # Read options from set-env
        $ctx->commitEnvironmentChanges(); # Apply env options to environment
        _executeCommandLineProgram(@startProgramAndArgs); # noreturn
    }

<<<<<<< HEAD
    return @selectors;
}
=======
    if (!exists $ENV{HARNESS_ACTIVE}) {
        # Running in a test harness, avoid downloading metadata which will be
        # ignored in the test or making changes to git config
        ksb::Updater::Git::verifyGitConfig($ctx);
        $self->_downloadKDEProjectMetadata();
    }

    # The user might only want metadata to update to allow for a later
    # --pretend run, check for that here.
    if (exists $cmdlineGlobalOptions->{'metadata-only'}) {
        return;
    }

    # At this point we have our list of candidate modules / module-sets (as read in
    # from rc-file). The module sets have not been expanded into modules.
    # We also might have cmdline "selectors" to determine which modules or
    # module-sets to choose. First let's select module sets, and expand them.

    my @globalCmdlineArgs = keys %{$cmdlineGlobalOptions};
    my $commandLineModules = scalar @selectors;

    my $moduleResolver = ksb::ModuleResolver->new($ctx);
    $moduleResolver->setCmdlineOptions($cmdlineOptions);
    $moduleResolver->setDeferredOptions($deferredOptions);
    $moduleResolver->setInputModulesAndOptions(\@optionModulesAndSets);
    $moduleResolver->setIgnoredSelectors([keys %ignoredSelectors]);
>>>>>>> 5eefe52a

# Requires establishContext to have been called first. Converts string-based
# "selectors" for modules or module-sets into a list of ksb::Modules (only
# modules, no sets), and returns associated metadata including dependencies.
#
# After this function is called all module set selectors will have been
# expanded, and we will have downloaded kde-projects metadata.
#
# The modules returned must still be added (using setModulesToProcess) to the
# context if you intend to build. This is a separate step to allow for some
# introspection prior to making choice to build.
#
# Returns: A hashref to a workload object (as described in setModulesToProcess)
sub modulesFromSelectors
{
    my ($self, @selectors) = @_;
    my $moduleResolver = $self->{module_resolver};
    my $ctx = $self->context();

    my @modules;
    if (@selectors) {
        @modules = $moduleResolver->resolveSelectorsIntoModules(@selectors);
    }
    else {
        # Build everything in the rc-file, in the order specified.
        my @rcfileModules = @{$moduleResolver->{inputModulesAndOptions}};
        @modules = $moduleResolver->expandModuleSets(@rcfileModules);
    }

    # If modules were on the command line then they are effectively forced to
    # process unless overridden by command line options as well. If phases
    # *were* overridden on the command line, then no update pass is required
    # (all modules already have correct phases)
    @modules = _updateModulePhases(@modules)
        unless @selectors;

    # TODO: Verify this does anything still
    my $metadataModule = $ctx->getKDEProjectsMetadataModule();
    $ctx->addToIgnoreList($metadataModule->scm()->ignoredModules());

    # Remove modules that are explicitly blanked out in their branch-group
    # i.e. those modules where they *have* a branch-group, and it's set to
    # be empty ("").
    my $resolver = $ctx->moduleBranchGroupResolver();
    my $branchGroup = $ctx->effectiveBranchGroup();

    @modules = grep {
        my $branch = $_->isKDEProject()
            ? $resolver->findModuleBranch($_->fullProjectPath(), $branchGroup)
            : 1; # Just a placeholder truthy value
        whisper ("Removing ", $_->fullProjectPath(), " due to branch-group") if (defined $branch and !$branch);
        (!defined $branch or $branch); # This is the actual test
    } (@modules);

    my @modulesFromCommand = @modules;

    my $moduleGraph = $self->_resolveModuleDependencyGraph(@modules);

    if (!$moduleGraph || !exists $moduleGraph->{graph}) {
        croak_runtime("Failed to resolve dependency graph");
    }

    if (exists $self->{debugFlags}->{'dependency-tree'}) {
        # Save for later introspection
        $self->{debugFlags}->{'dependency-tree'} = $moduleGraph->{graph};

        my $result = {
            dependencyInfo => $moduleGraph,
            modulesFromCommand => \@modulesFromCommand,
            selectedModules => [],
            build => 0
        };
        return $result;
    }

    @modules = ksb::DependencyResolver::sortModulesIntoBuildOrder(
        $moduleGraph->{graph}
    );

    # Filter --resume-foo options. This might be a second pass, but that should
    # be OK since there's nothing different going on from the first pass (in
    # resolveSelectorsIntoModules) in that event.
    @modules = _applyModuleFilters($ctx, @modules);

    my $result = {
        dependencyInfo => $moduleGraph,
        modulesFromCommand => \@modulesFromCommand,
        selectedModules => \@modules,
        build => 1,
    };

    # If debugging then don't build
    $result->{build} = 0 if exists $self->{debugFlags}->{'list-build'};

    return $result;
}

# Causes kde-projects metadata to be downloaded (unless --pretend, --no-src, or
# --no-metadata is in effect, although we'll download even in --pretend if
# nothing is available).
#
# No return value.
sub _downloadKDEProjectMetadata
{
    my $self = shift;
    my $ctx = $self->context();
    my $updateStillNeeded = 0;
    my $wasPretending = pretending();
    my $metadataModule = $ctx->getKDEProjectsMetadataModule();

    eval {
        my $sourceDir = $metadataModule->getSourceDir();
        super_mkdir($sourceDir);

        my $moduleSource = $metadataModule->fullpath('source');
        my $updateDesired = !$ctx->getOption('no-metadata') && $ctx->phases()->has('update');
        my $updateNeeded = (! -e $moduleSource) || is_dir_empty($moduleSource);
        my $lastUpdate = $ctx->getPersistentOption('global', 'last-metadata-update') // 0;

        $updateStillNeeded ||= $updateNeeded;

        if (!$updateDesired && $updateNeeded && (time - ($lastUpdate)) >= 7200) {
            warning (" r[b[*] Skipping build metadata update, but it hasn't been updated recently!");
        }

        if ($updateNeeded && pretending()) {
            warning (" y[b[*] Ignoring y[b[--pretend] option to download required metadata\n" .
                     " y[b[*] --pretend mode will resume after metadata is available.");
            ksb::Debug::setPretending(0);
        }

        if ($updateDesired && (!pretending() || $updateNeeded)) {
            note (" b[*] Updating KDE repository database");
            $metadataModule->scm()->updateInternal();
            $ctx->setPersistentOption('global', 'last-metadata-update', time);
        }

        ksb::Debug::setPretending($wasPretending);
    };

    my $err = $@;

    ksb::Debug::setPretending($wasPretending);

    if ($err) {
        die $err if $updateStillNeeded;

        # Assume previously-updated metadata will work if not updating
        warning (" b[r[*] Unable to download required metadata for build process");
        warning (" b[r[*] Will attempt to press onward...");
        warning (" b[r[*] Exception message: $@");
    }
}

# Returns a graph of Modules according to the KDE project database dependency
# information.
#
# The sysadmin/repo-metadata repository must have already been updated, and the
# module factory must be setup. The modules for which to calculate the graph
# must be passed in as arguments
sub _resolveModuleDependencyGraph
{
    my $self = shift;
    my $ctx = $self->context();
    my $metadataModule = $ctx->getKDEProjectsMetadataModule();
    my @modules = @_;

    my $graph = eval {
        my $moduleResolver = $self->{module_resolver};
        my $dependencyResolver = ksb::DependencyResolver->new(sub {
            # Maps module names (what dep resolver has) to built ksb::Modules
            # (which we need), needs to include all option handling (cmdline,
            # rc-file, module-sets, etc)
            return $moduleResolver->resolveModuleIfPresent(shift);
        });
        my $branchGroup = $ctx->effectiveBranchGroup();

        for my $file ('dependency-data-common', "dependency-data-$branchGroup")
        {
            my $dependencyFile = $metadataModule->fullpath('source') . "/dependencies/$file";
            my $dependencies = pretend_open($dependencyFile)
                or die "Unable to open $dependencyFile: $!";

            debug (" -- Reading dependencies from $dependencyFile");
            $dependencyResolver->readDependencyData($dependencies);
            close $dependencies;
        }

        return $dependencyResolver->resolveToModuleGraph(@modules);
    };

    if ($@) {
        warning (" r[b[*] Problems encountered trying to determing correct module graph:");
        warning (" r[b[*] $@");
        warning (" r[b[*] Will attempt to continue.");

        $graph = {
            graph => undef,
            syntaxErrors  => 0,
            cycles        => 0,
            trivialCycles => 0,
            pathErrors    => 0,
            branchErrors  => 0,
            exception => $@
        };
    }
    else {
        if (!$graph->{graph}) {
            warning (" r[b[*] Unable to determine correct module graph");
            warning (" r[b[*] Will attempt to continue.");
        }
    }

    $graph->{exception} = undef;

    return $graph;
}

# Similar to the old interactive runAllModulePhases. Actually performs the
# build for the modules selected by setModulesToProcess.
#
# Returns a Mojo::Promise that must be waited on. The promise resolves to
# return a single success/failure result; use the event handler for now to get
# more detail during a build.
sub startHeadlessBuild
{
    my $self = shift;
    my $ctx = $self->context();
    $ctx->statusMonitor()->createBuildPlan($ctx);

    my $promiseChain = ksb::PromiseChain->new;
    my $startPromise = Mojo::Promise->new;

    # These succeed or die outright
    $startPromise = _handle_updates     ($ctx, $promiseChain, $startPromise);
    $startPromise = _handle_build_phases($ctx, $promiseChain, $startPromise);

    die "Can't obtain build lock" unless $ctx->takeLock();

    # Install signal handlers to ensure that the lockfile gets closed.
    _installSignalHandlers(sub {
        @main::atexit_subs = (); # Remove their finish, doin' it manually
        $self->finish(5);
    });

    $startPromise->resolve; # allow build to start once control returned to evt loop
    $promiseChain->abort_after_failure(1)
        if $ctx->getOption('stop-on-failure');

    my $promise = $promiseChain->makePromiseChain($startPromise);

    $promise = _handle_post_completion_cleanup($ctx, $promise)
    ->then(sub {
        # The task completed without any exceptions being thrown, but some
        # phases may still have failed to build. So we need to check the list
        # of all results (from the promise chain's individual promises).
        my @results = @_;
        my $result = 0; # success, non-zero is failure

        # Must use ! here to make '0 but true' hack work
        $result = 1 if defined first { !($_->[0] // 1) } @results;

        return $result;
    })->catch(sub {
        # Some kind of error definitely happened. Note it here and return an
        # error (non-zero) code.
        my $error = shift;

        say STDERR "Caught an exception while building modules: $error!";
        return 1;
    })->finally(sub {
        # This happens independent of whether we succeed or fail without
        # changing the result of the promise chain.
        $ctx->statusMonitor()->markBuildDone();
        $ctx->closeLock();

        my $failedModules = join(',', map { "$_" } $ctx->listFailedModules());
        if ($failedModules) {
            # We don't clear the list of failed modules on success so that
            # someone can build one or two modules and still use
            # --rebuild-failures
            $ctx->setPersistentOption('global', 'last-failed-module-list', $failedModules);
        }

        # TODO: Anything to do with this info at this point?
        my $workLoad = $self->workLoad();
        my $dependencyGraph = $workLoad->{dependencyInfo}->{graph};

        $ctx->storePersistentOptions();
        _cleanup_log_directory($ctx);

        # env driver is just the ~/.config/kde-env-*.sh, session driver is that + ~/.xsession
        if ($ctx->getOption('install-environment-driver') ||
            $ctx->getOption('install-session-driver'))
        {
            _installCustomSessionDriver($ctx);
        }
    });

    return $promise;
}

# Method: finish
#
# Exits the script cleanly, including removing any lock files created.
#
# Parameters:
#  ctx - Required; BuildContext to use.
#  [exit] - Optional; if passed, is used as the exit code, otherwise 0 is used.
sub finish
{
    my $self = shift;
    my $ctx = $self->context();
    my $exitcode = shift // 0;

    if (pretending() || $self->{_base_pid} != $$) {
        # Abort early if pretending or if we're not the same process
        # that was started by the user (for async mode)
        exit $exitcode;
    }

    $ctx->closeLock();
    $ctx->storePersistentOptions();

    my $logdir = $ctx->getLogDir();
    note ("Your logs are saved in file://y[$logdir]");

    exit $exitcode;
}

### Package-internal helper functions.

# Reads a "line" from a file. This line is stripped of comments and extraneous
# whitespace. Also, backslash-continued multiple lines are merged into a single
# line.
#
# First parameter is the reference to the filehandle to read from.
# Returns the text of the line.
sub _readNextLogicalLine
{
    my $fileReader = shift;

    while($_ = $fileReader->readLine()) {
        # Remove trailing newline
        chomp;

        # Replace \ followed by optional space at EOL and try again.
        if(s/\\\s*$//)
        {
            $_ .= $fileReader->readLine();
            redo;
        }

        s/#.*$//;        # Remove comments
        next if /^\s*$/; # Skip blank lines

        return $_;
    }

    return undef;
}

# Takes an input line, and extracts it into an option name, and simplified
# value. The value has "false" converted to 0, white space simplified (like in
# Qt), and tildes (~) in what appear to be path-like entries are converted to
# the home directory path.
#
# First parameter is the build context (used for translating option values).
# Second parameter is the line to split.
# Return value is (option-name, option-value)
sub _splitOptionAndValue
{
    my $ctx = assert_isa(shift, 'ksb::BuildContext');
    my $input = shift;
    my $optionRE = qr/\$\{([a-zA-Z0-9-]+)\}/;

    # The option is the first word, followed by the
    # flags on the rest of the line.  The interpretation
    # of the flags is dependent on the option.
    my ($option, $value) = ($input =~ /^\s*     # Find all spaces
                            ([-\w]+) # First match, alphanumeric, -, and _
                            # (?: ) means non-capturing group, so (.*) is $value
                            # So, skip spaces and pick up the rest of the line.
                            (?:\s+(.*))?$/x);

    $value = trimmed($value // '');

    # Simplify whitespace.
    $value =~ s/\s+/ /g;

    # Check for false keyword and convert it to Perl false.
    $value = 0 if lc($value) eq 'false';

    # Replace reference to global option with their value.
    # The regex basically just matches ${option-name}.
    my ($sub_var_name) = ($value =~ $optionRE);
    while ($sub_var_name)
    {
        my $sub_var_value = $ctx->getOption($sub_var_name) || '';
        if(!$ctx->hasOption($sub_var_name)) {
            warning (" *\n * WARNING: $sub_var_name is not set at line y[$.]\n *");   ## TODO: filename is missing
        }

        debug ("Substituting \${$sub_var_name} with $sub_var_value");

        $value =~ s/\$\{$sub_var_name\}/$sub_var_value/g;

        # Replace other references as well.  Keep this RE up to date with
        # the other one.
        ($sub_var_name) = ($value =~ $optionRE);
    }

    # Replace tildes with home directory.
    1 while ($value =~ s"(^|:|=)~/"$1$ENV{'HOME'}/");

    return ($option, $value);
}

# Ensures that the given ModuleSet has at least a valid repository and
# use-modules setting based on the given BuildContext.
sub _validateModuleSet
{
    my ($ctx, $moduleSet) = @_;
    my $name = $moduleSet->name() || 'unnamed';
    my $rcSources = _getModuleSources($moduleSet);

    # re-read option from module set since it may be pre-set
    my $selectedRepo = $moduleSet->getOption('repository');
    if (!$selectedRepo) {
        error (<<EOF);

There was no repository selected for the y[b[$name] module-set declared at
    $rcSources

A repository is needed to determine where to download the source code from.

Most will want to use the b[g[kde-projects] repository. See also
https://docs.kde.org/?application=kdesrc-build&branch=trunk5&path=kde-modules-and-selection.html#module-sets
EOF
        die make_exception('Config', 'Missing repository option');
    }

    my $repoSet = $ctx->getOption('git-repository-base');
    if ($selectedRepo ne KDE_PROJECT_ID && $selectedRepo ne QT_PROJECT_ID &&
        not exists $repoSet->{$selectedRepo})
    {
        my $projectID = KDE_PROJECT_ID;
        my $moduleSetName = $moduleSet->name();
        my $moduleSetId = $moduleSetName ? "module-set ($moduleSetName)"
                                         : "module-set";

        error (<<EOF);
There is no repository assigned to y[b[$selectedRepo] when assigning a
$moduleSetId at $rcSources.

These repositories are defined by g[b[git-repository-base] in the global
section of your configuration.

Make sure you spelled your repository name right, but you probably meant
to use the magic b[$projectID] repository for your module-set instead.
EOF

        die make_exception('Config', 'Unknown repository base');
    }
}

# Reads in the options from the config file and adds them to the option store.
# The first parameter is a BuildContext object to use for creating the returned
#     ksb::Module under.
# The second parameter is a reference to the file handle to read from.
# The third parameter is the ksb::OptionsBase to use (module, module-set, ctx,
#     etc.)
#     For global options, just pass in the BuildContext for this param.
# The fourth parameter is optional, if provided it should be a regexp for the
#     terminator to use for the block being parsed in the rc file.
#
# The return value is the ksb::OptionsBase provided, with options set as given in
# the configuration file section being processed.
sub _parseModuleOptions
{
    my ($ctx, $fileReader, $module, $endRE) = @_;
    assert_isa($ctx, 'ksb::BuildContext');
    assert_isa($module, 'ksb::OptionsBase');

    my $endWord = $module->isa('ksb::BuildContext') ? 'global'     :
                  $module->isa('ksb::ModuleSet')    ? 'module-set' :
                  $module->isa('ksb::Module')       ? 'module'     :
                                                      'options';

    # Just look for an end marker if terminator not provided.
    $endRE //= qr/^end[\w\s]*$/;

    _markModuleSource($module, $fileReader->currentFilename() . ":$.");

    # Read in each option
    while (($_ = _readNextLogicalLine($fileReader)) && ($_ !~ $endRE))
    {
        my $current_file = $fileReader->currentFilename();

        # Sanity check, make sure the section is correctly terminated
        if(/^(module\b|options\b)/)
        {
            error ("Invalid configuration file $current_file at line $.\nAdd an 'end $endWord' before " .
                   "starting a new module.\n");
            die make_exception('Config', "Invalid file $current_file");
        }

        my ($option, $value) = _splitOptionAndValue($ctx, $_);

        eval { $module->setOption($option, $value); };
        if (my $err = $@) {
            if (blessed($err) && $err->isa('ksb::BuildException::Config'))
            {
                my $msg = "$current_file:$.: " . $err->message();
                my $explanation = $err->optionUsageExplanation();
                $msg = $msg . "\n" . $explanation if $explanation;
                $err->setMessage($msg);
            }

            die; # re-throw
        }
    }

    return $module;
}

# Marks the given OptionsBase subclass (i.e. Module or ModuleSet) as being
# read in from the given string (filename:line). An OptionsBase can be
# tagged under multiple files.
sub _markModuleSource
{
    my ($optionsBase, $configSource) = @_;
    my $key = '#defined-at';

    my $sourcesRef = $optionsBase->hasOption($key)
        ? $optionsBase->getOption($key)
        : [];

    push @$sourcesRef, $configSource;
    $optionsBase->setOption($key, $sourcesRef);
}

# Returns rcfile sources for given OptionsBase (comma-separated).
sub _getModuleSources
{
    my $optionsBase = shift;
    my $key = '#defined-at';

    my $sourcesRef = $optionsBase->getOption($key) || [];

    return join(', ', @$sourcesRef);
}

# Reads in a "moduleset".
#
# First parameter is the build context.
# Second parameter is the filehandle to the config file to read from.
# Third parameter is the ksb::ModuleSet to use.
#
# Returns the ksb::ModuleSet passed in with read-in options set, which may need
# to be further expanded (see ksb::ModuleSet::convertToModules).
sub _parseModuleSetOptions
{
    my ($ctx, $fileReader, $moduleSet) = @_;

    $moduleSet = _parseModuleOptions($ctx, $fileReader, $moduleSet, qr/^end\s+module(-?set)?$/);

    # Perl-specific note! re-blessing the module set into the right 'class'
    # You'd probably have to construct an entirely new object and copy the
    # members over in other languages.
    if ($moduleSet->getOption('repository') eq KDE_PROJECT_ID) {
        bless $moduleSet, 'ksb::ModuleSet::KDEProjects';
    } elsif ($moduleSet->getOption('repository') eq QT_PROJECT_ID) {
        bless $moduleSet, 'ksb::ModuleSet::Qt';
    }

    return $moduleSet;
}

# Function: _readConfigurationOptions
#
# Reads in the settings from the configuration, passed in as an open
# filehandle.
#
# Phase:
#  initialization - Do not call <finish> from this function.
#
# Parameters:
#  ctx - The <BuildContext> to update based on the configuration read and
#  any pending command-line options (see cmdlineGlobalOptions).
#
<<<<<<< HEAD
#  moduleResolver - The <ModuleResolver> to update with the list of modules,
#  module sets and deferred options to apply when the resolver creates new
#  Modules.
=======
#  filehandle - The I/O object to read from. Must handle _eof_ and _readline_
#  methods (e.g. <IO::Handle> subclass).
#
#  cmdlineGlobalOptions - An input hashref mapping command line options to their
#  values (if any), so that these may override conflicting entries in the rc-file
#
#  deferredOptions - An out parameter: a hashref holding the options set by any
#  'options' blocks read in by this function. Each key (identified by the name
#  of the 'options' block) will point to a hashref value holding the options to
#  apply.
>>>>>>> 5eefe52a
#
# Returns:
#  Nothing, but see the effects on $ctx and $moduleResolver.
#
# Throws:
#  - Config exceptions.
sub _readConfigurationOptions
{
    my $ctx = assert_isa(shift, 'ksb::BuildContext');
<<<<<<< HEAD
    my $moduleResolver = assert_isa(shift, 'ksb::ModuleResolver');

    my $fh = $ctx->loadRcFile();
    my $deferredOptionsRef = { };
=======
    my ($fh, $cmdlineGlobalOptions, $deferredOptionsRef) = @_;
>>>>>>> 5eefe52a
    my @module_list;
    my $rcfile = $ctx->rcFile();
    my ($option, %readModules);

    my $fileReader = ksb::RecursiveFH->new($rcfile);
    $fileReader->addFile($fh, $rcfile);

    # Read in global settings
    while ($_ = $fileReader->readLine())
    {
        s/#.*$//; # Remove comments
        s/^\s+//; # Remove leading whitespace
        next unless $_; # Skip blank lines

        # First command in .kdesrc-buildrc should be a global
        # options declaration, even if none are defined.
        if (not /^global\s*$/)
        {
            error ("Invalid configuration file: $rcfile.");
            error ("Expecting global settings section at b[r[line $.]!");
            die make_exception('Config', 'Missing global section');
        }

        # Now read in each global option.
        my $globalOpts = _parseModuleOptions($ctx, $fileReader, ksb::OptionsBase->new());

        # Remove any cmdline options so they don't overwrite build context
        delete @{$globalOpts->{options}}{keys %{$cmdlineGlobalOptions}};
        $ctx->mergeOptionsFrom($globalOpts);

        last;
    }

    my $using_default = 1;
    my $creation_order = 0;
    my %seenModules; # NOTE! *not* module-sets, *just* modules.
    my %seenModuleSets; # and vice versa -- named sets only though!
    my %seenModuleSetItems; # To track option override modules.

    # Now read in module settings
    while ($_ = $fileReader->readLine())
    {
        s/#.*$//;          # Remove comments
        s/^\s*//;          # Remove leading whitespace
        next if (/^\s*$/); # Skip blank lines

        # Get modulename (has dash, dots, slashes, or letters/numbers)
        my ($type, $modulename) = /^(options|module)\s+([-\/\.\w]+)\s*$/;
        my $newModule;

        # 'include' directives can change the current file, so check where we're at
        $rcfile = $fileReader->currentFilename();

        # Module-set?
        if (not $modulename) {
            my $moduleSetRE = qr/^module-set\s*([-\/\.\w]+)?\s*$/;
            ($modulename) = m/$moduleSetRE/;

            # modulename may be blank -- use the regex directly to match
            if (not /$moduleSetRE/) {
                error ("Invalid configuration file $rcfile!");
                error ("Expecting a start of module section at r[b[line $.].");
                die make_exception('Config', 'Ungrouped/Unknown option');
            }

            if ($modulename && exists $seenModuleSets{$modulename}) {
                error ("Duplicate module-set $modulename at $rcfile:$.");
                die make_exception('Config', "Duplicate module-set $modulename defined at $rcfile:$.");
            }

            if ($modulename && exists $seenModules{$modulename}) {
                error ("Name $modulename for module-set at $rcfile:$. is already in use on a module");
                die make_exception('Config', "Can't re-use name $modulename for module-set defined at $rcfile:$.");
            }

            # A moduleset can give us more than one module to add.
            $newModule = _parseModuleSetOptions($ctx, $fileReader,
                ksb::ModuleSet->new($ctx, $modulename || "<module-set at line $.>"));
            $newModule->{'#create-id'} = ++$creation_order;

            # Save 'use-modules' entries so we can see if later module decls
            # are overriding/overlaying their options.
            my @moduleSetItems = $newModule->moduleNamesToFind();
            @seenModuleSetItems{@moduleSetItems} = ($newModule) x scalar @moduleSetItems;

            $seenModuleSets{$modulename} = $newModule if $modulename;
        }
        # Duplicate module entry? (Note, this must be checked before the check
        # below for 'options' sets)
        elsif (exists $seenModules{$modulename} && $type ne 'options') {
            error ("Duplicate module declaration b[r[$modulename] on line $. of $rcfile");
            die make_exception('Config', "Duplicate module $modulename declared at $rcfile:$.");
        }
        # Module/module-set options overrides
        elsif ($type eq 'options') {
            my $options = _parseModuleOptions($ctx, $fileReader,
                ksb::OptionsBase->new());

            $deferredOptionsRef->{$modulename} = $options->{options};

            # NOTE: There is no duplicate options block checking here, and we
            # now currently rely on there being no duplicate checks to allow
            # for things like kf5-common-options-build-include to be included
            # multiple times.

            next; # Don't add to module list
        }
        # Must follow 'options' handling
        elsif (exists $seenModuleSets{$modulename}) {
            error ("Name $modulename for module at $rcfile:$. is already in use on a module-set");
            die make_exception('Config', "Can't re-use name $modulename for module defined at $rcfile:$.");
        }
        else {
            $newModule = _parseModuleOptions($ctx, $fileReader,
                ksb::Module->new($ctx, $modulename));
            $newModule->{'#create-id'} = ++$creation_order;
            $seenModules{$modulename} = $newModule;
        }

        push @module_list, $newModule;

        $using_default = 0;
    }

    while (my ($name, $moduleSet) = each %seenModuleSets) {
        _validateModuleSet($ctx, $moduleSet);
    }

    # If the user doesn't ask to build any modules, build a default set.
    # The good question is what exactly should be built, but oh well.
    if ($using_default) {
        warning (" b[y[*] There do not seem to be any modules to build in your configuration.");
        @module_list = ();
    }

    close $fh;

    $moduleResolver->setDeferredOptions($deferredOptionsRef);
    $moduleResolver->setInputModulesAndOptions(\@module_list);
}

# Exits out of kdesrc-build, executing the user's preferred shell instead.  The
# difference is that the environment variables should be as set in kdesrc-build
# instead of as read from .bashrc and friends.
#
# You should pass in the options to run the program with as a list.
#
# Meant to implement the --run command line option.
sub _executeCommandLineProgram
{
    my ($program, @args) = @_;

    if (!$program)
    {
        error ("You need to specify a program with the --run option.");
        exit 1; # Can't use finish here.
    }

    if (($< != $>) && ($> == 0))
    {
        error ("kdesrc-build will not run a program as root unless you really are root.");
        exit 1;
    }

    debug ("Executing b[r[$program] ", join(' ', @args));

    exit 0 if pretending();

    exec $program, @args or do {
        # If we get to here, that sucks, but don't continue.
        error ("Error executing $program: $!");
        exit 1;
    };
}

# Function: _split_url
#
# Subroutine to split a url into a protocol and host
sub _split_url
{
    my $url = shift;
    my ($proto, $host) = ($url =~ m|([^:]*)://([^/]*)/|);

    return ($proto, $host);
}

# Function: _check_for_ssh_agent
#
# Checks if we are supposed to use ssh agent by examining the environment, and
# if so checks if ssh-agent has a list of identities.  If it doesn't, we run
# ssh-add (with no arguments) and inform the user.  This can be controlled with
# the disable-agent-check parameter.
#
# Parameters:
# 1. Build context
sub _check_for_ssh_agent
{
    my $ctx = assert_isa(shift, 'ksb::BuildContext');

    # Don't bother with all this if the user isn't even using SSH.
    return 1 if pretending();

    my @svnServers = grep {
        $_->scmType() eq 'svn'
    } ($ctx->modulesInPhase('update'));

    my @gitServers = grep {
        $_->scmType() eq 'git'
    } ($ctx->modulesInPhase('update'));

    my @sshServers = grep {
        my ($proto, $host) = _split_url($_->getOption('svn-server'));

        # Check if ssh is explicitly used in the proto, or if the host is the
        # developer main svn.
        (defined $proto && $proto =~ /ssh/) || (defined $host && $host =~ /^svn\.kde\.org/);
    } @svnServers;

    push @sshServers, grep {
        # Check for git+ssh:// or git@git.kde.org:/path/etc.
        my $repo = $_->getOption('repository');
        ($repo =~ /^git\+ssh:\/\//) || ($repo =~ /^[a-zA-Z0-9_.]+@.*:\//);
    } @gitServers;

    return 1 if (not @sshServers) or $ctx->getOption('disable-agent-check');
    whisper ("\tChecking for SSH Agent") if (scalar @sshServers);

    # We're using ssh to download, see if ssh-agent is running.
    return 1 unless exists $ENV{'SSH_AGENT_PID'};

    my $pid = $ENV{'SSH_AGENT_PID'};

    # It's supposed to be running, let's see if there exists the program with
    # that pid (this check is linux-specific at the moment).
    if (-d "/proc" and not -e "/proc/$pid")
    {
        warning ("r[ *] SSH Agent is enabled, but y[doesn't seem to be running].");
        warning ("Since SSH is used to download from Subversion you may want to see why");
        warning ("SSH Agent is not working, or correct the environment variable settings.");

        return 0;
    }

    # The agent is running, but does it have any keys?  We can't be more specific
    # with this check because we don't know what key is required.
    my $noKeys = 0;

    filter_program_output(sub { $noKeys ||= /no identities/ }, 'ssh-add', '-l');

    if ($noKeys)
    {
        # Use print so user can't inadvertently keep us quiet about this.
        print ksb::Debug::colorize (<<EOF);
b[y[*] SSH Agent does not appear to be managing any keys.  This will lead to you
  being prompted for every module update for your SSH passphrase.  So, we're
  running g[ssh-add] for you.  Please type your passphrase at the prompt when
  requested, (or simply Ctrl-C to abort the script).
EOF
        my @commandLine = ('ssh-add');
        my $identFile = $ctx->getOption('ssh-identity-file');
        push (@commandLine, $identFile) if $identFile;

        my $result = system (@commandLine);
        if ($result) # Run this code for both death-by-signal and nonzero return
        {
            my $rcfile = $ctx->rcFile();

            print "\nUnable to add SSH identity, aborting.\n";
            print "If you don't want kdesrc-build to check in the future,\n";
            print ksb::Debug::colorize ("Set the g[disable-agent-check] option to g[true] in your $rcfile.\n\n");

            return 0;
        }
    }

    return 1;
}

# Function: _handle_updates
#
# Subroutine to update a list of modules.  Uses a Mojolicious event loop
# to run each update in a subprocess to avoid blocking the script.  Only
# one update process will exist at a given time.
#
# Parameters:
# 1. Build Context, which will be used to determine the module update list.
# 2. A PromiseChain for adding work items and dependencies.
# 3. A "start promise" that can be waited on for pre-update steps.
#
# This function accounts for every module in $ctx's update phase.
#
# Returns an updated start promise and can also throw exception on error
sub _handle_updates
{
    my ($ctx, $promiseChain, $start_promise) = @_;
    my $kdesrc = $ctx->getSourceDir();
    my @update_list = $ctx->modulesInPhase('update');

<<<<<<< HEAD
    return $start_promise unless @update_list;

    croak_runtime("SSH agent is not running but should be")
        unless _check_for_ssh_agent($ctx);

    # TODO: Extract this to a setup function that all updates/build depend upon
    whisper ("Creating source directory") unless -e $kdesrc;
    croak_runtime ("Unable to make directory r[$kdesrc]! $!")
        if (! -e $kdesrc && !super_mkdir ($kdesrc));

    for my $module (@update_list) {
        # sub must be defined here to capture $module in the loop
        my $updateSub = sub {
            return $module->runPhase_p('update',
                # called in child process, can block
                sub { return $module->update($ctx) },
                # called in this process, with results
                sub {
                    my (undef, $was_successful, $extras) = @_;
                    $module->setOption('#numUpdates', $extras->{update_count});
                    return $was_successful;
                }
            );
        };
=======
    # No reason to print out the text if we're not doing anything.
    if (!@update_list)
    {
        $ipc->sendIPCMessage(ksb::IPC::ALL_UPDATING, "update-list-empty");
        $ipc->sendIPCMessage(ksb::IPC::ALL_DONE,     "update-list-empty");
        return 0;
    }

    if (not _check_for_ssh_agent($ctx))
    {
        $ipc->sendIPCMessage(ksb::IPC::ALL_FAILURE, "ssh-failure");
        return 1;
    }

    if (not -e $kdesrc)
    {
        whisper ("KDE source download directory doesn't exist, creating.\n");
        if (not super_mkdir ($kdesrc))
        {
            error ("Unable to make directory r[$kdesrc]!");
            $ipc->sendIPCMessage(ksb::IPC::ALL_FAILURE, "no-source-dir");

            return 1;
        }
    }

    # Once at this point, any errors we get should be limited to a module,
    # which means we can tell the build thread to start.
    $ipc->sendIPCMessage(ksb::IPC::ALL_UPDATING, "starting-updates");

    my $hadError = 0;
    foreach my $module (@update_list)
    {
        $ipc->setLoggedModule($module->name());

        # Note that this must be in this order to avoid accidentally not
        # running ->update() from short-circuiting if an error is noted.
        $hadError = !$module->update($ipc, $ctx) || $hadError;
    }

    $ipc->sendIPCMessage(ksb::IPC::ALL_DONE, "had_errors: $hadError");

    return $hadError;
}

# Builds the given module.
#
# Return value is the failure phase, or 0 on success.
sub _buildSingleModule
{
    my ($ipc, $ctx, $module, $startTimeRef) = @_;

    $ctx->resetEnvironment();
    $module->setupEnvironment();

    # Cache module directories, e.g. to be consumed in kdesrc-run
    $module->setPersistentOption('build-dir', $module->fullpath('build'));
    $module->setPersistentOption('install-dir', $module->installationPath());

    my $fail_count = $module->getPersistentOption('failure-count') // 0;
    my ($resultStatus, $message) = $ipc->waitForModule($module);
    $ipc->forgetModule($module);
>>>>>>> 5eefe52a

        $promiseChain->addItem("$module/update", "network-queue", $updateSub);
    }

    return $start_promise;
}

# Throws an exception if essential build programs are missing as a sanity check.
sub _checkForEarlyBuildExit
{
    my $ctx = shift;
    my @modules = $ctx->modulesInPhase('build');

    # Check for absolutely essential programs now.
    if (!_checkForEssentialBuildPrograms($ctx) &&
        !exists $ENV{KDESRC_BUILD_IGNORE_MISSING_PROGRAMS})
    {
        error (" r[b[*] Aborting now to save a lot of wasted time.");
        error (" y[b[*] export KDESRC_BUILD_IGNORE_MISSING_PROGRAMS=1 and re-run (perhaps with --no-src)");
        error (" r[b[*] to continue anyways. If this check was in error please report a bug against");
        error (" y[b[*] kdesrc-build at https://bugs.kde.org/");

        croak_runtime ("Essential build programs are missing!");
    }
}

sub _openStatusFileHandle
{
    my $ctx = shift;
    my $outfile = pretending() ? '/dev/null'
                               : $ctx->getLogDir() . '/build-status';

    my $statusFile;
    open $statusFile, '>', $outfile or do {
        error (<<EOF);
	Unable to open output status file r[b[$outfile]
	You won't be able to use the g[--resume] switch next run.\n";
EOF
        $statusFile = undef;
    };

    return ($statusFile, $outfile);
}

# Function: _handle_build_phases
#
# Subroutine to handle all phases of the build process (i.e. non-update phases).
#
# Parameters:
# 1. Build Context, which is used to determine list of modules to build.
# 2. A PromiseChain, which will have build items inserted and dependencies
#    added to the update phase as necessary.
# 3. A "start promise" that can be waited on for pre-build steps
#
# Assumes basic directory layout setup and updates completed
#
# If $builddir/$module/.refresh-me exists, the subroutine will completely
# rebuild the module (as if --refresh-build were passed for that module).
#
# Returns a new start promise, and can also throw exceptions on error
sub _handle_build_phases
{
    my ($ctx, $promiseChain, $start_promise) = @_;
    my @modules =
        grep {
            my @phases = $_->phases()->phases();

            # Match all modules where there are non-update phases
            any { $_ ne 'update' } \@phases
        } @{$ctx->moduleList()};
    my $result = 0;

    _checkForEarlyBuildExit($ctx); # exception-thrower

    my $num_modules = scalar @modules;
    my $everFailed = 0;

    # This generates a bunch of subs but doesn't call them yet
    foreach my $module (@modules) {
        # Needs to happen in this loop to capture $module
        my $buildSub = sub {
            my $prev_fail_count = $module->getPersistentOption('failure-count') // 0;
            my $num_updates = int ($module->getOption('#numUpdates', 'module') // 1);

            # check for skipped updates, --no-src forces build-when-unchanged
            # even when ordinarily disabled
            if ($num_updates == 0
                && !$module->getOption('build-when-unchanged')
                && $prev_fail_count == 0)
            {
                # TODO: Why is the param order reversed for these two?
                $ctx->statusMonitor()->markPhaseStart("$module", 'build');
                $ctx->markModulePhaseSucceeded('build', $module);

                return 'skipped';
            }

            # Can't build w/out blocking so return a promise instead, which ->build
            # already supplies
            return $module->build()->then(sub {
                return $module->runPhase_p('test');
            })->then(sub {
                return $module->runPhase_p('install');
            })->catch(sub {
                my $failureReason = shift;

                if (!$everFailed) {
                    # No failures yet, mark this as resume point
                    $everFailed = 1;
                    my $moduleList = join(', ', map { "$_" } ($module, @modules));
                    $ctx->setPersistentOption('global', 'resume-list', $moduleList);
                }

                $module->setPersistentOption('failure-count', $prev_fail_count + 1);

                # Force this promise chain to stay dead
                return Mojo::Promise->new->reject('build');
            })->then(sub {
                $module->setPersistentOption('failure-count', 0);
            });
        };

        $promiseChain->addItem("$module/build", 'cpu-queue', $buildSub);

        # If there's an update phase we need to depend on it and show status
        if (my $updatePromise = $promiseChain->promiseFor("$module/update")) {
            $promiseChain->addDep("$module/build", "$module/update");
        }
    };

    return $start_promise->then(
        sub { $ctx->unsetPersistentOption('global', 'resume-list') });
}

# Function: _handle_post_completion_cleanup
#
# Handles all steps that must happen after all update/build/test/install
# phases have completed before the script exits. This includes things
# like update the persistent options accounting for changed metrics,
# messages to the user, etc.
#
# Parameters:
# 1. Build Context
# 2. The main promise built by the ksb::PromiseChain, to which the needed
#    handler will be attached.
#
# Return value is the promise passed to this function, with appropriate
# post-build promises added that change neither the result nor the
# resolve/reject status of the promise.
sub _handle_post_completion_cleanup
{
    my $ctx = assert_isa(shift, 'ksb::BuildContext');
    my $main_promise = shift;

    # We really open the file now even though there's more setup to complete
    # before we start using this.
    my ($statusFile, $outfile) = _openStatusFileHandle($ctx);

    return $main_promise->finally(sub {
        return unless $statusFile;

        close $statusFile;

        # Update the symlink in latest to point to this file.
        my $logdir = $ctx->getSubdirPath('log-dir');
        if (-l "$logdir/latest/build-status") {
            safe_unlink("$logdir/latest/build-status");
        }

        symlink($outfile, "$logdir/latest/build-status");
    });
}

# Function: _applyModuleFilters
#
# Applies any module-specific filtering that is necessary after reading command
# line and rc-file options. (This is as opposed to phase filters, which leave
# each module as-is but change the phases they operate as part of, this
# function could remove a module entirely from the build).
#
# Used for --resume-{from,after} and --stop-{before,after}, but more could be
# added in theory.
# This subroutine supports --{resume,stop}-* for both modules and module-sets.
#
# Parameters:
#  ctx - <BuildContext> in use.
#  @modules - List of <Modules> or <ModuleSets> to apply filters on.
#
# Returns:
#  list of <Modules> or <ModuleSets> with any inclusion/exclusion filters
#  applied. Do not assume this list will be a strict subset of the input list,
#  however the order will not change amongst the input modules.
sub _applyModuleFilters
{
    my $ctx = assert_isa(shift, 'ksb::BuildContext');
    my @moduleList = @_;

    if (!$ctx->getOption('resume-from') && !$ctx->getOption('resume-after') &&
        !$ctx->getOption('stop-before') && !$ctx->getOption('stop-after'))
    {
        debug ("No command-line filter seems to be present.");
        return @moduleList;
    }

    if ($ctx->getOption('resume-from') && $ctx->getOption('resume-after'))
    {
        # This one's an error.
        error (<<EOF);
You specified both r[b[--resume-from] and r[b[--resume-after] but you can only
use one.
EOF

        croak_runtime("Both --resume-after and --resume-from specified.");
    }

    if ($ctx->getOption('stop-before') && $ctx->getOption('stop-after'))
    {
        # This one's an error.
        error (<<EOF);
You specified both r[b[--stop-before] and r[b[--stop-after] but you can only
use one.
EOF

        croak_runtime("Both --stop-before and --stop-from specified.");
    }

    return unless @moduleList; # Empty input?

    my $resumePoint = $ctx->getOption('resume-from') ||
                      $ctx->getOption('resume-after');

    my $startIndex = scalar @moduleList;

    if ($resumePoint) {
        debug ("Looking for $resumePoint for --resume-* option");

        # || 0 is a hack to force Boolean context.
        my $filterInclusive = $ctx->getOption('resume-from') || 0;
        my $found = 0;

        for (my $i = 0; $i < scalar @moduleList; $i++) {
            my $module = $moduleList[$i];

            $found = $module->name() eq $resumePoint;
            if ($found) {
                $startIndex = $filterInclusive ? $i : $i + 1;
                $startIndex = min($startIndex, scalar @moduleList - 1);
                last;
            }
        }
    }
    else {
        $startIndex = 0;
    }

    my $stopPoint = $ctx->getOption('stop-before') ||
                    $ctx->getOption('stop-after');

    my $stopIndex = 0;

    if ($stopPoint) {
        debug ("Looking for $stopPoint for --stop-* option");

        # || 0 is a hack to force Boolean context.
        my $filterInclusive = $ctx->getOption('stop-before') || 0;
        my $found = 0;

        for (my $i = $startIndex; $i < scalar @moduleList; $i++) {
            my $module = $moduleList[$i];

            $found = $module->name() eq $stopPoint;
            if ($found) {
                $stopIndex = $i - ($filterInclusive ? 1 : 0);
                last;
            }
        }
    }
    else {
        $stopIndex = scalar @moduleList - 1;
    }

    if ($startIndex > $stopIndex || scalar @moduleList == 0) {
        # Lost all modules somehow.
        croak_runtime("Unknown resume -> stop point $resumePoint -> $stopPoint.");
    }

    return @moduleList[$startIndex .. $stopIndex];
}

# Updates the built-in phase list for all Modules passed into this function in
# accordance with the options set by the user.
sub _updateModulePhases
{
    whisper ("Filtering out module phases.");
    for my $module (@_) {
        my $phaseList = $module->phases();
        if ($module->getOption('no-svn') || $module->getOption('no-src'))
        {
            $phaseList->filterOutPhase('update');
        }

        if ($module->getOption('manual-build')) {
            $phaseList->filterOutPhase('buildsystem');
            $phaseList->filterOutPhase('build');
            $phaseList->filterOutPhase('test');
            $phaseList->filterOutPhase('install');
        }

        $phaseList->filterOutPhase('install') unless $module->getOption('install-after-build');
        $phaseList->filterOutPhase('test')    unless $module->getOption('run-tests');
    }

    return @_;
}

# Function: _cleanup_log_directory
#
# This function removes log directories from old kdesrc-build runs.  All log
# directories not referenced by $log_dir/latest somehow are made to go away.
#
# Parameters:
# 1. Build context.
#
# No return value.
sub _cleanup_log_directory
{
    my $ctx = assert_isa(shift, 'ksb::BuildContext');
    my $logdir = $ctx->getSubdirPath('log-dir');

    return 0 if ! -e "$logdir/latest"; # Could happen for error on first run...

    # This glob relies on the date being in the specific format YYYY-MM-DD-ID
    my @dirs = bsd_glob("$logdir/????-??-??-??/", GLOB_NOSORT);
    my @needed = _reachableModuleLogs("$logdir/latest");

    # Convert a list to a hash lookup since Perl lacks a "list-has"
    my %needed_table;
    @needed_table{@needed} = (1) x @needed;

    for my $dir (@dirs) {
        my ($id) = ($dir =~ m/(\d\d\d\d-\d\d-\d\d-\d\d)/);
        safe_rmtree($dir) unless $needed_table{$id};
    }
}

# Function: _output_failed_module_list
#
# Print out an error message, and a list of modules that match that error
# message.  It will also display the log file name if one can be determined.
# The message will be displayed all in uppercase, with PACKAGES prepended, so
# all you have to do is give a descriptive message of what this list of
# packages failed at doing.
#
# No message is printed out if the list of failed modules is empty, so this
# function can be called unconditionally.
#
# Parameters:
# 1. Build Context
# 2. Message to print (e.g. 'failed to foo')
# 3. List of ksb::Modules that had failed to foo
#
# No return value.
sub _output_failed_module_list
{
    my ($ctx, $message, @fail_list) = @_;
    assert_isa($ctx, 'ksb::BuildContext');

    $message = uc $message; # Be annoying

    return unless @fail_list;

    debug ("Message is $message");
    debug ("\tfor ", join(', ', @fail_list));

    my $homedir = $ENV{'HOME'};

    warning ("\nr[b[<<<  PACKAGES $message  >>>]");

    for my $module (@fail_list)
    {
        my $logfile = $module->getOption('#error-log-file');

        # async updates may cause us not to have a error log file stored.  There's only
        # one place it should be though, take advantage of side-effect of log_command()
        # to find it.
        if (not $logfile) {
            my $logdir = $module->getLogDir() . "/error.log";
            $logfile = $logdir if -e $logdir;
        }

        $logfile = "No log file" unless $logfile;
        $logfile =~ s|$homedir|~|;

        warning ("r[$module]") if pretending();
        warning ("r[$module] - g[$logfile]") if not pretending();
    }
}

# Function: _output_failed_module_lists
#
# This subroutine reads the list of failed modules for each phase in the build
# context and calls _output_failed_module_list for all the module failures.
#
# Parameters:
# 1. Build context
#
# Return value:
# None
sub _output_failed_module_lists
{
    my $ctx = assert_isa(shift, 'ksb::BuildContext');
    my $moduleGraph = shift;

    my $extraDebugInfo = {
        phases => {},
        failCount => {}
    };
    my @actualFailures = ();

    # This list should correspond to the possible phase names (although
    # it doesn't yet since the old code didn't, TODO)
    for my $phase ($ctx->phases()->phases())
    {
        my @failures = $ctx->failedModulesInPhase($phase);
        for my $failure (@failures) {
            # we already tagged the failure before, should not happen but
            # make sure to check to avoid spurious duplicate output
            next if $extraDebugInfo->{phases}->{$failure};

            $extraDebugInfo->{phases}->{$failure} = $phase;
            push @actualFailures, $failure;
        }
        _output_failed_module_list($ctx, "failed to $phase", @failures);
    }

    # See if any modules fail continuously and warn specifically for them.
    my @super_fail = grep {
        ($_->getPersistentOption('failure-count') // 0) > 3
    } (@{$ctx->moduleList()});

    foreach my $m (@super_fail)
    {
        # These messages will print immediately after this function completes.
        my $num_failures = $m->getPersistentOption('failure-count');

        $m->addPostBuildMessage("y[$m] has failed to build b[$num_failures] times.");
        $m->addPostBuildMessage("You can check https://build.kde.org/search/?q=$m to see if this is expected.");
    }

    my $top = 5;
    my $numSuggestedModules = scalar @actualFailures;
    #
    # Omit listing $top modules if there are that many or fewer anyway.
    # Not much point ranking 4 out of 4 failures,
    # this feature is meant for 5 out of 65
    #
    if ($numSuggestedModules > $top) {
        my @sortedForDebug = ksb::DebugOrderHints::sortFailuresInDebugOrder(
            $moduleGraph,
            $extraDebugInfo,
            \@actualFailures
        );

        info ("\nThe following top $top may be the most important to fix to " .
            "get the build to work, listed in order of 'probably most " .
            "interesting' to 'probably least interesting' failure:\n");
        info ("\tr[b[$_]") foreach (@sortedForDebug[0..($top - 1)]);
    }
}

# Function: _installTemplatedFile
#
# This function takes a given file and a build context, and installs it to a
# given location while expanding out template entries within the source file.
#
# The template language is *extremely* simple: <% foo %> is replaced entirely
# with the result of $ctx->getOption(foo, 'no-inherit'). If the result
# evaluates false for any reason than an exception is thrown. No quoting of
# any sort is used in the result, and there is no way to prevent expansion of
# something that resembles the template format.
#
# Multiple template entries on a line will be replaced.
#
# The destination file will be created if it does not exist. If the file
# already exists then an exception will be thrown.
#
# Error handling: Any errors will result in an exception being thrown.
#
# Parameters:
# 1. Pathname to the source file (use absolute paths)
# 2. Pathname to the destination file (use absolute paths)
# 3. Build context to use for looking up template values
#
# Return value: There is no return value.
sub _installTemplatedFile
{
    my ($sourcePath, $destinationPath, $ctx) = @_;
    assert_isa($ctx, 'ksb::BuildContext');

    open (my $input,  '<', $sourcePath) or
        croak_runtime("Unable to open template source $sourcePath: $!");
    open (my $output, '>', $destinationPath) or
        croak_runtime("Unable to open template output $destinationPath: $!");

    while (!eof ($input)) {
        my $line = readline($input);
        if (!defined ($line)) {
            croak_runtime("Failed to read from $sourcePath at line $.: $!");
            unlink($destinationPath);
        }

        # Some lines should only be present in the source as they aid with testing.
        next if $line =~ /kdesrc-build: filter/;

        $line =~
            s {
                <% \s*    # Template bracket and whitespace
                ([^\s%]+) # Capture variable name
                \s*%>     # remaining whitespace and closing bracket
              }
              {
                  $ctx->getOption($1, 'module') //
                      croak_runtime("Invalid variable $1")
              }gxe;
              # Replace all matching expressions, use extended regexp w/
              # comments, and replacement is Perl code to execute.

        (print $output $line) or
            croak_runtime("Unable to write line to $destinationPath at line $.: $!");
    }
}

# Function: _installCustomFile
#
# This function installs a source file to a destination path, assuming the
# source file is a "templated" source file (see also _installTemplatedFile), and
# records a digest of the file actually installed. This function will overwrite
# a destination if the destination is identical to the last-installed file.
#
# Error handling: Any errors will result in an exception being thrown.
#
# Parameters:
# 1. Build context to use for looking up template values,
# 2. The full path to the source file.
# 3. The full path to the destination file (incl. name)
# 4. The key name to use for searching/recording installed MD5 digest.
#
# Return value: There is no return value.
sub _installCustomFile
{
    use File::Copy qw(copy);

    my $ctx = assert_isa(shift, 'ksb::BuildContext');
    my ($sourceFilePath, $destFilePath, $md5KeyName) = @_;
    my $baseName = basename($sourceFilePath);

    if (-e $destFilePath) {
        my $existingMD5 = $ctx->getPersistentOption('/digests', $md5KeyName) // '';

        if (fileDigestMD5($destFilePath) ne $existingMD5) {
            if (!$ctx->getOption('#delete-my-settings')) {
                error ("\tr[*] Installing \"b[$baseName]\" would overwrite an existing file:");
                error ("\tr[*]  y[b[$destFilePath]");
                error ("\tr[*] If this is acceptable, please delete the existing file and re-run,");
                error ("\tr[*] or pass b[--delete-my-settings] and re-run.");

                return;
            }
            elsif (!pretending()) {
                copy ($destFilePath, "$destFilePath.kdesrc-build-backup");
            }
        }
    }

    if (!pretending()) {
        _installTemplatedFile($sourceFilePath, $destFilePath, $ctx);
        $ctx->setPersistentOption('/digests', $md5KeyName, fileDigestMD5($destFilePath));
    }
}

# Function: _installCustomSessionDriver
#
# This function installs the included sample .xsession and environment variable
# setup files, and records the md5sum of the installed results.
#
# If a file already exists, then its md5sum is taken and if the same as what
# was previously installed, is overwritten. If not the same, the original file
# is left in place and the .xsession is instead installed to
# .xsession-kdesrc-build
#
# Error handling: Any errors will result in an exception being thrown.
#
# Parameters:
# 1. Build context to use for looking up template values,
#
# Return value: There is no return value.
sub _installCustomSessionDriver
{
    use FindBin qw($RealBin);
    use List::Util qw(first);
    use File::Copy qw(copy);

    my $ctx = assert_isa(shift, 'ksb::BuildContext');
    my @xdgDataDirs = split(':', $ENV{XDG_DATA_DIRS} || '/usr/local/share/:/usr/share/');
    my $xdgDataHome = $ENV{XDG_DATA_HOME} || "$ENV{HOME}/.local/share";

    # First we have to find the source
    my @searchPaths = ($RealBin, map { "$_/apps/kdesrc-build" } ($xdgDataHome, @xdgDataDirs));

    s{/+$}{}   foreach @searchPaths; # Remove trailing slashes
    s{//+}{/}g foreach @searchPaths; # Remove duplicate slashes

    my $envScript = first { -f $_ } (
        map { "$_/sample-kde-env-master.sh" } @searchPaths
    );
    my $sessionScript = first { -f $_ } (
        map { "$_/sample-xsession.sh" } @searchPaths
    );

    if (!$envScript || !$sessionScript) {
        warning ("b[*] Unable to find helper files to setup a login session.");
        warning ("b[*] You will have to setup login yourself, or install kdesrc-build properly.");
        return;
    }

    my $destDir = $ENV{XDG_CONFIG_HOME} || "$ENV{HOME}/.config";
    super_mkdir($destDir) unless -d $destDir;

    _installCustomFile($ctx, $envScript, "$destDir/kde-env-master.sh",
        'kde-env-master-digest');
    _installCustomFile($ctx, $sessionScript, "$ENV{HOME}/.xsession",
        'xsession-digest') if $ctx->getOption('install-session-driver');

    if (!pretending()) {
        if ($ctx->getOption('install-session-driver') && !chmod (0744, "$ENV{HOME}/.xsession")) {
            error ("\tb[r[*] Error making b[~/.xsession] executable: $!");
            error ("\tb[r[*] If this file is not executable you may not be able to login!");
        };
    }
}

# Function: _checkForEssentialBuildPrograms
#
# This subroutine checks for programs which are absolutely essential to the
# *build* process and returns false if they are not all present. Right now this
# just means qmake and cmake (although this depends on what modules are
# actually present in the build context).
#
# Parameters:
# 1. Build context
#
# Return value:
# None
sub _checkForEssentialBuildPrograms
{
    my $ctx = assert_isa(shift, 'ksb::BuildContext');
    my $kdedir = $ctx->getOption('kdedir');
    my $qtdir = $ctx->getOption('qtdir');
    my @preferred_paths = ("$kdedir/bin", "$qtdir/bin");

    return 1 if pretending();

    my @buildModules = $ctx->modulesInPhase('build');
    my %requiredPrograms;
    my %modulesRequiringProgram;

    foreach my $module ($ctx->modulesInPhase('build')) {
        my @progs = $module->buildSystem()->requiredPrograms();

        # Deliberately used @, since requiredPrograms can return a list.
        @requiredPrograms{@progs} = 1;

        foreach my $prog (@progs) {
            $modulesRequiringProgram{$prog} //= { };
            $modulesRequiringProgram{$prog}->{$module->name()} = 1;
        }
    }

    my $wasError = 0;
    for my $prog (keys %requiredPrograms) {
        my %requiredPackages = (
            qmake => 'Qt',
            cmake => 'CMake',
            meson => 'Meson',
        );

        my $preferredPath = absPathToExecutable($prog, @preferred_paths);
        my $programPath = $preferredPath || absPathToExecutable($prog);

        # qmake is not necessarily named 'qmake'
        if (!$programPath && $prog eq 'qmake') {
            $programPath = ksb::BuildSystem::QMake::absPathToQMake();
        }

        if (!$programPath) {
            # Don't complain about Qt if we're building it...
            if ($prog eq 'qmake' && (
                    grep { $_->buildSystemType() eq 'Qt' ||
                           $_->buildSystemType() eq 'Qt5' } (@buildModules)) ||
                    pretending()
                )
            {
                next;
            }

            $wasError = 1;
            my $reqPackage = $requiredPackages{$prog} || $prog;

            my @modulesNeeding = keys %{$modulesRequiringProgram{$prog}};
            local $, = ', '; # List separator in output

            error (<<"EOF");

Unable to find r[b[$prog]. This program is absolutely essential for building
the modules: y[@modulesNeeding].

Please ensure the development packages for
$reqPackage are installed by using your distribution's package manager.
EOF
        }
    }

    return !$wasError;
}

# Function: _reachableModuleLogs
#
# Returns a list of module directory IDs that must be kept due to being
# referenced from the "latest" symlink.
#
# This function may call itself recursively if needed.
#
# Parameters:
# 1. The log directory under which to search for symlinks, including the "/latest"
#    part of the path.
sub _reachableModuleLogs
{
    my $logdir = shift;
    my @dirs;

    # A lexicalized var (my $foo) is required in face of recursiveness.
    opendir(my $fh, $logdir) or croak_runtime("Can't opendir $logdir: $!");
    my $dir = readdir($fh);

    while(defined $dir) {
        if (-l "$logdir/$dir") {
            my $link = readlink("$logdir/$dir");
            push @dirs, $link;
        }
        elsif ($dir !~ /^\.{1,2}$/) {
            # Skip . and .. directories (this is a great idea, trust me)
            push @dirs, _reachableModuleLogs("$logdir/$dir");
        }
        $dir = readdir $fh;
    }

    closedir $fh;

    # Extract numeric IDs from directory names.
    @dirs = map { m/(\d{4}-\d\d-\d\d-\d\d)/ } (@dirs);

    # Convert to unique list by abusing hash keys.
    my %tempHash;
    @tempHash{@dirs} = ();

    return keys %tempHash;
}

# Installs the given subroutine as a signal handler for a set of signals which
# could kill the program.
#
# First parameter is a reference to the sub to act as the handler.
sub _installSignalHandlers
{
    use Carp qw(confess);

    my $handlerRef = shift;
    my @signals = qw/HUP INT QUIT ABRT TERM PIPE/;

    foreach my $signal (@signals) {
        $SIG{$signal} = sub {
            confess ("Signal SIG$signal received, terminating.")
                unless $signal eq 'INT';
            $handlerRef->();
        };
    }
}

# Ensures that basic one-time setup to actually *use* installed software is
# performed, including .kdesrc-buildrc setup if necessary.
#
# Returns the appropriate exitcode to pass to the exit function
sub performInitialUserSetup
{
    my $self = shift;
    return ksb::FirstRun::setupUserSystem();
}

# Shows a help message and version. Does not exit.
sub _showHelpMessage
{
    my $scriptVersion = scriptVersion();
    say <<DONE;
kdesrc-build $scriptVersion
Copyright (c) 2003 - 2020 Michael Pyne <mpyne\@kde.org> and others, and is
distributed under the terms of the GNU GPL v2.

This script automates the download, build, and install process for KDE software
using the latest available source code.

Configuration is controlled from "\$PWD/kdesrc-buildrc" or "~/.kdesrc-buildrc".
See kdesrc-buildrc-sample for an example.

Usage: \$ $0 [--options] [module names]
    All configured modules are built if none are listed.

Important Options:
    --pretend              Don't actually take major actions, instead describe
                           what would be done.
    --list-build           List what modules would be built in the order in
                           which they would be built.
    --dependency-tree      Print out dependency information on the modules that
                           would be built, using a `tree` format. Very useful
                           for learning how modules relate to each other. May
                           generate a lot of output.
    --no-src               Don't update source code, just build/install.
    --src-only             Only update the source code
    --refresh-build        Start the build from scratch.

    --rc-file=<filename>   Read configuration from filename instead of default.
    --initial-setup        Installs Plasma env vars (~/.bashrc), required
                           system pkgs, and a base kdesrc-buildrc.

    --resume-from=<pkg>    Skips modules until just before or after the given
    --resume-after=<pkg>       package, then operates as normal.
    --stop-before=<pkg>    Stops just before or after the given package is
    --stop-after=<pkg>         reached.

    --include-dependencies Also builds KDE-based dependencies of given modules.
      (This is enabled by default; use --no-include-dependencies to disable)
    --stop-on-failure      Stops the build as soon as a package fails to build.

More docs at https://docs.kde.org/?application=kdesrc-build
    Supported configuration options: https://go.kde.org/u/ksboptions
    Supported cmdline options:       https://go.kde.org/u/ksbcmdline
DONE

    # Look for indications this is the first run.
    if (! -e "./kdesrc-buildrc" && ! -e "$ENV{HOME}/.kdesrc-buildrc") {
        say <<DONE;
  **  **  **  **  **
It looks like kdesrc-build has not yet been setup. For easy setup, run:
    $0 --initial-setup

This will adjust your ~/.bashrc to find installed software, run your system's
package manager to install required dependencies, and setup a kdesrc-buildrc
that can be edited from there.
DONE
    }
}

# Accessors

sub context
{
    my $self = shift;
    return $self->{context};
}

sub metadataModule
{
    my $self = shift;
    return $self->{metadata_module};
}

sub modules
{
    my $self = shift;
    return @{$self->{modules}};
}

sub workLoad
{
    my $self = shift;
    return $self->{workLoad};
}

1;<|MERGE_RESOLUTION|>--- conflicted
+++ resolved
@@ -29,14 +29,11 @@
 use ksb::Updater::Git;
 use ksb::Version qw(scriptVersion);
 
-<<<<<<< HEAD
 use Mojo::IOLoop;
 use Mojo::Promise;
 
 use Fcntl; # For sysopen
-=======
 use Scalar::Util qw(blessed);
->>>>>>> 5eefe52a
 use List::Util qw(first min);
 use File::Basename; # basename, dirname
 use File::Glob ':glob';
@@ -607,14 +604,6 @@
         $ctx->setRcFile($rcFile);
     }
 
-    # _readConfigurationOptions will add pending global opts to ctx while
-    # ensuring returned modules/sets have any such options stripped out. It
-    # will also add module-specific options to any returned modules/sets. This
-    # is done by adjusting the moduleResolver.
-    _readConfigurationOptions($ctx, $moduleResolver);
-
-    $ctx->loadPersistentOptions();
-
     # Set aside debug-related and other short-circuit cmdline options
     # for kdesrc-build CLI driver to handle
     my @debugFlags = qw(dependency-tree list-build print-modules);
@@ -631,6 +620,14 @@
     # Everything else in cmdlineOptions should be OK to apply directly as a
     # module or context option.
     $ctx->setOption(%{$cmdlineGlobalOptions});
+
+    # _readConfigurationOptions will add pending global opts to ctx while
+    # ensuring returned modules/sets have any such options stripped out. It
+    # will also add module-specific options to any returned modules/sets. This
+    # is done by adjusting the moduleResolver.
+    _readConfigurationOptions($ctx, $moduleResolver);
+
+    $ctx->loadPersistentOptions();
 }
 
 # Returns a list of selectors that should be added to the overall selector
@@ -665,7 +662,6 @@
         unshift @selectors, split(/,\s*/, $moduleList);
     }
 
-<<<<<<< HEAD
     return @selectors;
 }
 
@@ -707,18 +703,6 @@
 
     # The global options can also control which phases to use by default
     _updateModulePhases($ctx);
-=======
-    # Everything else in cmdlineOptions should be OK to apply directly as a module
-    # or context option by now.
-    $ctx->setOption(%{$cmdlineGlobalOptions});
-
-    # _readConfigurationOptions will add pending global opts to ctx while ensuring
-    # returned modules/sets have any such options stripped out. It will also add
-    # module-specific options to any returned modules/sets.
-    my @optionModulesAndSets =
-        _readConfigurationOptions($ctx, $fh, $cmdlineGlobalOptions, $deferredOptions);
-    close $fh;
->>>>>>> 5eefe52a
 
     # Check if we're supposed to drop into an interactive shell instead.  If so,
     # here's the stop off point.
@@ -729,37 +713,8 @@
         _executeCommandLineProgram(@startProgramAndArgs); # noreturn
     }
 
-<<<<<<< HEAD
     return @selectors;
 }
-=======
-    if (!exists $ENV{HARNESS_ACTIVE}) {
-        # Running in a test harness, avoid downloading metadata which will be
-        # ignored in the test or making changes to git config
-        ksb::Updater::Git::verifyGitConfig($ctx);
-        $self->_downloadKDEProjectMetadata();
-    }
-
-    # The user might only want metadata to update to allow for a later
-    # --pretend run, check for that here.
-    if (exists $cmdlineGlobalOptions->{'metadata-only'}) {
-        return;
-    }
-
-    # At this point we have our list of candidate modules / module-sets (as read in
-    # from rc-file). The module sets have not been expanded into modules.
-    # We also might have cmdline "selectors" to determine which modules or
-    # module-sets to choose. First let's select module sets, and expand them.
-
-    my @globalCmdlineArgs = keys %{$cmdlineGlobalOptions};
-    my $commandLineModules = scalar @selectors;
-
-    my $moduleResolver = ksb::ModuleResolver->new($ctx);
-    $moduleResolver->setCmdlineOptions($cmdlineOptions);
-    $moduleResolver->setDeferredOptions($deferredOptions);
-    $moduleResolver->setInputModulesAndOptions(\@optionModulesAndSets);
-    $moduleResolver->setIgnoredSelectors([keys %ignoredSelectors]);
->>>>>>> 5eefe52a
 
 # Requires establishContext to have been called first. Converts string-based
 # "selectors" for modules or module-sets into a list of ksb::Modules (only
@@ -1351,22 +1306,9 @@
 #  ctx - The <BuildContext> to update based on the configuration read and
 #  any pending command-line options (see cmdlineGlobalOptions).
 #
-<<<<<<< HEAD
 #  moduleResolver - The <ModuleResolver> to update with the list of modules,
 #  module sets and deferred options to apply when the resolver creates new
 #  Modules.
-=======
-#  filehandle - The I/O object to read from. Must handle _eof_ and _readline_
-#  methods (e.g. <IO::Handle> subclass).
-#
-#  cmdlineGlobalOptions - An input hashref mapping command line options to their
-#  values (if any), so that these may override conflicting entries in the rc-file
-#
-#  deferredOptions - An out parameter: a hashref holding the options set by any
-#  'options' blocks read in by this function. Each key (identified by the name
-#  of the 'options' block) will point to a hashref value holding the options to
-#  apply.
->>>>>>> 5eefe52a
 #
 # Returns:
 #  Nothing, but see the effects on $ctx and $moduleResolver.
@@ -1376,14 +1318,11 @@
 sub _readConfigurationOptions
 {
     my $ctx = assert_isa(shift, 'ksb::BuildContext');
-<<<<<<< HEAD
     my $moduleResolver = assert_isa(shift, 'ksb::ModuleResolver');
 
     my $fh = $ctx->loadRcFile();
+    my $cmdlineGlobalOptions = $moduleResolver->{cmdlineOptions}->{global};
     my $deferredOptionsRef = { };
-=======
-    my ($fh, $cmdlineGlobalOptions, $deferredOptionsRef) = @_;
->>>>>>> 5eefe52a
     my @module_list;
     my $rcfile = $ctx->rcFile();
     my ($option, %readModules);
@@ -1682,7 +1621,6 @@
     my $kdesrc = $ctx->getSourceDir();
     my @update_list = $ctx->modulesInPhase('update');
 
-<<<<<<< HEAD
     return $start_promise unless @update_list;
 
     croak_runtime("SSH agent is not running but should be")
@@ -1707,70 +1645,6 @@
                 }
             );
         };
-=======
-    # No reason to print out the text if we're not doing anything.
-    if (!@update_list)
-    {
-        $ipc->sendIPCMessage(ksb::IPC::ALL_UPDATING, "update-list-empty");
-        $ipc->sendIPCMessage(ksb::IPC::ALL_DONE,     "update-list-empty");
-        return 0;
-    }
-
-    if (not _check_for_ssh_agent($ctx))
-    {
-        $ipc->sendIPCMessage(ksb::IPC::ALL_FAILURE, "ssh-failure");
-        return 1;
-    }
-
-    if (not -e $kdesrc)
-    {
-        whisper ("KDE source download directory doesn't exist, creating.\n");
-        if (not super_mkdir ($kdesrc))
-        {
-            error ("Unable to make directory r[$kdesrc]!");
-            $ipc->sendIPCMessage(ksb::IPC::ALL_FAILURE, "no-source-dir");
-
-            return 1;
-        }
-    }
-
-    # Once at this point, any errors we get should be limited to a module,
-    # which means we can tell the build thread to start.
-    $ipc->sendIPCMessage(ksb::IPC::ALL_UPDATING, "starting-updates");
-
-    my $hadError = 0;
-    foreach my $module (@update_list)
-    {
-        $ipc->setLoggedModule($module->name());
-
-        # Note that this must be in this order to avoid accidentally not
-        # running ->update() from short-circuiting if an error is noted.
-        $hadError = !$module->update($ipc, $ctx) || $hadError;
-    }
-
-    $ipc->sendIPCMessage(ksb::IPC::ALL_DONE, "had_errors: $hadError");
-
-    return $hadError;
-}
-
-# Builds the given module.
-#
-# Return value is the failure phase, or 0 on success.
-sub _buildSingleModule
-{
-    my ($ipc, $ctx, $module, $startTimeRef) = @_;
-
-    $ctx->resetEnvironment();
-    $module->setupEnvironment();
-
-    # Cache module directories, e.g. to be consumed in kdesrc-run
-    $module->setPersistentOption('build-dir', $module->fullpath('build'));
-    $module->setPersistentOption('install-dir', $module->installationPath());
-
-    my $fail_count = $module->getPersistentOption('failure-count') // 0;
-    my ($resultStatus, $message) = $ipc->waitForModule($module);
-    $ipc->forgetModule($module);
->>>>>>> 5eefe52a
 
         $promiseChain->addItem("$module/update", "network-queue", $updateSub);
     }
