package ksb::Application 0.20;

# Class: Application
#
# Contains the application-layer logic (i.e. creating a build context, reading
# options, parsing command-line, etc.)

use strict;
use warnings;
use 5.014;
no if $] >= 5.018, 'warnings', 'experimental::smartmatch';

use ksb::Debug 0.30;
use ksb::Util;
use ksb::BuildContext 0.35;
use ksb::BuildSystem::QMake;
use ksb::BuildException 0.20;
use ksb::FirstRun;
use ksb::Module;
use ksb::ModuleResolver 0.20;
use ksb::ModuleSet 0.20;
use ksb::ModuleSet::KDEProjects;
use ksb::ModuleSet::Qt;
use ksb::OSSupport;
use ksb::PromiseChain;
use ksb::RecursiveFH;
use ksb::Debug;
use ksb::DebugOrderHints;
<<<<<<< HEAD
=======
use ksb::DependencyResolver 0.20;
use ksb::IPC::Pipe 0.20;
use ksb::IPC::Null;
>>>>>>> 56daf184
use ksb::Updater::Git;
use ksb::Version qw(scriptVersion);

use Mojo::IOLoop;
use Mojo::Promise;

use Fcntl; # For sysopen
use List::Util qw(first min);
use File::Basename; # basename, dirname
use File::Glob ':glob';
use POSIX qw(:sys_wait_h _exit :errno_h);
use Getopt::Long qw(GetOptionsFromArray :config gnu_getopt nobundling);
use IO::Handle;
use IO::Select;

### Package-specific variables (not shared outside this file).

use constant {
    # We use a named remote to make some git commands work that don't accept the
    # full path.
    KDE_PROJECT_ID   => 'kde-projects',  # git-repository-base for sysadmin/repo-metadata
    QT_PROJECT_ID    => 'qt-projects',   # git-repository-base for qt.io Git repo
};

### Package methods

sub new
{
    my ($class, @options) = @_;

    # TODO: Do something with @options

    my $self = bless {
        context         => ksb::BuildContext->new(),
        metadata_module => undef,
        run_mode        => 'build',
        modules         => undef,
        module_resolver => undef, # ksb::ModuleResolver but see below
        _base_pid       => $$, # See finish()
    }, $class;

    # Default to colorized output if sending to TTY
    ksb::Debug::setColorfulOutput(-t STDOUT);

    return $self;
}

# Call after establishContext (to read in config file and do one-time metadata
# reading), but before you call startHeadlessBuild.
#
# Parameter:
#
# - workload, a hashref containing the following entries:
# {
#   selectedModules: listref with the selected ksb::Modules to build
#   dependencyInfo: reference to a dependency info object created by
#     ksb::DependencyResolver
#   build: a boolean indicating whether to go through with build or not
# }
sub setModulesToProcess
{
    my ($self, $workLoad) = @_;
    croak_internal("Expecting workload object!")
        unless ref $workLoad eq 'HASH';

    $self->{modules} = $workLoad->{selectedModules};
    $self->{workLoad} = $workLoad;

    $self->context()->addModule($_)
        foreach @{$self->{modules}};

    # i.e. niceness, ulimits, etc.
    $self->context()->setupOperatingEnvironment();
}

# Sets the application to be non-interactive, intended to make this suitable as
# a backend for a Mojolicious-based web server with a separate U/I.
sub setHeadless
{
    my $self = shift;
    $self->{run_mode} = 'headless';
    return $self;
}

# Method: _readCommandLineOptionsAndSelectors
#
# Returns a list of module/module-set selectors, selected module/module-set
# options, and global options, based on the command-line arguments passed to
# this function.
#
# This is a package method, should be called as
# $app->_readCommandLineOptionsAndSelectors
#
# Phase:
#  initialization - Do not call <finish> from this function.
#
# Parameters:
#  cmdlineOptions - hashref to hold parsed modules options to be applied later.
#    *Note* this must be done separately, it is not handled by this subroutine.
#    Global options will be stored in a hashref at $cmdlineOptions->{global}.
#    Module or module-set options will be stored in a hashref at
#    $cmdlineOptions->{$moduleName} (it will be necessary to disambiguate
#    later in the run whether it is a module set or a single module).
#
#    If the global option 'start-program' is set, then the program to start and
#    its options will be found in a listref pointed to under the
#    'start-program' option.
#
#  selectors - listref to hold the list of module or module-set selectors to
#    build, in the order desired by the user. These will just be strings, the
#    caller will have to figure out whether the selector is a module or
#    module-set, and create any needed objects, and then set the recommended
#    options as listed in cmdlineOptions.
#
#  ctx - <BuildContext> to hold the global build state.
#
#  @options - The remainder of the arguments are treated as command line
#    arguments to process.
#
# Returns:
#  Nothing. An exception will be raised on failure, or this function may quit
#  the program directly (e.g. to handle --help, --usage).
sub _readCommandLineOptionsAndSelectors
{
    my $self = shift;
    my ($cmdlineOptionsRef, $selectorsRef, $ctx, @options) = @_;
    my $phases = $ctx->phases();
    my @savedOptions = @options; # Copied for use in debugging.
    my $os = ksb::OSSupport->new;
    my $version = "kdesrc-build " . scriptVersion();
    my $author = <<DONE;
$version was written (mostly) by:
  Michael Pyne <mpyne\@kde.org>

Many people have contributed code, bugfixes, and documentation.

Please report bugs using the KDE Bugzilla, at https://bugs.kde.org/
DONE

    # Getopt::Long will store options in %foundOptions, since that is what we
    # pass in. To allow for custom subroutines to handle an option it is
    # required that the sub *also* be in %foundOptions... whereupon it will
    # promptly be overwritten if we're not careful. Instead we let the custom
    # subs save to %auxOptions, and read those in back over it later.
    my (%foundOptions, %auxOptions);
    %foundOptions = (
        'show-info' => sub { say $version; say "OS: ", $os->vendorID(); exit },
        version => sub { say $version; exit },
        author  => sub { say $author;  exit },
        help    => sub { _showHelpMessage(); exit 0 },
        install => sub {
            $self->{run_mode} = 'install';
            $phases->phases('install');
        },
        uninstall => sub {
            $self->{run_mode} = 'uninstall';
            $phases->phases('uninstall');
        },
        'no-src' => sub {
            $phases->filterOutPhase('update');
        },
        'no-install' => sub {
            $phases->filterOutPhase('install');
        },
        'no-snapshots' => sub {
            # The documented form of disable-snapshots
            $auxOptions{'disable-snapshots'} = 1;
        },
        'no-tests' => sub {
            # The "right thing" to do
            $phases->filterOutPhase('test');

            # What actually works at this point.
            $foundOptions{'run-tests'} = 0;
        },
        'no-build' => sub {
            $phases->filterOutPhase('build');
        },
        # Mostly equivalent to the above
        'src-only' => sub {
            $phases->phases('update');

            # We have an auto-switching function that we only want to run
            # if --src-only was passed to the command line, so we still
            # need to set a flag for it.
            $foundOptions{'allow-auto-repo-move'} = 1;
        },
        'build-only' => sub {
            $phases->phases('build');
        },
        'install-only' => sub {
            $self->{run_mode} = 'install';
            $phases->phases('install');
        },
        prefix => sub {
            my ($optName, $arg) = @_;
            $auxOptions{prefix} = $arg;
            $foundOptions{kdedir} = $arg; #TODO: Still needed for compat?
            $foundOptions{reconfigure} = 1;
        },
        query => sub {
            my (undef, $arg) = @_;

            my $validMode = qr/^[a-zA-Z0-9_][a-zA-Z0-9_-]*$/;
            die("Invalid query mode $arg")
                unless $arg =~ $validMode;

            # Add useful aliases
            $arg = 'source-dir'  if $arg =~ /^src-?dir$/;
            $arg = 'build-dir'   if $arg =~ /^build-?dir$/;
            $arg = 'install-dir' if $arg eq 'prefix';

            $self->{run_mode} = 'query';
            $auxOptions{query} = $arg;
            $auxOptions{pretend} = 1; # Implied pretend mode
        },
        pretend => sub {
            # Set pretend mode but also force the build process to run.
            $auxOptions{pretend} = 1;
            $foundOptions{'build-when-unchanged'} = 1;
        },
        resume => sub {
            $auxOptions{resume} = 1;
            $phases->filterOutPhase('update'); # Implied --no-src
            $foundOptions{'no-metadata'} = 1;  # Implied --no-metadata
        },
        verbose => sub { $foundOptions{'debug-level'} = ksb::Debug::WHISPER },
        quiet => sub { $foundOptions{'debug-level'} = ksb::Debug::NOTE },
        'really-quiet' => sub { $foundOptions{'debug-level'} = ksb::Debug::WARNING },
        debug => sub {
            $foundOptions{'debug-level'} = ksb::Debug::DEBUG;
            debug ("Commandline was: ", join(', ', @savedOptions));
        },

        # Hack to set module options
        'set-module-option-value' => sub {
            my ($optName, $arg) = @_;
            my ($module, $option, $value) = split (',', $arg, 3);
            if ($module && $option) {
                $cmdlineOptionsRef->{$module} //= { };
                $cmdlineOptionsRef->{$module}->{$option} = $value;
            }
        },

        # Getopt::Long doesn't set these up for us even though we specify an
        # array. Set them up ourselves.
        'start-program' => [ ],
        'ignore-modules' => [ ],

        # Module selectors, the <> is Getopt::Long shortcut for an
        # unrecognized non-option value (i.e. an actual argument)
        '<>' => sub {
            my $arg = shift;
            push @{$selectorsRef}, $arg;
        },
    );

    # Handle any "cmdline-eligible" options not already covered.
    my $flagHandler = sub {
        my ($optName, $optValue) = @_;

        # Assume to set if nothing provided.
        $optValue = 1 if (!defined $optValue or $optValue eq '');
        $optValue = 0 if lc($optValue) eq 'false';
        $optValue = 0 if !$optValue;

        $auxOptions{$optName} = $optValue;
    };

    foreach my $option (keys %ksb::BuildContext::defaultGlobalFlags) {
        if (!exists $foundOptions{$option}) {
            $foundOptions{$option} = $flagHandler; # A ref to a sub here!
        }
    }

    # Actually read the options.
    my $optsSuccess = GetOptionsFromArray(\@options, \%foundOptions,
        # Options here should not duplicate the flags and options defined below
        # from ksb::BuildContext!
        'version|v', 'author', 'help', 'show-info',
        'install', 'uninstall', 'no-src|no-svn', 'no-install', 'no-build',
        'no-tests', 'build-when-unchanged|force-build', 'no-metadata',
        'verbose', 'quiet|quite|q', 'really-quiet', 'debug',
        'reconfigure', 'colorful-output|color!',
        'src-only|svn-only', 'build-only', 'install-only', 'build-system-only',
        'rc-file=s', 'prefix=s', 'niceness|nice:10', 'ignore-modules=s{,}',
        'pretend|dry-run|p', 'refresh-build',
        'query=s', 'start-program|run=s{,}',
        'launch-browser',
        'revision=i', 'resume-from=s', 'resume-after=s',
        'rebuild-failures', 'resume',
        'stop-after=s', 'stop-before=s', 'set-module-option-value=s',
        'metadata-only',

        # Debug-only flags
        'print-modules', 'list-build', 'dependency-tree',

        # Special sub used (see above), but have to tell Getopt::Long to look
        # for negatable boolean flags
        (map { "$_!" } (keys %ksb::BuildContext::defaultGlobalFlags)),

        # Default handling fine, still have to ask for strings.
        (map { "$_:s" } (keys %ksb::BuildContext::defaultGlobalOptions)),

        '<>', # Required to read non-option args
        );

    if (!$optsSuccess) {
        croak_runtime("Error reading command-line options.");
    }

    # To store the values we found, need to strip out the values that are
    # subroutines, as those are the ones we created. Alternately, place the
    # subs inline as an argument to the appropriate option in the
    # GetOptionsFromArray call above, but that's ugly too.
    my @readOptionNames = grep {
        ref($foundOptions{$_}) ne 'CODE'
    } (keys %foundOptions);

    # Slice assignment: $left{$key} = $right{$key} foreach $key (@keys), but
    # with hashref syntax everywhere.
    @{ $cmdlineOptionsRef->{'global'} }{@readOptionNames}
        = @foundOptions{@readOptionNames};

    @{ $cmdlineOptionsRef->{'global'} }{keys %auxOptions}
        = values %auxOptions;
}

# Generates the build context, builds various module, dependency and branch
# group resolvers, and splits up the provided option/selector mix read from
# cmdline into selectors (returned to caller, if any) and pre-built context and
# resolvers.
#
# Use "modulesFromSelectors" to further generate the list of ksb::Modules in
# dependency order.
#
# After this function is called all module set selectors will have been
# expanded, and we will have downloaded kde-projects metadata.
#
# Returns: List of Selectors to build.
sub establishContext
{
    my $self = shift;
    my @argv = @_;

    # Note: Don't change the order around unless you're sure of what you're
    # doing.

    my $ctx = $self->context();
    my $cmdlineOptions = { global => { }, };
    my $cmdlineGlobalOptions = $cmdlineOptions->{global};
    my $deferredOptions = { }; # 'options' blocks

    # Process --help, --install, etc. first.
    my @selectors;
    $self->_readCommandLineOptionsAndSelectors($cmdlineOptions, \@selectors,
        $ctx, @argv);

    # Convert list to hash for lookup
    my %ignoredSelectors =
        map { $_, 1 } @{$cmdlineGlobalOptions->{'ignore-modules'}};

    # Set aside debug-related and other short-circuit cmdline options
    # for kdesrc-build CLI driver to handle
    my @debugFlags = qw(dependency-tree list-build print-modules);
    $self->{debugFlags} = {
        map { ($_, 1) }
            grep { defined $cmdlineGlobalOptions->{$_} }
                (@debugFlags)
    };

    my @startProgramAndArgs = @{$cmdlineGlobalOptions->{'start-program'}};
    delete @{$cmdlineGlobalOptions}{qw/ignore-modules start-program/};

    # rc-file needs special handling.
    if (exists $cmdlineGlobalOptions->{'rc-file'} && $cmdlineGlobalOptions->{'rc-file'}) {
        $ctx->setRcFile($cmdlineGlobalOptions->{'rc-file'});
    }

    my $fh = $ctx->loadRcFile();
    $ctx->loadPersistentOptions();

    if (exists $cmdlineGlobalOptions->{'resume'}) {
        my $moduleList = $ctx->getPersistentOption('global', 'resume-list');
        if (!$moduleList) {
            error ("b[--resume] specified, but unable to find resume point!");
            error ("Perhaps try b[--resume-from] or b[--resume-after]?");
            croak_runtime("Invalid --resume flag");
        }

        unshift @selectors, split(/,\s*/, $moduleList);
    }

    if (exists $cmdlineGlobalOptions->{'rebuild-failures'}) {
        my $moduleList = $ctx->getPersistentOption('global', 'last-failed-module-list');
        if (!$moduleList) {
            error ("b[y[--rebuild-failures] was specified, but unable to determine");
            error ("which modules have previously failed to build.");
            croak_runtime("Invalid --rebuild-failures flag");
        }

        unshift @selectors, split(/,\s*/, $moduleList);
    }

    # _readConfigurationOptions will add pending global opts to ctx while ensuring
    # returned modules/sets have any such options stripped out. It will also add
    # module-specific options to any returned modules/sets.
    my @optionModulesAndSets = _readConfigurationOptions($ctx, $fh, $deferredOptions);
    close $fh;

    # Check if we're supposed to drop into an interactive shell instead.  If so,
    # here's the stop off point.

    if (@startProgramAndArgs) {
        $ctx->setupEnvironment(); # Read options from set-env
        $ctx->commitEnvironmentChanges(); # Apply env options to environment
        _executeCommandLineProgram(@startProgramAndArgs); # noreturn
    }

    # Everything else in cmdlineOptions should be OK to apply directly as a module
    # or context option.
    $ctx->setOption(%{$cmdlineGlobalOptions});

<<<<<<< HEAD
    # Selecting modules or module sets would requires having the KDE
    # build metadata (kde-build-metadata and sysadmin/repo-metadata)
    # available.
    $ctx->setKDEDependenciesMetadataModuleNeeded();
    $ctx->setKDEProjectsMetadataModuleNeeded();

    if (!exists $ENV{HARNESS_ACTIVE} && !$self->{run_mode} eq 'headless') {
        # In some modes (testing, acting as headless backend), we should avoid
        # downloading metadata automatically, so don't.
=======
    if (!exists $ENV{HARNESS_ACTIVE}) {
        # Running in a test harness, avoid downloading metadata which will be
        # ignored in the test or making changes to git config
>>>>>>> 56daf184
        ksb::Updater::Git::verifyGitConfig($ctx);
        $self->_downloadKDEProjectMetadata();
    }

    # At this point we have our list of candidate modules / module-sets (as read in
    # from rc-file). The module sets have not been expanded into modules.
    # We also might have cmdline "selectors" to determine which modules or
    # module-sets to choose. First let's select module sets, and expand them.

    my $moduleResolver
        = $self->{module_resolver}
        = ksb::ModuleResolver->new($ctx);
    $moduleResolver->setCmdlineOptions($cmdlineOptions);
    $moduleResolver->setDeferredOptions($deferredOptions);
    $moduleResolver->setInputModulesAndOptions(\@optionModulesAndSets);
    $moduleResolver->setIgnoredSelectors([keys %ignoredSelectors]);

    # The user might only want metadata to update to allow for a later
    # --pretend run, check for that here.
    if (exists $cmdlineGlobalOptions->{'metadata-only'}) {
        return;
    }

    return @selectors;
}

# Requires establishContext to have been called first. Converts string-based
# "selectors" for modules or module-sets into a list of ksb::Modules (only
# modules, no sets), and returns associated metadata including dependencies.
#
# After this function is called all module set selectors will have been
# expanded, and we will have downloaded kde-projects metadata.
#
# The modules returned must still be added (using setModulesToProcess) to the
# context if you intend to build. This is a separate step to allow for some
# introspection prior to making choice to build.
#
# Returns: A hashref to a workload object (as described in setModulesToProcess)
sub modulesFromSelectors
{
    my ($self, @selectors) = @_;
    my $moduleResolver = $self->{module_resolver};
    my $ctx = $self->context();

    my @modules;
    if (@selectors) {
        @modules = $moduleResolver->resolveSelectorsIntoModules(@selectors);
    }
    else {
        # Build everything in the rc-file, in the order specified.
        my @rcfileModules = @{$moduleResolver->{inputModulesAndOptions}};
        @modules = $moduleResolver->expandModuleSets(@rcfileModules);
    }

    # If modules were on the command line then they are effectively forced to
    # process unless overridden by command line options as well. If phases
    # *were* overridden on the command line, then no update pass is required
    # (all modules already have correct phases)
    @modules = _updateModulePhases(@modules)
        unless @selectors;

    # TODO: Verify this does anything still
    my $metadataModule = $ctx->getKDEProjectsMetadataModule();
    $ctx->addToIgnoreList($metadataModule->scm()->ignoredModules());

    # Remove modules that are explicitly blanked out in their branch-group
    # i.e. those modules where they *have* a branch-group, and it's set to
    # be empty ("").
    my $resolver = $ctx->moduleBranchGroupResolver();
    my $branchGroup = $ctx->effectiveBranchGroup();

    @modules = grep {
        my $branch = $_->isKDEProject()
            ? $resolver->findModuleBranch($_->fullProjectPath(), $branchGroup)
            : 1; # Just a placeholder truthy value
        whisper ("Removing ", $_->fullProjectPath(), " due to branch-group") if (defined $branch and !$branch);
        (!defined $branch or $branch); # This is the actual test
    } (@modules);

    my @modulesFromCommand = @modules;

    my $moduleGraph = $self->_resolveModuleDependencyGraph(@modules);

    if (!$moduleGraph || !exists $moduleGraph->{graph}) {
        croak_runtime("Failed to resolve dependency graph");
    }

    if (exists $self->{debugFlags}->{'dependency-tree'}) {
        # Save for later introspection
        $self->{debugFlags}->{'dependency-tree'} = $moduleGraph->{graph};

        my $result = {
            dependencyInfo => $moduleGraph,
            modulesFromCommand => \@modulesFromCommand,
            selectedModules => [],
            build => 0
        };
        return $result;
    }

    @modules = ksb::DependencyResolver::sortModulesIntoBuildOrder(
        $moduleGraph->{graph}
    );

    # Filter --resume-foo options. This might be a second pass, but that should
    # be OK since there's nothing different going on from the first pass (in
    # resolveSelectorsIntoModules) in that event.
    @modules = _applyModuleFilters($ctx, @modules);

    my $result = {
        dependencyInfo => $moduleGraph,
        modulesFromCommand => \@modulesFromCommand,
        selectedModules => \@modules,
        build => 1,
    };

    # If debugging then don't build
    $result->{build} = 0 if exists $self->{debugFlags}->{'list-build'};

    return $result;
}

# Causes kde-projects metadata to be downloaded (unless --pretend, --no-src, or
# --no-metadata is in effect, although we'll download even in --pretend if
# nothing is available).
#
# No return value.
sub _downloadKDEProjectMetadata
{
    my $self = shift;
    my $ctx = $self->context();
    my $updateStillNeeded = 0;

    my $wasPretending = pretending();

    eval {
        for my $metadataModule (
#           $ctx->getKDEDependenciesMetadataModule(),
            $ctx->getKDEProjectsMetadataModule())
        {
            my $sourceDir = $metadataModule->getSourceDir();
            super_mkdir($sourceDir);

            my $moduleSource = $metadataModule->fullpath('source');
            my $updateDesired = !$ctx->getOption('no-metadata') && $ctx->phases()->has('update');
            my $updateNeeded = (! -e $moduleSource) || is_dir_empty($moduleSource);
            my $lastUpdate = $ctx->getPersistentOption('global', 'last-metadata-update') // 0;

            $updateStillNeeded ||= $updateNeeded;

            if (!$updateDesired && $updateNeeded && (time - ($lastUpdate)) >= 7200) {
                warning (" r[b[*] Skipping build metadata update, but it hasn't been updated recently!");
            }

            if ($updateNeeded && pretending()) {
                warning (" y[b[*] Ignoring y[b[--pretend] option to download required metadata\n" .
                         " y[b[*] --pretend mode will resume after metadata is available.");
                ksb::Debug::setPretending(0);
            }

            if ($updateDesired && (!pretending() || $updateNeeded)) {
                $metadataModule->scm()->updateInternal();
                $ctx->setPersistentOption('global', 'last-metadata-update', time);
            }

            ksb::Debug::setPretending($wasPretending);
        }
    };

    my $err = $@;

    ksb::Debug::setPretending($wasPretending);

    if ($err) {
        die $err if $updateStillNeeded;

        # Assume previously-updated metadata will work if not updating
        warning (" b[r[*] Unable to download required metadata for build process");
        warning (" b[r[*] Will attempt to press onward...");
        warning (" b[r[*] Exception message: $@");
    }
}

# Returns a graph of Modules according to the KDE project database dependency
# information.
#
# The sysadmin/repo-metadata repository must have already been updated, and the
# module factory must be setup. The modules for which to calculate the graph
# must be passed in as arguments
sub _resolveModuleDependencyGraph
{
    my $self = shift;
    my $ctx = $self->context();
    my $metadataModule = $ctx->getKDEProjectsMetadataModule();
    my @modules = @_;

    my $graph = eval {
        my $moduleResolver = $self->{module_resolver};
        my $dependencyResolver = ksb::DependencyResolver->new(sub {
            # Maps module names (what dep resolver has) to built ksb::Modules
            # (which we need), needs to include all option handling (cmdline,
            # rc-file, module-sets, etc)
            return $moduleResolver->resolveModuleIfPresent(shift);
        });
        my $branchGroup = $ctx->effectiveBranchGroup();

        for my $file ('dependency-data-common', "dependency-data-$branchGroup")
        {
            my $dependencyFile = $metadataModule->fullpath('source') . "/dependencies/$file";
            my $dependencies = pretend_open($dependencyFile)
                or die "Unable to open $dependencyFile: $!";

            debug (" -- Reading dependencies from $dependencyFile");
            $dependencyResolver->readDependencyData($dependencies);
            close $dependencies;
        }

        return $dependencyResolver->resolveToModuleGraph(@modules);
    };

    if ($@) {
        warning (" r[b[*] Problems encountered trying to determing correct module graph:");
        warning (" r[b[*] $@");
        warning (" r[b[*] Will attempt to continue.");

        $graph = {
            graph => undef,
            syntaxErrors  => 0,
            cycles        => 0,
            trivialCycles => 0,
            pathErrors    => 0,
            branchErrors  => 0,
            exception => $@
        };
    }
    else {
        if (!$graph->{graph}) {
            warning (" r[b[*] Unable to determine correct module graph");
            warning (" r[b[*] Will attempt to continue.");
        }
    }

    $graph->{exception} = undef;

    return $graph;
}

# Similar to the old interactive runAllModulePhases. Actually performs the
# build for the modules selected by setModulesToProcess.
#
# Returns a Mojo::Promise that must be waited on. The promise resolves to
# return a single success/failure result; use the event handler for now to get
# more detail during a build.
sub startHeadlessBuild
{
    my $self = shift;
    my $ctx = $self->context();
    $ctx->statusMonitor()->createBuildPlan($ctx);

    my $promiseChain = ksb::PromiseChain->new;
    my $startPromise = Mojo::Promise->new;

    # These succeed or die outright
    $startPromise = _handle_updates ($ctx, $promiseChain, $startPromise);
    $startPromise = _handle_build   ($ctx, $promiseChain, $startPromise);

    die "Can't obtain build lock" unless $ctx->takeLock();

    # Install signal handlers to ensure that the lockfile gets closed.
    _installSignalHandlers(sub {
        @main::atexit_subs = (); # Remove their finish, doin' it manually
        $self->finish(5);
    });

    $startPromise->resolve; # allow build to start once control returned to evt loop
    my $promise = $promiseChain->makePromiseChain($startPromise)->finally(sub {
        my @results = @_;
        my $result = 0; # success, non-zero is failure

        # Must use ! here to make '0 but true' hack work
        $result = 1 if defined first { !($_->[0] // 1) } @results;

        $ctx->statusMonitor()->markBuildDone();
        $ctx->closeLock();

        my $failedModules = join(',', map { "$_" } $ctx->listFailedModules());
        if ($failedModules) {
            # We don't clear the list of failed modules on success so that
            # someone can build one or two modules and still use
            # --rebuild-failures
            $ctx->setPersistentOption('global', 'last-failed-module-list', $failedModules);
        }

        # TODO: Anything to do with this info at this point?
        my $workLoad = $self->workLoad();
        my $dependencyGraph = $workLoad->{dependencyInfo}->{graph};

<<<<<<< HEAD
        $ctx->storePersistentOptions();
        _cleanup_log_directory($ctx);

        return $result;
    });
=======
    # Record all failed modules. Unlike the 'resume-list' option this doesn't
    # include any successfully-built modules in between failures.
    my $failedModules = join(',', map { "$_" } $ctx->listFailedModules());
    if ($failedModules) {
        # We don't clear the list of failed modules on success so that
        # someone can build one or two modules and still use
        # --rebuild-failures
        $ctx->setPersistentOption('global', 'last-failed-module-list', $failedModules);
    }

    # env driver is just the ~/.config/kde-env-*.sh, session driver is that + ~/.xsession
    if ($ctx->getOption('install-environment-driver') ||
        $ctx->getOption('install-session-driver'))
    {
        _installCustomSessionDriver($ctx);
    }

    # Check for post-build messages and list them here
    for my $m (@modules) {
        my @msgs = $m->getPostBuildMessages();

        next unless @msgs;

        warning("\ny[Important notification for b[$m]:");
        warning("    $_") foreach @msgs;
    }

    my $color = 'g[b[';
    $color = 'r[b[' if $result;

    info ("\n${color}", $result ? ":-(" : ":-)") unless pretending();
>>>>>>> 56daf184

    return $promise;
}

# Method: finish
#
# Exits the script cleanly, including removing any lock files created.
#
# Parameters:
#  ctx - Required; BuildContext to use.
#  [exit] - Optional; if passed, is used as the exit code, otherwise 0 is used.
sub finish
{
    my $self = shift;
    my $ctx = $self->context();
    my $exitcode = shift // 0;

    if (pretending() || $self->{_base_pid} != $$) {
        # Abort early if pretending or if we're not the same process
        # that was started by the user (for async mode)
        exit $exitcode;
    }

    $ctx->closeLock();
    $ctx->storePersistentOptions();

    my $logdir = $ctx->getLogDir();
    note ("Your logs are saved in file://y[$logdir]");

    exit $exitcode;
}

### Package-internal helper functions.

# Reads a "line" from a file. This line is stripped of comments and extraneous
# whitespace. Also, backslash-continued multiple lines are merged into a single
# line.
#
# First parameter is the reference to the filehandle to read from.
# Returns the text of the line.
sub _readNextLogicalLine
{
    my $fileReader = shift;

    while($_ = $fileReader->readLine()) {
        # Remove trailing newline
        chomp;

        # Replace \ followed by optional space at EOL and try again.
        if(s/\\\s*$//)
        {
            $_ .= $fileReader->readLine();
            redo;
        }

        s/#.*$//;        # Remove comments
        next if /^\s*$/; # Skip blank lines

        return $_;
    }

    return undef;
}

# Takes an input line, and extracts it into an option name, and simplified
# value. The value has "false" converted to 0, white space simplified (like in
# Qt), and tildes (~) in what appear to be path-like entries are converted to
# the home directory path.
#
# First parameter is the build context (used for translating option values).
# Second parameter is the line to split.
# Return value is (option-name, option-value)
sub _splitOptionAndValue
{
    my $ctx = assert_isa(shift, 'ksb::BuildContext');
    my $input = shift;
    my $optionRE = qr/\$\{([a-zA-Z0-9-]+)\}/;

    # The option is the first word, followed by the
    # flags on the rest of the line.  The interpretation
    # of the flags is dependent on the option.
    my ($option, $value) = ($input =~ /^\s*     # Find all spaces
                            ([-\w]+) # First match, alphanumeric, -, and _
                            # (?: ) means non-capturing group, so (.*) is $value
                            # So, skip spaces and pick up the rest of the line.
                            (?:\s+(.*))?$/x);

    $value = trimmed($value // '');

    # Simplify whitespace.
    $value =~ s/\s+/ /g;

    # Check for false keyword and convert it to Perl false.
    $value = 0 if lc($value) eq 'false';

    # Replace reference to global option with their value.
    # The regex basically just matches ${option-name}.
    my ($sub_var_name) = ($value =~ $optionRE);
    while ($sub_var_name)
    {
        my $sub_var_value = $ctx->getOption($sub_var_name) || '';
        if(!$ctx->hasOption($sub_var_name)) {
            warning (" *\n * WARNING: $sub_var_name is not set at line y[$.]\n *");   ## TODO: filename is missing
        }

        debug ("Substituting \${$sub_var_name} with $sub_var_value");

        $value =~ s/\$\{$sub_var_name\}/$sub_var_value/g;

        # Replace other references as well.  Keep this RE up to date with
        # the other one.
        ($sub_var_name) = ($value =~ $optionRE);
    }

    # Replace tildes with home directory.
    1 while ($value =~ s"(^|:|=)~/"$1$ENV{'HOME'}/");

    return ($option, $value);
}

# Ensures that the given ModuleSet has at least a valid repository and
# use-modules setting based on the given BuildContext.
sub _validateModuleSet
{
    my ($ctx, $moduleSet) = @_;
    my $name = $moduleSet->name() || 'unnamed';
    my $rcSources = _getModuleSources($moduleSet);

    # re-read option from module set since it may be pre-set
    my $selectedRepo = $moduleSet->getOption('repository');
    if (!$selectedRepo) {
        error (<<EOF);

There was no repository selected for the y[b[$name] module-set declared at
    $rcSources

A repository is needed to determine where to download the source code from.

Most will want to use the b[g[kde-projects] repository. See also
https://docs.kde.org/trunk5/en/extragear-utils/kdesrc-build/kde-modules-and-selection.html#module-sets
EOF
        die make_exception('Config', 'Missing repository option');
    }

    my $repoSet = $ctx->getOption('git-repository-base');
    if ($selectedRepo ne KDE_PROJECT_ID && $selectedRepo ne QT_PROJECT_ID &&
        not exists $repoSet->{$selectedRepo})
    {
        my $projectID = KDE_PROJECT_ID;
        my $moduleSetName = $moduleSet->name();
        my $moduleSetId = $moduleSetName ? "module-set ($moduleSetName)"
                                         : "module-set";

        error (<<EOF);
There is no repository assigned to y[b[$selectedRepo] when assigning a
$moduleSetId at $rcSources.

These repositories are defined by g[b[git-repository-base] in the global
section of your configuration.

Make sure you spelled your repository name right, but you probably meant
to use the magic b[$projectID] repository for your module-set instead.
EOF

        die make_exception('Config', 'Unknown repository base');
    }
}

# Reads in the options from the config file and adds them to the option store.
# The first parameter is a BuildContext object to use for creating the returned
#     ksb::Module under.
# The second parameter is a reference to the file handle to read from.
# The third parameter is the ksb::OptionsBase to use (module, module-set, ctx,
#     etc.)
#     For global options, just pass in the BuildContext for this param.
# The fourth parameter is optional, if provided it should be a regexp for the
#     terminator to use for the block being parsed in the rc file.
#
# The return value is the ksb::OptionsBase provided, with options set as given in
# the configuration file section being processed.
sub _parseModuleOptions
{
    my ($ctx, $fileReader, $module, $endRE) = @_;
    assert_isa($ctx, 'ksb::BuildContext');
    assert_isa($module, 'ksb::OptionsBase');

    my $endWord = $module->isa('ksb::BuildContext') ? 'global'     :
                  $module->isa('ksb::ModuleSet')    ? 'module-set' :
                  $module->isa('ksb::Module')       ? 'module'     :
                                                      'options';

    # Just look for an end marker if terminator not provided.
    $endRE //= qr/^end[\w\s]*$/;

    _markModuleSource($module, $fileReader->currentFilename() . ":$.");

    # Read in each option
    while (($_ = _readNextLogicalLine($fileReader)) && ($_ !~ $endRE))
    {
        my $current_file = $fileReader->currentFilename();

        # Sanity check, make sure the section is correctly terminated
        if(/^(module\b|options\b)/)
        {
            error ("Invalid configuration file $current_file at line $.\nAdd an 'end $endWord' before " .
                   "starting a new module.\n");
            die make_exception('Config', "Invalid file $current_file");
        }

        my ($option, $value) = _splitOptionAndValue($ctx, $_);

        eval { $module->setOption($option, $value); };
        if (my $err = $@) {
            if (blessed($err) && $err->isa('ksb::BuildException::Config'))
            {
                my $msg = "$current_file:$.: " . $err->message();
                my $explanation = $err->optionUsageExplanation();
                $msg = $msg . "\n" . $explanation if $explanation;
                $err->setMessage($msg);
            }

            die; # re-throw
        }
    }

    return $module;
}

# Marks the given OptionsBase subclass (i.e. Module or ModuleSet) as being
# read in from the given string (filename:line). An OptionsBase can be
# tagged under multiple files.
sub _markModuleSource
{
    my ($optionsBase, $configSource) = @_;
    my $key = '#defined-at';

    my $sourcesRef = $optionsBase->hasOption($key)
        ? $optionsBase->getOption($key)
        : [];

    push @$sourcesRef, $configSource;
    $optionsBase->setOption($key, $sourcesRef);
}

# Returns rcfile sources for given OptionsBase (comma-separated).
sub _getModuleSources
{
    my $optionsBase = shift;
    my $key = '#defined-at';

    my $sourcesRef = $optionsBase->getOption($key) || [];

    return join(', ', @$sourcesRef);
}

# Reads in a "moduleset".
#
# First parameter is the build context.
# Second parameter is the filehandle to the config file to read from.
# Third parameter is the ksb::ModuleSet to use.
#
# Returns the ksb::ModuleSet passed in with read-in options set, which may need
# to be further expanded (see ksb::ModuleSet::convertToModules).
sub _parseModuleSetOptions
{
    my ($ctx, $fileReader, $moduleSet) = @_;

    $moduleSet = _parseModuleOptions($ctx, $fileReader, $moduleSet, qr/^end\s+module(-?set)?$/);

    # Perl-specific note! re-blessing the module set into the right 'class'
    # You'd probably have to construct an entirely new object and copy the
    # members over in other languages.
    if ($moduleSet->getOption('repository') eq KDE_PROJECT_ID) {
        bless $moduleSet, 'ksb::ModuleSet::KDEProjects';
    } elsif ($moduleSet->getOption('repository') eq QT_PROJECT_ID) {
        bless $moduleSet, 'ksb::ModuleSet::Qt';
    }

    return $moduleSet;
}

# Function: _readConfigurationOptions
#
# Reads in the settings from the configuration, passed in as an open
# filehandle.
#
# Phase:
#  initialization - Do not call <finish> from this function.
#
# Parameters:
#  ctx - The <BuildContext> to update based on the configuration read and
#  any pending command-line options (see cmdlineGlobalOptions).
#
#  filehandle - The I/O object to read from. Must handle _eof_ and _readline_
#  methods (e.g. <IO::Handle> subclass).
#
#  deferredOptions - An out parameter: a hashref holding the options set by any
#  'options' blocks read in by this function. Each key (identified by the name
#  of the 'options' block) will point to a hashref value holding the options to
#  apply.
#
# Returns:
#  @module - Heterogeneous list of <Modules> and <ModuleSets> defined in the
#  configuration file. No module sets will have been expanded out (either
#  kde-projects or standard sets).
#
# Throws:
#  - Config exceptions.
sub _readConfigurationOptions
{
    my $ctx = assert_isa(shift, 'ksb::BuildContext');
    my $fh = shift;
    my $deferredOptionsRef = shift;
    my @module_list;
    my $rcfile = $ctx->rcFile();
    my ($option, %readModules);

    my $fileReader = ksb::RecursiveFH->new($rcfile);
    $fileReader->addFile($fh, $rcfile);

    # Read in global settings
    while ($_ = $fileReader->readLine())
    {
        s/#.*$//; # Remove comments
        s/^\s+//; # Remove leading whitespace
        next unless $_; # Skip blank lines

        # First command in .kdesrc-buildrc should be a global
        # options declaration, even if none are defined.
        if (not /^global\s*$/)
        {
            error ("Invalid configuration file: $rcfile.");
            error ("Expecting global settings section at b[r[line $.]!");
            die make_exception('Config', 'Missing global section');
        }

        # Now read in each global option.
        _parseModuleOptions($ctx, $fileReader, $ctx);

        last;
    }

    my $using_default = 1;
    my $creation_order = 0;
    my %seenModules; # NOTE! *not* module-sets, *just* modules.
    my %seenModuleSets; # and vice versa -- named sets only though!
    my %seenModuleSetItems; # To track option override modules.

    # Now read in module settings
    while ($_ = $fileReader->readLine())
    {
        s/#.*$//;          # Remove comments
        s/^\s*//;          # Remove leading whitespace
        next if (/^\s*$/); # Skip blank lines

        # Get modulename (has dash, dots, slashes, or letters/numbers)
        my ($type, $modulename) = /^(options|module)\s+([-\/\.\w]+)\s*$/;
        my $newModule;

        # 'include' directives can change the current file, so check where we're at
        $rcfile = $fileReader->currentFilename();

        # Module-set?
        if (not $modulename) {
            my $moduleSetRE = qr/^module-set\s*([-\/\.\w]+)?\s*$/;
            ($modulename) = m/$moduleSetRE/;

            # modulename may be blank -- use the regex directly to match
            if (not /$moduleSetRE/) {
                error ("Invalid configuration file $rcfile!");
                error ("Expecting a start of module section at r[b[line $.].");
                die make_exception('Config', 'Ungrouped/Unknown option');
            }

            if ($modulename && exists $seenModuleSets{$modulename}) {
                error ("Duplicate module-set $modulename at $rcfile:$.");
                die make_exception('Config', "Duplicate module-set $modulename defined at $rcfile:$.");
            }

            if ($modulename && exists $seenModules{$modulename}) {
                error ("Name $modulename for module-set at $rcfile:$. is already in use on a module");
                die make_exception('Config', "Can't re-use name $modulename for module-set defined at $rcfile:$.");
            }

            # A moduleset can give us more than one module to add.
            $newModule = _parseModuleSetOptions($ctx, $fileReader,
                ksb::ModuleSet->new($ctx, $modulename || "<module-set at line $.>"));
            $newModule->{'#create-id'} = ++$creation_order;

            # Save 'use-modules' entries so we can see if later module decls
            # are overriding/overlaying their options.
            my @moduleSetItems = $newModule->moduleNamesToFind();
            @seenModuleSetItems{@moduleSetItems} = ($newModule) x scalar @moduleSetItems;

            $seenModuleSets{$modulename} = $newModule if $modulename;
        }
        # Duplicate module entry? (Note, this must be checked before the check
        # below for 'options' sets)
        elsif (exists $seenModules{$modulename} && $type ne 'options') {
            error ("Duplicate module declaration b[r[$modulename] on line $. of $rcfile");
            die make_exception('Config', "Duplicate module $modulename declared at $rcfile:$.");
        }
        # Module/module-set options overrides
        elsif ($type eq 'options') {
            my $options = _parseModuleOptions($ctx, $fileReader,
                ksb::OptionsBase->new());

            $deferredOptionsRef->{$modulename} = $options->{options};

            next; # Don't add to module list
        }
        # Must follow 'options' handling
        elsif (exists $seenModuleSets{$modulename}) {
            error ("Name $modulename for module at $rcfile:$. is already in use on a module-set");
            die make_exception('Config', "Can't re-use name $modulename for module defined at $rcfile:$.");
        }
        else {
            $newModule = _parseModuleOptions($ctx, $fileReader,
                ksb::Module->new($ctx, $modulename));
            $newModule->{'#create-id'} = ++$creation_order;
            $seenModules{$modulename} = $newModule;
        }

        push @module_list, $newModule;

        $using_default = 0;
    }

    while (my ($name, $moduleSet) = each %seenModuleSets) {
        _validateModuleSet($ctx, $moduleSet);
    }

    # If the user doesn't ask to build any modules, build a default set.
    # The good question is what exactly should be built, but oh well.
    if ($using_default) {
        warning (" b[y[*] There do not seem to be any modules to build in your configuration.");
        return ();
    }

    return @module_list;
}

# Exits out of kdesrc-build, executing the user's preferred shell instead.  The
# difference is that the environment variables should be as set in kdesrc-build
# instead of as read from .bashrc and friends.
#
# You should pass in the options to run the program with as a list.
#
# Meant to implement the --run command line option.
sub _executeCommandLineProgram
{
    my ($program, @args) = @_;

    if (!$program)
    {
        error ("You need to specify a program with the --run option.");
        exit 1; # Can't use finish here.
    }

    if (($< != $>) && ($> == 0))
    {
        error ("kdesrc-build will not run a program as root unless you really are root.");
        exit 1;
    }

    debug ("Executing b[r[$program] ", join(' ', @args));

    exit 0 if pretending();

    exec $program, @args or do {
        # If we get to here, that sucks, but don't continue.
        error ("Error executing $program: $!");
        exit 1;
    };
}

# Function: _split_url
#
# Subroutine to split a url into a protocol and host
sub _split_url
{
    my $url = shift;
    my ($proto, $host) = ($url =~ m|([^:]*)://([^/]*)/|);

    return ($proto, $host);
}

# Function: _check_for_ssh_agent
#
# Checks if we are supposed to use ssh agent by examining the environment, and
# if so checks if ssh-agent has a list of identities.  If it doesn't, we run
# ssh-add (with no arguments) and inform the user.  This can be controlled with
# the disable-agent-check parameter.
#
# Parameters:
# 1. Build context
sub _check_for_ssh_agent
{
    my $ctx = assert_isa(shift, 'ksb::BuildContext');

    # Don't bother with all this if the user isn't even using SSH.
    return 1 if pretending();

    my @svnServers = grep {
        $_->scmType() eq 'svn'
    } ($ctx->modulesInPhase('update'));

    my @gitServers = grep {
        $_->scmType() eq 'git'
    } ($ctx->modulesInPhase('update'));

    my @sshServers = grep {
        my ($proto, $host) = _split_url($_->getOption('svn-server'));

        # Check if ssh is explicitly used in the proto, or if the host is the
        # developer main svn.
        (defined $proto && $proto =~ /ssh/) || (defined $host && $host =~ /^svn\.kde\.org/);
    } @svnServers;

    push @sshServers, grep {
        # Check for git+ssh:// or git@git.kde.org:/path/etc.
        my $repo = $_->getOption('repository');
        ($repo =~ /^git\+ssh:\/\//) || ($repo =~ /^[a-zA-Z0-9_.]+@.*:\//);
    } @gitServers;

    return 1 if (not @sshServers) or $ctx->getOption('disable-agent-check');
    whisper ("\tChecking for SSH Agent") if (scalar @sshServers);

    # We're using ssh to download, see if ssh-agent is running.
    return 1 unless exists $ENV{'SSH_AGENT_PID'};

    my $pid = $ENV{'SSH_AGENT_PID'};

    # It's supposed to be running, let's see if there exists the program with
    # that pid (this check is linux-specific at the moment).
    if (-d "/proc" and not -e "/proc/$pid")
    {
        warning ("r[ *] SSH Agent is enabled, but y[doesn't seem to be running].");
        warning ("Since SSH is used to download from Subversion you may want to see why");
        warning ("SSH Agent is not working, or correct the environment variable settings.");

        return 0;
    }

    # The agent is running, but does it have any keys?  We can't be more specific
    # with this check because we don't know what key is required.
    my $noKeys = 0;

    filter_program_output(sub { $noKeys ||= /no identities/ }, 'ssh-add', '-l');

    if ($noKeys)
    {
        # Use print so user can't inadvertently keep us quiet about this.
        print ksb::Debug::colorize (<<EOF);
b[y[*] SSH Agent does not appear to be managing any keys.  This will lead to you
  being prompted for every module update for your SSH passphrase.  So, we're
  running g[ssh-add] for you.  Please type your passphrase at the prompt when
  requested, (or simply Ctrl-C to abort the script).
EOF
        my @commandLine = ('ssh-add');
        my $identFile = $ctx->getOption('ssh-identity-file');
        push (@commandLine, $identFile) if $identFile;

        my $result = system (@commandLine);
        if ($result) # Run this code for both death-by-signal and nonzero return
        {
            my $rcfile = $ctx->rcFile();

            print "\nUnable to add SSH identity, aborting.\n";
            print "If you don't want kdesrc-build to check in the future,\n";
            print ksb::Debug::colorize ("Set the g[disable-agent-check] option to g[true] in your $rcfile.\n\n");

            return 0;
        }
    }

    return 1;
}

# Function: _handle_updates
#
# Subroutine to update a list of modules.  Uses a Mojolicious event loop
# to run each update in a subprocess to avoid blocking the script.  Only
# one update process will exist at a given time.
#
# Parameters:
# 1. Build Context, which will be used to determine the module update list.
# 2. A PromiseChain for adding work items and dependencies.
# 3. A "start promise" that can be waited on for pre-update steps.
#
# This function accounts for every module in $ctx's update phase.
#
# Returns an updated start promise and can also throw exception on error
sub _handle_updates
{
    my ($ctx, $promiseChain, $start_promise) = @_;
    my $kdesrc = $ctx->getSourceDir();
    my @update_list = $ctx->modulesInPhase('update');

    return $start_promise unless @update_list;

    croak_runtime("SSH agent is not running but should be")
        unless _check_for_ssh_agent($ctx);

    # TODO: Extract this to a setup function that all updates/build depend upon
    whisper ("Creating source directory") unless -e $kdesrc;
    croak_runtime ("Unable to make directory r[$kdesrc]! $!")
        if (! -e $kdesrc && !super_mkdir ($kdesrc));

    for my $module (@update_list) {
        # sub must be defined here to capture $module in the loop
        my $updateSub = sub {
            return $module->runPhase_p('update',
                # called in child process, can block
                sub { return $module->update($ctx) },
                # called in this process, with results
                sub {
                    my (undef, $was_successful, $extras) = @_;
                    $module->setOption('#numUpdates', $extras->{update_count});
                    return $was_successful;
                }
            );
        };

        $promiseChain->addItem("$module/update", "network-queue", $updateSub);
    }

    return $start_promise;
}

# Throws an exception if essential build programs are missing as a sanity check.
sub _checkForEarlyBuildExit
{
    my $ctx = shift;
    my @modules = $ctx->modulesInPhase('build');

    # Check for absolutely essential programs now.
    if (!_checkForEssentialBuildPrograms($ctx) &&
        !exists $ENV{KDESRC_BUILD_IGNORE_MISSING_PROGRAMS})
    {
        error (" r[b[*] Aborting now to save a lot of wasted time.");
        error (" y[b[*] export KDESRC_BUILD_IGNORE_MISSING_PROGRAMS=1 and re-run (perhaps with --no-src)");
        error (" r[b[*] to continue anyways. If this check was in error please report a bug against");
        error (" y[b[*] kdesrc-build at https://bugs.kde.org/");

        croak_runtime ("Essential build programs are missing!");
    }
}

sub _openStatusFileHandle
{
    my $ctx = shift;
    my $outfile = pretending() ? '/dev/null'
                               : $ctx->getLogDir() . '/build-status';

    my $statusFile;
    open $statusFile, '>', $outfile or do {
        error (<<EOF);
	Unable to open output status file r[b[$outfile]
	You won't be able to use the g[--resume] switch next run.\n";
EOF
        $statusFile = undef;
    };

    return ($statusFile, $outfile);
}

# Function: _handle_build
#
# Subroutine to handle the build process.
#
# Parameters:
# 1. Build Context, which is used to determine list of modules to build.
# 2. A PromiseChain, which will have build items inserted and dependencies
#    added to the update phase as necessary.
# 3. A "start promise" that can be waited on for pre-build steps
#
# Assumes basic directory layout setup and updates completed
#
# If $builddir/$module/.refresh-me exists, the subroutine will completely
# rebuild the module (as if --refresh-build were passed for that module).
#
# Returns a new start promise, and can also throw exceptions on error
sub _handle_build
{
    my ($ctx, $promiseChain, $start_promise) = @_;
    my @modules = $ctx->modulesInPhase('build');
    my $result = 0;

    _checkForEarlyBuildExit($ctx); # exception-thrower

    my $num_modules = scalar @modules;
    my ($statusFile, $outfile) = _openStatusFileHandle($ctx);
    my $everFailed = 0;

    # This generates a bunch of subs but doesn't call them yet
    foreach my $module (@modules) {
        # Needs to happen in this loop to capture $module
        my $buildSub = sub {
            return if ($everFailed && $module->getOption('stop-on-failure'));

            my $fail_count = $module->getPersistentOption('failure-count') // 0;
            my $num_updates = int ($module->getOption('#numUpdates', 'module') // 1);

            # check for skipped updates, --no-src forces build-when-unchanged
            # even when ordinarily disabled
            if ($num_updates == 0
                && !$module->getOption('build-when-unchanged')
                && $fail_count == 0)
            {
                # TODO: Why is the param order reversed for these two?
                $ctx->statusMonitor()->markPhaseStart("$module", 'build');
                $ctx->markModulePhaseSucceeded('build', $module);

                return 'skipped';
            }

            # Can't build w/out blocking so return a promise instead, which ->build
            # already supplies
            return $module->build()->catch(sub {
                my $failureReason = shift;

                if (!$everFailed) {
                    # No failures yet, mark this as resume point
                    $everFailed = 1;
                    my $moduleList = join(', ', map { "$_" } ($module, @modules));
                    $ctx->setPersistentOption('global', 'resume-list', $moduleList);
                }

                ++$fail_count;

                # Force this promise chain to stay dead
                return Mojo::Promise->new->reject('build');
            })->then(sub {
                $fail_count = 0;
            })->finally(sub {
                $module->setPersistentOption('failure-count', $fail_count);
            });
        };

        $promiseChain->addItem("$module/build", 'cpu-queue', $buildSub);

        # If there's an update phase we need to depend on it and show status
        if (my $updatePromise = $promiseChain->promiseFor("$module/update")) {
            $promiseChain->addDep("$module/build", "$module/update");
        }
    };

    # Add to the build 'queue' for promise chain so that this runs only after all
    # other build jobs
    $promiseChain->addDep('@postBuild', 'cpu-queue', sub {
        if ($statusFile)
        {
            close $statusFile;

            # Update the symlink in latest to point to this file.
            my $logdir = $ctx->getSubdirPath('log-dir');
            if (-l "$logdir/latest/build-status") {
                safe_unlink("$logdir/latest/build-status");
            }
            symlink($outfile, "$logdir/latest/build-status");
        }

        return Mojo::Promise->new->reject if $everFailed;
        return 0;
    });

    return $start_promise->then(
        sub { $ctx->unsetPersistentOption('global', 'resume-list') });
}

# Function: _handle_async_build
#
# This subroutine special-cases the handling of the update and build phases, by
# performing them concurrently using forked processes and non-blocking I/O.
# See Mojo::Promise and Mojo::IOLoop::Subprocess
#
# This procedure will use multiple processes (the main process and separate
# processes for each update or build as they occur).
#
# Parameters:
# 1. Build Context to use, from which the module lists will be determined.
#
# Returns 0 on success, non-zero on failure.
sub _handle_async_build
{
    my ($ctx) = @_;
    my $result = 0;

    $ctx->statusMonitor()->createBuildPlan($ctx);

    my $promiseChain = ksb::PromiseChain->new;
    my $start_promise = Mojo::Promise->new;

    # These succeed or die outright
    eval {
        $start_promise = _handle_updates ($ctx, $promiseChain, $start_promise);
        $start_promise = _handle_build   ($ctx, $promiseChain, $start_promise);
    };

    if ($@) {
        error ("Caught an error $@ setting up to build");
        return 1;
    }

    my $chain = $promiseChain->makePromiseChain($start_promise)
        ->finally(sub {
            # Fail if we had a zero-valued result (indicates error)
            my @results = @_;

            # Must use ! here to make '0 but true' hack work
            $result = 1 if defined first { !($_->[0] // 1) } @results;

            $ctx->statusMonitor()->markBuildDone();
        });

    # Start the update/build process
    $start_promise->resolve;

    Mojo::IOLoop->stop; # Force the wait below to block
    $chain->wait;

    return $result;
}

# Function: _handle_install
#
# Handles the installation process.  Simply calls 'make install' in the build
# directory, though there is also provision for cleaning the build directory
# afterwards, or stopping immediately if there is a build failure (normally
# every built module is attempted to be installed).
#
# Parameters:
# 1. Build Context, from which the install list is generated.
#
# Return value is a shell-style success code (0 == success)
sub _handle_install
{
    my $ctx = assert_isa(shift, 'ksb::BuildContext');
    my @modules = $ctx->modulesInPhase('install');

    @modules = grep { $_->buildSystem()->needsInstalled() } (@modules);
    my $result = 0;

    for my $module (@modules)
    {
        $ctx->resetEnvironment();
        $result = $module->install() || $result;

        if ($result && $module->getOption('stop-on-failure')) {
            note ("y[Stopping here].");
            return 1; # Error
        }
    }

    return $result;
}

# Function: _handle_uninstall
#
# Handles the uninstal process.  Simply calls 'make uninstall' in the build
# directory, while assuming that Qt or CMake actually handles it.
#
# The order of the modules is often significant, and it may work better to
# uninstall modules in reverse order from how they were installed. However this
# code does not automatically reverse the order; modules are uninstalled in the
# order determined by the build context.
#
# This function obeys the 'stop-on-failure' option supported by _handle_install.
#
# Parameters:
# 1. Build Context, from which the uninstall list is generated.
#
# Return value is a shell-style success code (0 == success)
sub _handle_uninstall
{
    my $ctx = assert_isa(shift, 'ksb::BuildContext');
    my @modules = $ctx->modulesInPhase('uninstall');

    @modules = grep { $_->buildSystem()->needsInstalled() } (@modules);
    my $result = 0;

    for my $module (@modules)
    {
        $ctx->resetEnvironment();
        $result = $module->uninstall() || $result;

        if ($result && $module->getOption('stop-on-failure'))
        {
            note ("y[Stopping here].");
            return 1; # Error
        }
    }

    return $result;
}

# Function: _applyModuleFilters
#
# Applies any module-specific filtering that is necessary after reading command
# line and rc-file options. (This is as opposed to phase filters, which leave
# each module as-is but change the phases they operate as part of, this
# function could remove a module entirely from the build).
#
# Used for --resume-{from,after} and --stop-{before,after}, but more could be
# added in theory.
# This subroutine supports --{resume,stop}-* for both modules and module-sets.
#
# Parameters:
#  ctx - <BuildContext> in use.
#  @modules - List of <Modules> or <ModuleSets> to apply filters on.
#
# Returns:
#  list of <Modules> or <ModuleSets> with any inclusion/exclusion filters
#  applied. Do not assume this list will be a strict subset of the input list,
#  however the order will not change amongst the input modules.
sub _applyModuleFilters
{
    my $ctx = assert_isa(shift, 'ksb::BuildContext');
    my @moduleList = @_;

    if (!$ctx->getOption('resume-from') && !$ctx->getOption('resume-after') &&
        !$ctx->getOption('stop-before') && !$ctx->getOption('stop-after'))
    {
        debug ("No command-line filter seems to be present.");
        return @moduleList;
    }

    if ($ctx->getOption('resume-from') && $ctx->getOption('resume-after'))
    {
        # This one's an error.
        error (<<EOF);
You specified both r[b[--resume-from] and r[b[--resume-after] but you can only
use one.
EOF

        croak_runtime("Both --resume-after and --resume-from specified.");
    }

    if ($ctx->getOption('stop-before') && $ctx->getOption('stop-after'))
    {
        # This one's an error.
        error (<<EOF);
You specified both r[b[--stop-before] and r[b[--stop-after] but you can only
use one.
EOF

        croak_runtime("Both --stop-before and --stop-from specified.");
    }

    return unless @moduleList; # Empty input?

    my $resumePoint = $ctx->getOption('resume-from') ||
                      $ctx->getOption('resume-after');

    my $startIndex = scalar @moduleList;

    if ($resumePoint) {
        debug ("Looking for $resumePoint for --resume-* option");

        # || 0 is a hack to force Boolean context.
        my $filterInclusive = $ctx->getOption('resume-from') || 0;
        my $found = 0;

        for (my $i = 0; $i < scalar @moduleList; $i++) {
            my $module = $moduleList[$i];

            $found = $module->name() eq $resumePoint;
            if ($found) {
                $startIndex = $filterInclusive ? $i : $i + 1;
                $startIndex = min($startIndex, scalar @moduleList - 1);
                last;
            }
        }
    }
    else {
        $startIndex = 0;
    }

    my $stopPoint = $ctx->getOption('stop-before') ||
                    $ctx->getOption('stop-after');

    my $stopIndex = 0;

    if ($stopPoint) {
        debug ("Looking for $stopPoint for --stop-* option");

        # || 0 is a hack to force Boolean context.
        my $filterInclusive = $ctx->getOption('stop-before') || 0;
        my $found = 0;

        for (my $i = $startIndex; $i < scalar @moduleList; $i++) {
            my $module = $moduleList[$i];

            $found = $module->name() eq $stopPoint;
            if ($found) {
                $stopIndex = $i - ($filterInclusive ? 1 : 0);
                last;
            }
        }
    }
    else {
        $stopIndex = scalar @moduleList - 1;
    }

    if ($startIndex > $stopIndex || scalar @moduleList == 0) {
        # Lost all modules somehow.
        croak_runtime("Unknown resume -> stop point $resumePoint -> $stopPoint.");
    }

    return @moduleList[$startIndex .. $stopIndex];
}

# Updates the built-in phase list for all Modules passed into this function in
# accordance with the options set by the user.
sub _updateModulePhases
{
    whisper ("Filtering out module phases.");
    for my $module (@_) {
        if ($module->getOption('manual-update') ||
            $module->getOption('no-svn') || $module->getOption('no-src'))
        {
            $module->phases()->clear();
            next;
        }

        if ($module->getOption('manual-build')) {
            $module->phases()->filterOutPhase('build');
            $module->phases()->filterOutPhase('test');
            $module->phases()->filterOutPhase('install');
        }

        $module->phases()->filterOutPhase('install') unless $module->getOption('install-after-build');
        $module->phases()->addPhase('test') if $module->getOption('run-tests');
    }

    return @_;
}

# This subroutine extract the value from options of the form --option=value,
# which can also be expressed as --option value.
#
# The first parameter is the option that the user passed to the cmd line (e.g.
# --prefix=/opt/foo).
# The second parameter is a reference to the list of command line options.
#
# The return value is the value of the option (the list of options might be
# shorter by 1, copy it if you don't want it to change), or undef if no value
# was provided.
sub _extractOptionValue
{
    my ($option, $options_ref) = @_;

    if ($option =~ /=/)
    {
        my @value = split(/=/, $option);
        shift @value; # We don't need the first one, that the --option part.

        return if (scalar @value == 0);

        # If we have more than one element left in @value it's because the
        # option itself has an = in it, make sure it goes back in the answer.
        return join('=', @value);
    }

    return if scalar @{$options_ref} == 0;
    return shift @{$options_ref};
}

# Like _extractOptionValue, but throws an exception if the value is not
# actually present, so you don't have to check for it yourself. If you do get a
# return value, it will be defined to something.
sub _extractOptionValueRequired
{
    my ($option, $options_ref) = @_;
    my $returnValue = _extractOptionValue($option, $options_ref);

    if (not defined $returnValue) {
        croak_runtime("Option $option needs to be set to some value instead of left blank");
    }

    return $returnValue;
}

# Function: _cleanup_log_directory
#
# This function removes log directories from old kdesrc-build runs.  All log
# directories not referenced by $log_dir/latest somehow are made to go away.
#
# Parameters:
# 1. Build context.
#
# No return value.
sub _cleanup_log_directory
{
    my $ctx = assert_isa(shift, 'ksb::BuildContext');
    my $logdir = $ctx->getSubdirPath('log-dir');

    return 0 if ! -e "$logdir/latest"; # Could happen for error on first run...

    # This glob relies on the date being in the specific format YYYY-MM-DD-ID
    my @dirs = bsd_glob("$logdir/????-??-??-??/", GLOB_NOSORT);
    my @needed = _reachableModuleLogs("$logdir/latest");

    # Convert a list to a hash lookup since Perl lacks a "list-has"
    my %needed_table;
    @needed_table{@needed} = (1) x @needed;

    for my $dir (@dirs) {
        my ($id) = ($dir =~ m/(\d\d\d\d-\d\d-\d\d-\d\d)/);
        safe_rmtree($dir) unless $needed_table{$id};
    }
}

# Function: _output_failed_module_list
#
# Print out an error message, and a list of modules that match that error
# message.  It will also display the log file name if one can be determined.
# The message will be displayed all in uppercase, with PACKAGES prepended, so
# all you have to do is give a descriptive message of what this list of
# packages failed at doing.
#
# No message is printed out if the list of failed modules is empty, so this
# function can be called unconditionally.
#
# Parameters:
# 1. Build Context
# 2. Message to print (e.g. 'failed to foo')
# 3. List of ksb::Modules that had failed to foo
#
# No return value.
sub _output_failed_module_list
{
    my ($ctx, $message, @fail_list) = @_;
    assert_isa($ctx, 'ksb::BuildContext');

    $message = uc $message; # Be annoying

    return unless @fail_list;

    debug ("Message is $message");
    debug ("\tfor ", join(', ', @fail_list));

<<<<<<< HEAD
        for my $module (@fail_list)
        {
            $logfile = $module->getOption('#error-log-file');

            # async updates may cause us not to have a error log file stored
            # (though this should now only happen due to other bugs). Since
            # there's only one place it should be, take advantage of
            # side-effect of log_command() to find it.
            if (not $logfile) {
                my $logdir = $module->getLogDir() . "/error.log";
                $logfile = $logdir if -e $logdir;
            }
=======
    my $homedir = $ENV{'HOME'};
    my $logfile;
>>>>>>> 56daf184

    warning ("\nr[b[<<<  PACKAGES $message  >>>]");

    for my $module (@fail_list)
    {
        $logfile = $module->getOption('#error-log-file');

        # async updates may cause us not to have a error log file stored.  There's only
        # one place it should be though, take advantage of side-effect of log_command()
        # to find it.
        if (not $logfile) {
            my $logdir = $module->getLogDir() . "/error.log";
            $logfile = $logdir if -e $logdir;
        }

        $logfile = "No log file" unless $logfile;
        $logfile =~ s|$homedir|~|;

        warning ("r[$module]") if pretending();
        warning ("r[$module] - g[$logfile]") if not pretending();
    }
}

# Function: _output_failed_module_lists
#
# This subroutine reads the list of failed modules for each phase in the build
# context and calls _output_failed_module_list for all the module failures.
#
# Parameters:
# 1. Build context
#
# Return value:
# None
sub _output_failed_module_lists
{
    my $ctx = assert_isa(shift, 'ksb::BuildContext');
    my $moduleGraph = shift;

    my $extraDebugInfo = {
        phases => {},
        failCount => {}
    };
    my @actualFailures = ();

    # This list should correspond to the possible phase names (although
    # it doesn't yet since the old code didn't, TODO)
    for my $phase ($ctx->phases()->phases())
    {
        my @failures = $ctx->failedModulesInPhase($phase);
        for my $failure (@failures) {
            # we already tagged the failure before, should not happen but
            # make sure to check to avoid spurious duplicate output
            next if $extraDebugInfo->{phases}->{$failure};

            $extraDebugInfo->{phases}->{$failure} = $phase;
            push @actualFailures, $failure;
        }
        _output_failed_module_list($ctx, "failed to $phase", @failures);
    }

    # See if any modules fail continuously and warn specifically for them.
    my @super_fail = grep {
        ($_->getPersistentOption('failure-count') // 0) > 3
    } (@{$ctx->moduleList()});

    foreach my $m (@super_fail)
    {
        # These messages will print immediately after this function completes.
        my $num_failures = $m->getPersistentOption('failure-count');

        $m->addPostBuildMessage("y[$m] has failed to build b[$num_failures] times.");
        $m->addPostBuildMessage("You can check https://build.kde.org/search/?q=$m to see if this is expected.");
    }

    my $top = 5;
    my $numSuggestedModules = scalar @actualFailures;
    #
    # Omit listing $top modules if there are that many or fewer anyway.
    # Not much point ranking 4 out of 4 failures,
    # this feature is meant for 5 out of 65
    #
    if ($numSuggestedModules > $top) {
        my @sortedForDebug = ksb::DebugOrderHints::sortFailuresInDebugOrder(
            $moduleGraph,
            $extraDebugInfo,
            \@actualFailures
        );

        info ("\nThe following top $top may be the most important to fix to " .
            "get the build to work, listed in order of 'probably most " .
            "interesting' to 'probably least interesting' failure:\n");
        info ("\tr[b[$_]") foreach (@sortedForDebug[0..($top - 1)]);
    }
}

# Function: _installTemplatedFile
#
# This function takes a given file and a build context, and installs it to a
# given location while expanding out template entries within the source file.
#
# The template language is *extremely* simple: <% foo %> is replaced entirely
# with the result of $ctx->getOption(foo, 'no-inherit'). If the result
# evaluates false for any reason than an exception is thrown. No quoting of
# any sort is used in the result, and there is no way to prevent expansion of
# something that resembles the template format.
#
# Multiple template entries on a line will be replaced.
#
# The destination file will be created if it does not exist. If the file
# already exists then an exception will be thrown.
#
# Error handling: Any errors will result in an exception being thrown.
#
# Parameters:
# 1. Pathname to the source file (use absolute paths)
# 2. Pathname to the destination file (use absolute paths)
# 3. Build context to use for looking up template values
#
# Return value: There is no return value.
sub _installTemplatedFile
{
    my ($sourcePath, $destinationPath, $ctx) = @_;
    assert_isa($ctx, 'ksb::BuildContext');

    open (my $input,  '<', $sourcePath) or
        croak_runtime("Unable to open template source $sourcePath: $!");
    open (my $output, '>', $destinationPath) or
        croak_runtime("Unable to open template output $destinationPath: $!");

    while (!eof ($input)) {
        my $line = readline($input);
        if (!defined ($line)) {
            croak_runtime("Failed to read from $sourcePath at line $.: $!");
            unlink($destinationPath);
        }

        # Some lines should only be present in the source as they aid with testing.
        next if $line =~ /kdesrc-build: filter/;

        $line =~
            s {
                <% \s*    # Template bracket and whitespace
                ([^\s%]+) # Capture variable name
                \s*%>     # remaining whitespace and closing bracket
              }
              {
                  $ctx->getOption($1, 'module') //
                      croak_runtime("Invalid variable $1")
              }gxe;
              # Replace all matching expressions, use extended regexp w/
              # comments, and replacement is Perl code to execute.

        (print $output $line) or
            croak_runtime("Unable to write line to $destinationPath at line $.: $!");
    }
}

# Function: _installCustomFile
#
# This function installs a source file to a destination path, assuming the
# source file is a "templated" source file (see also _installTemplatedFile), and
# records a digest of the file actually installed. This function will overwrite
# a destination if the destination is identical to the last-installed file.
#
# Error handling: Any errors will result in an exception being thrown.
#
# Parameters:
# 1. Build context to use for looking up template values,
# 2. The full path to the source file.
# 3. The full path to the destination file (incl. name)
# 4. The key name to use for searching/recording installed MD5 digest.
#
# Return value: There is no return value.
sub _installCustomFile
{
    use File::Copy qw(copy);

    my $ctx = assert_isa(shift, 'ksb::BuildContext');
    my ($sourceFilePath, $destFilePath, $md5KeyName) = @_;
    my $baseName = basename($sourceFilePath);

    if (-e $destFilePath) {
        my $existingMD5 = $ctx->getPersistentOption('/digests', $md5KeyName) // '';

        if (fileDigestMD5($destFilePath) ne $existingMD5) {
            if (!$ctx->getOption('#delete-my-settings')) {
                error ("\tr[*] Installing \"b[$baseName]\" would overwrite an existing file:");
                error ("\tr[*]  y[b[$destFilePath]");
                error ("\tr[*] If this is acceptable, please delete the existing file and re-run,");
                error ("\tr[*] or pass b[--delete-my-settings] and re-run.");

                return;
            }
            elsif (!pretending()) {
                copy ($destFilePath, "$destFilePath.kdesrc-build-backup");
            }
        }
    }

    if (!pretending()) {
        _installTemplatedFile($sourceFilePath, $destFilePath, $ctx);
        $ctx->setPersistentOption('/digests', $md5KeyName, fileDigestMD5($destFilePath));
    }
}

# Function: _installCustomSessionDriver
#
# This function installs the included sample .xsession and environment variable
# setup files, and records the md5sum of the installed results.
#
# If a file already exists, then its md5sum is taken and if the same as what
# was previously installed, is overwritten. If not the same, the original file
# is left in place and the .xsession is instead installed to
# .xsession-kdesrc-build
#
# Error handling: Any errors will result in an exception being thrown.
#
# Parameters:
# 1. Build context to use for looking up template values,
#
# Return value: There is no return value.
sub _installCustomSessionDriver
{
    use FindBin qw($RealBin);
    use List::Util qw(first);
    use File::Copy qw(copy);

    my $ctx = assert_isa(shift, 'ksb::BuildContext');
    my @xdgDataDirs = split(':', $ENV{XDG_DATA_DIRS} || '/usr/local/share/:/usr/share/');
    my $xdgDataHome = $ENV{XDG_DATA_HOME} || "$ENV{HOME}/.local/share";

    # First we have to find the source
    my @searchPaths = ($RealBin, map { "$_/apps/kdesrc-build" } ($xdgDataHome, @xdgDataDirs));

    s{/+$}{}   foreach @searchPaths; # Remove trailing slashes
    s{//+}{/}g foreach @searchPaths; # Remove duplicate slashes

    my $envScript = first { -f $_ } (
        map { "$_/sample-kde-env-master.sh" } @searchPaths
    );
    my $sessionScript = first { -f $_ } (
        map { "$_/sample-xsession.sh" } @searchPaths
    );

    if (!$envScript || !$sessionScript) {
        warning ("b[*] Unable to find helper files to setup a login session.");
        warning ("b[*] You will have to setup login yourself, or install kdesrc-build properly.");
        return;
    }

    my $destDir = $ENV{XDG_CONFIG_HOME} || "$ENV{HOME}/.config";
    super_mkdir($destDir) unless -d $destDir;

    _installCustomFile($ctx, $envScript, "$destDir/kde-env-master.sh",
        'kde-env-master-digest');
    _installCustomFile($ctx, $sessionScript, "$ENV{HOME}/.xsession",
        'xsession-digest') if $ctx->getOption('install-session-driver');

    if (!pretending()) {
        if ($ctx->getOption('install-session-driver') && !chmod (0744, "$ENV{HOME}/.xsession")) {
            error ("\tb[r[*] Error making b[~/.xsession] executable: $!");
            error ("\tb[r[*] If this file is not executable you may not be able to login!");
        };
    }
}

# Function: _checkForEssentialBuildPrograms
#
# This subroutine checks for programs which are absolutely essential to the
# *build* process and returns false if they are not all present. Right now this
# just means qmake and cmake (although this depends on what modules are
# actually present in the build context).
#
# Parameters:
# 1. Build context
#
# Return value:
# None
sub _checkForEssentialBuildPrograms
{
    my $ctx = assert_isa(shift, 'ksb::BuildContext');
    my $kdedir = $ctx->getOption('kdedir');
    my $qtdir = $ctx->getOption('qtdir');
    my @preferred_paths = ("$kdedir/bin", "$qtdir/bin");

    return 1 if pretending();

    my @buildModules = $ctx->modulesInPhase('build');
    my %requiredPrograms;
    my %modulesRequiringProgram;

    foreach my $module ($ctx->modulesInPhase('build')) {
        my @progs = $module->buildSystem()->requiredPrograms();

        # Deliberately used @, since requiredPrograms can return a list.
        @requiredPrograms{@progs} = 1;

        foreach my $prog (@progs) {
            $modulesRequiringProgram{$prog} //= { };
            $modulesRequiringProgram{$prog}->{$module->name()} = 1;
        }
    }

    my $wasError = 0;
    for my $prog (keys %requiredPrograms) {
        my %requiredPackages = (
            qmake => 'Qt',
            cmake => 'CMake',
            meson => 'Meson',
        );

        my $preferredPath = absPathToExecutable($prog, @preferred_paths);
        my $programPath = $preferredPath || absPathToExecutable($prog);

        # qmake is not necessarily named 'qmake'
        if (!$programPath && $prog eq 'qmake') {
            $programPath = ksb::BuildSystem::QMake::absPathToQMake();
        }

        if (!$programPath) {
            # Don't complain about Qt if we're building it...
            if ($prog eq 'qmake' && (
                    grep { $_->buildSystemType() eq 'Qt' ||
                           $_->buildSystemType() eq 'Qt5' } (@buildModules)) ||
                    pretending()
                )
            {
                next;
            }

            $wasError = 1;
            my $reqPackage = $requiredPackages{$prog} || $prog;

            my @modulesNeeding = keys %{$modulesRequiringProgram{$prog}};
            local $, = ', '; # List separator in output

            error (<<"EOF");

Unable to find r[b[$prog]. This program is absolutely essential for building
the modules: y[@modulesNeeding].

Please ensure the development packages for
$reqPackage are installed by using your distribution's package manager.
EOF
        }
    }

    return !$wasError;
}

# Function: _reachableModuleLogs
#
# Returns a list of module directory IDs that must be kept due to being
# referenced from the "latest" symlink.
#
# This function may call itself recursively if needed.
#
# Parameters:
# 1. The log directory under which to search for symlinks, including the "/latest"
#    part of the path.
sub _reachableModuleLogs
{
    my $logdir = shift;
    my @dirs;

    # A lexicalized var (my $foo) is required in face of recursiveness.
    opendir(my $fh, $logdir) or croak_runtime("Can't opendir $logdir: $!");
    my $dir = readdir($fh);

    while(defined $dir) {
        if (-l "$logdir/$dir") {
            my $link = readlink("$logdir/$dir");
            push @dirs, $link;
        }
        elsif ($dir !~ /^\.{1,2}$/) {
            # Skip . and .. directories (this is a great idea, trust me)
            push @dirs, _reachableModuleLogs("$logdir/$dir");
        }
        $dir = readdir $fh;
    }

    closedir $fh;

    # Extract numeric IDs from directory names.
    @dirs = map { m/(\d{4}-\d\d-\d\d-\d\d)/ } (@dirs);

    # Convert to unique list by abusing hash keys.
    my %tempHash;
    @tempHash{@dirs} = ();

    return keys %tempHash;
}

# Installs the given subroutine as a signal handler for a set of signals which
# could kill the program.
#
# First parameter is a reference to the sub to act as the handler.
sub _installSignalHandlers
{
    use Carp qw(confess);

    my $handlerRef = shift;
    my @signals = qw/HUP INT QUIT ABRT TERM PIPE/;

    foreach my $signal (@signals) {
        $SIG{$signal} = sub {
            confess ("Signal SIG$signal received, terminating.")
                unless $signal eq 'INT';
            $handlerRef->();
        };
    }
}

# Ensures that basic one-time setup to actually *use* installed software is
# performed, including .kdesrc-buildrc setup if necessary.
#
# Returns the appropriate exitcode to pass to the exit function
sub performInitialUserSetup
{
    my $self = shift;
    return ksb::FirstRun::setupUserSystem();
}

# Shows a help message and version. Does not exit.
sub _showHelpMessage
{
    my $scriptVersion = scriptVersion();
    say <<DONE;
kdesrc-build $scriptVersion
Copyright (c) 2003 - 2020 Michael Pyne <mpyne\@kde.org> and others, and is
distributed under the terms of the GNU GPL v2.

This script automates the download, build, and install process for KDE software
using the latest available source code.

Configuration is controlled from "\$PWD/kdesrc-buildrc" or "~/.kdesrc-buildrc".
See kdesrc-buildrc-sample for an example.

Usage: \$ $0 [--options] [module names]
    All configured modules are built if none are listed.

Important Options:
    --pretend              Don't actually take major actions, instead describe
                           what would be done.
    --list-build           List what modules would be built in the order in
                           which they would be built.
    --dependency-tree      Print out dependency information on the modules that
                           would be built, using a `tree` format. Very useful
                           for learning how modules relate to each other. May
                           generate a lot of output.
    --no-src               Don't update source code, just build/install.
    --src-only             Only update the source code
    --refresh-build        Start the build from scratch.

    --rc-file=<filename>   Read configuration from filename instead of default.
    --initial-setup        Installs Plasma env vars (~/.bashrc), required
                           system pkgs, and a base kdesrc-buildrc.

    --resume-from=<pkg>    Skips modules until just before or after the given
    --resume-after=<pkg>       package, then operates as normal.
    --stop-before=<pkg>    Stops just before or after the given package is
    --stop-after=<pkg>         reached.

    --include-dependencies Also builds KDE-based dependencies of given modules.
      (This is enabled by default; use --no-include-dependencies to disable)
    --stop-on-failure      Stops the build as soon as a package fails to build.

More docs at https://docs.kde.org/trunk5/en/extragear-utils/kdesrc-build/
    Supported configuration options: https://go.kde.org/u/ksboptions
    Supported cmdline options:       https://go.kde.org/u/ksbcmdline
DONE

    # Look for indications this is the first run.
    if (! -e "./kdesrc-buildrc" && ! -e "$ENV{HOME}/.kdesrc-buildrc") {
        say <<DONE;
  **  **  **  **  **
It looks like kdesrc-build has not yet been setup. For easy setup, run:
    $0 --initial-setup

This will adjust your ~/.bashrc to find installed software, run your system's
package manager to install required dependencies, and setup a kdesrc-buildrc
that can be edited from there.
DONE
    }
}

# Accessors

sub context
{
    my $self = shift;
    return $self->{context};
}

sub metadataModule
{
    my $self = shift;
    return $self->{metadata_module};
}

sub runMode
{
    my $self = shift;
    return $self->{run_mode};
}

sub modules
{
    my $self = shift;
    return @{$self->{modules}};
}

sub workLoad
{
    my $self = shift;
    return $self->{workLoad};
}

1;<|MERGE_RESOLUTION|>--- conflicted
+++ resolved
@@ -26,12 +26,7 @@
 use ksb::RecursiveFH;
 use ksb::Debug;
 use ksb::DebugOrderHints;
-<<<<<<< HEAD
-=======
 use ksb::DependencyResolver 0.20;
-use ksb::IPC::Pipe 0.20;
-use ksb::IPC::Null;
->>>>>>> 56daf184
 use ksb::Updater::Git;
 use ksb::Version qw(scriptVersion);
 
@@ -455,21 +450,9 @@
     # or context option.
     $ctx->setOption(%{$cmdlineGlobalOptions});
 
-<<<<<<< HEAD
-    # Selecting modules or module sets would requires having the KDE
-    # build metadata (kde-build-metadata and sysadmin/repo-metadata)
-    # available.
-    $ctx->setKDEDependenciesMetadataModuleNeeded();
-    $ctx->setKDEProjectsMetadataModuleNeeded();
-
     if (!exists $ENV{HARNESS_ACTIVE} && !$self->{run_mode} eq 'headless') {
         # In some modes (testing, acting as headless backend), we should avoid
         # downloading metadata automatically, so don't.
-=======
-    if (!exists $ENV{HARNESS_ACTIVE}) {
-        # Running in a test harness, avoid downloading metadata which will be
-        # ignored in the test or making changes to git config
->>>>>>> 56daf184
         ksb::Updater::Git::verifyGitConfig($ctx);
         $self->_downloadKDEProjectMetadata();
     }
@@ -767,45 +750,28 @@
         my $workLoad = $self->workLoad();
         my $dependencyGraph = $workLoad->{dependencyInfo}->{graph};
 
-<<<<<<< HEAD
         $ctx->storePersistentOptions();
         _cleanup_log_directory($ctx);
 
+        # env driver is just the ~/.config/kde-env-*.sh, session driver is that + ~/.xsession
+        if ($ctx->getOption('install-environment-driver') ||
+            $ctx->getOption('install-session-driver'))
+        {
+            _installCustomSessionDriver($ctx);
+        }
+
+        # Check for post-build messages and list them here
+        for my $m (@{$self->{modules}}) {
+            my @msgs = $m->getPostBuildMessages();
+
+            next unless @msgs;
+
+            warning("\ny[Important notification for b[$m]:");
+            warning("    $_") foreach @msgs;
+        }
+
         return $result;
     });
-=======
-    # Record all failed modules. Unlike the 'resume-list' option this doesn't
-    # include any successfully-built modules in between failures.
-    my $failedModules = join(',', map { "$_" } $ctx->listFailedModules());
-    if ($failedModules) {
-        # We don't clear the list of failed modules on success so that
-        # someone can build one or two modules and still use
-        # --rebuild-failures
-        $ctx->setPersistentOption('global', 'last-failed-module-list', $failedModules);
-    }
-
-    # env driver is just the ~/.config/kde-env-*.sh, session driver is that + ~/.xsession
-    if ($ctx->getOption('install-environment-driver') ||
-        $ctx->getOption('install-session-driver'))
-    {
-        _installCustomSessionDriver($ctx);
-    }
-
-    # Check for post-build messages and list them here
-    for my $m (@modules) {
-        my @msgs = $m->getPostBuildMessages();
-
-        next unless @msgs;
-
-        warning("\ny[Important notification for b[$m]:");
-        warning("    $_") foreach @msgs;
-    }
-
-    my $color = 'g[b[';
-    $color = 'r[b[' if $result;
-
-    info ("\n${color}", $result ? ":-(" : ":-)") unless pretending();
->>>>>>> 56daf184
 
     return $promise;
 }
@@ -1949,29 +1915,13 @@
     debug ("Message is $message");
     debug ("\tfor ", join(', ', @fail_list));
 
-<<<<<<< HEAD
-        for my $module (@fail_list)
-        {
-            $logfile = $module->getOption('#error-log-file');
-
-            # async updates may cause us not to have a error log file stored
-            # (though this should now only happen due to other bugs). Since
-            # there's only one place it should be, take advantage of
-            # side-effect of log_command() to find it.
-            if (not $logfile) {
-                my $logdir = $module->getLogDir() . "/error.log";
-                $logfile = $logdir if -e $logdir;
-            }
-=======
     my $homedir = $ENV{'HOME'};
-    my $logfile;
->>>>>>> 56daf184
 
     warning ("\nr[b[<<<  PACKAGES $message  >>>]");
 
     for my $module (@fail_list)
     {
-        $logfile = $module->getOption('#error-log-file');
+        my $logfile = $module->getOption('#error-log-file');
 
         # async updates may cause us not to have a error log file stored.  There's only
         # one place it should be though, take advantage of side-effect of log_command()
