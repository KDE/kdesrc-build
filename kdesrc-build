#!/usr/bin/env perl

# Script to handle building KDE from source code.  All of the configuration is
# stored in the file ~/.kdesrc-buildrc.
#
# Please also see the documentation that should be included with this program,
# in the doc/ directory.
#
# Copyright © 2003 - 2012 Michael Pyne. <mpyne@kde.org>
# Home page: http://kdesrc-build.kde.org/
#
# Copyright © 2005, 2006, 2008 - 2011 David Faure <faure@kde.org>
# Copyright © 2005 Thiago Macieira <thiago@kde.org>
# Copyright © 2006 Stephan Kulow <coolo@kde.org>
# Copyright © 2006, 2008 Dirk Mueller <mueller@kde.org>
# ... and possibly others. Check the git source repository for specifics.
#
# This program is free software; you can redistribute it and/or modify it under
# the terms of the GNU General Public License as published by the Free Software
# Foundation; either version 2 of the License, or (at your option) any later
# version.
#
# This program is distributed in the hope that it will be useful, but WITHOUT
# ANY WARRANTY; without even the implied warranty of MERCHANTABILITY or FITNESS
# FOR A PARTICULAR PURPOSE.  See the GNU General Public License for more
# details.
#
# You should have received a copy of the GNU General Public License along with
# this program; if not, write to the Free Software Foundation, Inc., 51
# Franklin Street, Fifth Floor, Boston, MA  02110-1301  USA

# Adding an option? Grep for 'defaultGlobalOptions' in ksb::BuildContext --mpyne

use FindBin qw($RealBin);
use lib "$RealBin/../share/apps/kdesrc-build/modules";
use lib "$RealBin/modules";

# Force all symbols to be in this package. We can tell if we're being called
# through require/eval/etc. by using the "caller" function.
package main;

use strict;
use warnings;
use Fcntl qw(:DEFAULT :seek);    # For sysopen constants
use Carp;
use POSIX qw(strftime :sys_wait_h _exit);
use File::Basename; # basename
use File::Find; # For our lndir reimplementation.
use File::Path qw(remove_tree);
use File::Glob ':glob';
use File::Spec;     # tmpdir, rel2abs
use File::Temp qw(tempfile);
use LWP::UserAgent;
use URI; # For git-clone snapshot support
use Sys::Hostname;
use Storable 'dclone';
use IO::Handle;
use Data::Dumper;

use ksb::IPC;
use ksb::Debug;
use ksb::Util;
use ksb::Version qw(scriptVersion);
use ksb::IPC::Pipe;
use ksb::IPC::Null;
use ksb::KDEXMLReader;
use ksb::Updater::Git;
use ksb::BuildContext;
use ksb::RecursiveFH;
use ksb::Module;
use ksb::DependencyResolver;

use 5.010_000; # Require Perl 5.10.0

# Make Perl 'plain die' exceptions use Carp::confess instead of their core
# support. This is not supported by the Perl 5 authors but assuming it works
# will be better than the alternative backtrace we get (which is to say, none)
$SIG{__DIE__} = \&Carp::confess;

# global variables {{{

use constant {
    # We use a named remote to make some git commands work that don't accept the
    # full path.
    KDE_PROJECT_ID   => 'kde-projects',          # git-repository-base for kde_projects.xml
};

my $SCRIPT_VERSION = scriptVersion();

# This is a hash since Perl doesn't have a "in" keyword.
my %ignore_list;  # List of packages to refuse to include in the build list.

my $run_mode = 'build'; # Determines if updating, building, installing, etc.

# }}}

<<<<<<< HEAD
=======
# package IPC {{{
{
    # Separate package for namespacing.
    package IPC;
# IPC message types
    use constant {
        MODULE_SUCCESS  => 1, # Used for a successful src checkout
        MODULE_FAILURE  => 2, # Used for a failed src checkout
        MODULE_SKIPPED  => 3, # Used for a skipped src checkout (i.e. build anyways)
        MODULE_UPTODATE => 4, # Used to skip building a module when had no code updates

        # One of these messages should be the first message placed on the queue.
        ALL_SKIPPED     => 5, # Used to indicate a skipped update process (i.e. build anyways)
        ALL_FAILURE     => 6, # Used to indicate a major update failure (don't build)
        ALL_UPDATING    => 7, # Informational message, feel free to start the build.

        # Used to indicate specifically that a source conflict has occurred.
        MODULE_CONFLICT => 8,
    };

    1;
}
# }}}

# package ksb::Debug {{{
{
    package ksb::Debug;

    # Debugging level constants.
    use constant {
        DEBUG   => 0,
        WHISPER => 1,
        INFO    => 2,
        NOTE    => 3,
        WARNING => 4,
        ERROR   => 5,
    };

    my $screenLog;   # Filehandle pointing to the "build log".
    my $isPretending = 0;
    my $debugLevel = INFO;

    # Colors
    my ($RED, $GREEN, $YELLOW, $NORMAL, $BOLD) = ("") x 5;

    # Subroutine definitions

    sub import
    {
        my $pkg = shift;
        my $caller = caller;
        my @exports = qw(debug pretending debugging whisper
                         note info warning error pretend);

        ksb::Util::exportFunctionsToPackage($pkg, $caller, @exports);
    }

    sub ksb::Debug::colorize
    {
        my $str = shift;

        $str =~ s/g\[/$GREEN/g;
        $str =~ s/]/$NORMAL/g;
        $str =~ s/y\[/$YELLOW/g;
        $str =~ s/r\[/$RED/g;
        $str =~ s/b\[/$BOLD/g;

        return $str;
    }

    # Subroutine which returns true if pretend mode is on.  Uses the prototype
    # feature so you don't need the parentheses to use it.
    sub pretending()
    {
        return $isPretending;
    }

    sub setPretending
    {
        $isPretending = shift;
    }

    sub setColorfulOutput
    {
        # No colors unless output to a tty.
        return unless -t STDOUT;

        my $useColor = shift;

        if ($useColor) {
            $RED = "\e[31m";
            $GREEN = "\e[32m";
            $YELLOW = "\e[33m";
            $NORMAL = "\e[0m";
            $BOLD = "\e[1m";
        }
        else {
            ($RED, $GREEN, $YELLOW, $NORMAL, $BOLD) = ("") x 5;
        }
    }

    # Subroutine which returns true if debug mode is on.  Uses the prototype
    # feature so you don't need the parentheses to use it.
    sub debugging(;$)
    {
        my $level = shift // DEBUG;
        return $debugLevel <= $level;
    }

    sub setDebugLevel
    {
        $debugLevel = shift;
    }

    sub setLogFile
    {
        my $fileName = shift;

        return if pretending();
        open ($screenLog, '>', $fileName) or error ("Unable to open log file $fileName!");
    }

    # The next few subroutines are used to print output at different importance
    # levels to allow for e.g. quiet switches, or verbose switches.  The levels are,
    # from least to most important:
    # debug, whisper, info (default), note (quiet), warning (very-quiet), and error.
    #
    # You can also use the pretend output subroutine, which is emitted if, and only
    # if pretend mode is enabled.
    #
    # ksb::Debug::colorize is automatically run on the input for all of those
    # functions.  Also, the terminal color is automatically reset to normal as
    # well so you don't need to manually add the ] to reset.

    # Subroutine used to actually display the data, calls ksb::Debug::colorize on each entry first.
    sub print_clr(@)
    {
        # Leading + prevents Perl from assuming the plain word "colorize" is actually
        # a filehandle or future reserved word.
        print +colorize($_) foreach (@_);
        print +colorize("]\n");

        if (defined $screenLog) {
            my @savedColors = ($RED, $GREEN, $YELLOW, $NORMAL, $BOLD);
            # Remove color but still extract codes
            ($RED, $GREEN, $YELLOW, $NORMAL, $BOLD) = ("") x 5;

            print ($screenLog colorize($_)) foreach (@_);
            print ($screenLog "\n");

            ($RED, $GREEN, $YELLOW, $NORMAL, $BOLD) = @savedColors;
        }
    }

    sub debug(@)
    {
        print_clr(@_) if debugging;
    }

    sub whisper(@)
    {
        print_clr(@_) if $debugLevel <= WHISPER;
    }

    sub info(@)
    {
        print_clr(@_) if $debugLevel <= INFO;
    }

    sub note(@)
    {
        print_clr(@_) if $debugLevel <= NOTE;
    }

    sub warning(@)
    {
        print_clr(@_) if $debugLevel <= WARNING;
    }

    sub error(@)
    {
        print STDERR (colorize $_) foreach (@_);
        print STDERR (colorize "]\n");
    }

    sub pretend(@)
    {
        print_clr(@_) if pretending();
    }

    1;
}

# }}}

# package ksb::Util {{{
{
    package ksb::Util;

    use Carp qw(cluck);
    use Scalar::Util qw(blessed);
    use File::Path qw(make_path);
    use Cwd qw(getcwd);
    use Errno qw(:POSIX);
    use Digest::MD5;

    ksb::Debug->import();

    # This function exports some functions from a source package (who should
    # actually call this function) to a destination package (who should have
    # made the request by calling $sourcePackage->import()). Any subroutine
    # prototypes defined when this function is called are copied over as well.
    #
    # The first parameter is the name of the source package.
    # The second parameter is the name of the destination package.
    # The remaining parameters are the names of the functions to export.
    sub exportFunctionsToPackage
    {
        my ($sourcePackage, $destinationPackage, @exports) = @_;

        # This loop is only slightly "magical". Basically to import functions
        # into a different package in Perl, we can use something like:
        # *PACKAGE::FUNCTION = \&SOURCE_PACKAGE::FUNCTION;
        # where the *PACKAGE modifies the symbol table for that package.
        #
        # The extra part, which requires using eval, is to predeclare the
        # subroutine with a prototype first (if that subroutine has a
        # prototype).
        # "sub foo($old_prototype);"

        for my $fn (@exports) {
            my $prototype = prototype("${sourcePackage}::$fn");
            if ($prototype) {
                eval "sub ${destinationPackage}::${fn}(${prototype});\n" .
                     "*${destinationPackage}::${fn} = \\&${sourcePackage}::${fn};";
            }
            else {
                eval "*${destinationPackage}::${fn} = \\&${sourcePackage}::${fn};";
            }
        }
    }

    sub import
    {
        my $pkg = shift;
        my $caller = caller;
        my @exports = qw(list_has make_exception assert_isa assert_in
                         croak_runtime croak_internal
                         download_file
                         absPathToExecutable fileDigestMD5
                         log_command disable_locale_message_translation
                         split_quoted_on_whitespace
                         safe_unlink safe_system p_chdir super_mkdir
                         filter_program_output prettify_seconds
        );

        exportFunctionsToPackage($pkg, $caller, @exports);
    }

    # Function to work around a Perl language limitation.
    # First parameter is a reference to the list to search. ALWAYS.
    # Second parameter is the value to search for.
    # Returns true if the value is in the list
    sub list_has
    {
        my ($listRef, $value) = @_;
        my @list = @{$listRef};

        return scalar grep { "$_" eq "$value" } (@list);
    }

    # Subroutine to return the path to the given executable based on the
    # current PATH.  e.g. if you pass make you could get '/usr/bin/make'.  If
    # the executable is not found undef is returned.
    #
    # This assumes that the module environment has already been updated since
    # binpath doesn't exactly correspond to $ENV{'PATH'}.
    sub absPathToExecutable
    {
        my $prog = shift;
        my @paths = split(/:/, $ENV{'PATH'});

        # If it starts with a / the path is already absolute.
        return $prog if $prog =~ /^\//;

        for my $path (@paths)
        {
            return "$path/$prog" if (-x "$path/$prog");
        }

        return undef;
    }

    # Returns a Perl object worth "die"ing for. (i.e. can be given to the die
    # function and handled appropriately later with an eval). The returned
    # reference will be an instance of BuildException. The actual exception
    # type is passed in as the first parameter (as a string), and can be
    # retrieved from the object later using the 'exception_type' key, and the
    # message is returned as 'message'
    #
    # First parameter: Exception type. Recommended are one of: Config, Internal
    # (for logic errors), Runtime (other runtime errors which are not logic
    # bugs in kdesrc-build), or just leave blank for 'Exception'.
    # Second parameter: Message to show to user
    # Return: Reference to the exception object suitable for giving to "die"
    sub make_exception
    {
        my $exception_type = shift // 'Exception';
        my $message = shift;
        my $levels = shift // 0; # Allow for more levels to be removed from bt

        # Remove this subroutine from the backtrace
        local $Carp::CarpLevel = 1 + $levels;

        $message = Carp::cluck($message) if $exception_type eq 'Internal';
        return bless({
            'exception_type' => $exception_type,
            'message'        => $message,
        }, 'BuildException');
    }

    # Should be used for "runtime errors" (i.e. unrecoverable runtime problems that
    # don't indicate a bug in the program itself).
    sub croak_runtime
    {
        die (make_exception('Runtime', $_[0], 1));
    }

    # Should be used for "logic errors" (i.e. impossibilities in program state, things
    # that shouldn't be possible no matter what input is fed at runtime)
    sub croak_internal
    {
        die (make_exception('Internal', $_[0], 1));
    }

    # Throws an exception if the first parameter is not an object at all, or if
    # it is not an object of the type given by the second parameter (which
    # should be a string of the class name. There is no return value;
    sub assert_isa
    {
        my ($obj, $class) = @_;

        if (!blessed($obj) || !$obj->isa($class)) {
            croak_runtime("$obj is not of type $class, but of type " . ref($obj));
        }

        return $obj;
    }

    # Throws an exception if the first parameter is not included in the
    # provided list of possible alternatives. The list of alternatives must
    # be passed as a reference, as the second parameter.
    sub assert_in
    {
        my ($val, $listRef) = @_;

        if (!list_has($listRef, $val)) {
            croak_runtime("$val is not a permissible value for its argument");
        }

        return $val;
    }

    # Subroutine to unlink the given symlink if global-pretend isn't set.
    sub safe_unlink
    {
        if (pretending())
        {
            pretend ("\tWould have unlinked ", shift, ".");
            return 1; # Return true
        }

        return unlink (shift);
    }

    # Subroutine to execute the system call on the given list if the pretend
    # global option is not set.
    #
    # Returns the shell error code, so 0 means success, non-zero means failure.
    sub safe_system(@)
    {
        if (!pretending())
        {
            whisper ("\tExecuting g['", join("' '", @_), "'");
            return system (@_) >> 8;
        }

        pretend ("\tWould have run g['", join("' '", @_), "'");
        return 0; # Return true
    }

    # Is exactly like "chdir", but it will also print out a message saying that
    # we're switching to the directory when debugging.
    sub p_chdir($)
    {
        my $dir = shift;
        debug ("\tcd g[$dir]\n");

        chdir ($dir) or do {
            return 1 if pretending();
            croak_runtime("Could not change to directory $dir: $!");
        };
    }

    # Helper subroutine to create a directory, including any parent
    # directories that may also need created.
    # Throws an exception on failure. See File::Path.
    sub super_mkdir
    {
        my $pathname = shift;
        state %createdPaths;

        if (pretending()) {
            if (!exists $createdPaths{$pathname} && ! -e $pathname) {
                pretend ("\tWould have created g[$pathname]");
            }

            $createdPaths{$pathname} = 1;
            return 1;
        }
        else {
            make_path($pathname);
            return (-e $pathname) ? 1 : 0;
        }
    }

    # Calculates the MD5 digest of a file already on-disk. The digest is
    # returned as a hex string digest as from Digest::MD5::md5_hex
    #
    # First parameter: File name to read
    # Return value: hex string MD5 digest of file.
    # An exception is thrown if an error occurs reading the file.
    sub fileDigestMD5
    {
        my $fileName = shift;
        my $md5 = Digest::MD5->new;

        open my $file, '<', $fileName or croak_runtime(
            "Unable to open $fileName: $!");
        binmode($file);

        $md5->addfile($file);
        return $md5->hexdigest();
    }

    # This function is intended to disable the message translation catalog
    # settings in the program environment, so that any child processes executed
    # will have their output untranslated (and therefore scrapeable).
    #
    # As such this should only be called for a forked child about to exec as
    # there is no easy way to undo this within the process.
    sub disable_locale_message_translation
    {
        # Ensure that program output is untranslated by setting 'C' locale.
        # We're really trying to affect the LC_MESSAGES locale category, but
        # LC_ALL is a catch-all for that (so needs to be unset if set).
        #
        # Note that the ONLY SUPPORTED way to pass file names, command-line
        # args, etc. to commands is under the UTF-8 encoding at this point, as
        # that is the only sane way for this en_US-based developer to handle
        # the task.  Patches (likely using Encode::Locale) are accepted. :P

        $ENV{'LC_MESSAGES'} = 'C';
        if ($ENV{'LC_ALL'}) {
            $ENV{'LANG'} = $ENV{'LC_ALL'}; # This is lower-priority "catch all"
            delete $ENV{'LC_ALL'};
        }
    }

    # Returns an array of lines output from a program.  Use this only if you
    # expect that the output will be short.
    #
    # Since there is no way to disambiguate no output from an error, this
    # function will call die on error, wrap in eval if this bugs you.
    #
    # First parameter is subroutine reference to use as a filter (this sub will
    # be passed a line at a time and should return true if the line should be
    # returned).  If no filtering is desired pass 'undef'.
    #
    # Second parameter is the program to run (either full path or something
    # accessible in $PATH).
    #
    # All remaining arguments are passed to the program.
    #
    # Return value is an array of lines that were accepted by the filter.
    sub filter_program_output
    {
        my ($filterRef, $program, @args) = @_;
        $filterRef //= sub { return 1 }; # Default to all lines

        debug ("Slurping '$program' '", join("' '", @args), "'");

        my $pid = open(my $childOutput, '-|');
        croak_internal("Can't fork: $!") if ! defined($pid);

        if ($pid) {
            # parent
            my @lines = grep { &$filterRef; } (<$childOutput>);
            close $childOutput;
            waitpid $pid, 0;

            return @lines;
        }
        else {
            disable_locale_message_translation();

            # We don't want stderr output on tty.
            open (STDERR, '>', '/dev/null') or close (STDERR);

            exec { $program } ($program, @args) or
                croak_internal("Unable to exec $program: $!");
        }
    }

    # Subroutine to return a string suitable for displaying an elapsed time,
    # (like a stopwatch) would.  The first parameter is the number of seconds
    # elapsed.
    sub prettify_seconds
    {
        my $elapsed = $_[0];
        my $str = "";
        my ($days,$hours,$minutes,$seconds,$fraction);

        $fraction = int (100 * ($elapsed - int $elapsed));
        $elapsed = int $elapsed;

        $seconds = $elapsed % 60;
        $elapsed = int $elapsed / 60;

        $minutes = $elapsed % 60;
        $elapsed = int $elapsed / 60;

        $hours = $elapsed % 24;
        $elapsed = int $elapsed / 24;

        $days = $elapsed;

        $seconds = "$seconds.$fraction" if $fraction;

        my @str_list;

        for (qw(days hours minutes seconds))
        {
            # Use a symbolic reference without needing to disable strict refs.
            # I couldn't disable it even if I wanted to because these variables
            # aren't global or localized global variables.
            my $value = eval "return \$$_;";
            my $text = $_;
            $text =~ s/s$// if $value == 1; # Make singular

            push @str_list, "$value $text" if $value or $_ eq 'seconds';
        }

        # Add 'and ' in front of last element if there was more than one.
        push @str_list, ("and " . pop @str_list) if (scalar @str_list > 1);

        $str = join (", ", @str_list);

        return $str;
    }

    # Subroutine to mark a file as being the error log for a module.  This also
    # creates a symlink in the module log directory for easy viewing.
    # First parameter is the module in question.
    # Second parameter is the filename in the log directory of the error log.
    sub _setErrorLogfile
    {
        my $module = assert_isa(shift, 'Module');
        my $logfile = shift;

        return unless $logfile;

        my $logdir = $module->getLogDir();

        $module->setOption('#error-log-file', "$logdir/$logfile");
        debug ("Logfile for $module is $logfile");

        # Setup symlink in the module log directory pointing to the appropriate
        # file.  Make sure to remove it first if it already exists.
        unlink("$logdir/error.log") if -l "$logdir/error.log";

        if(-e "$logdir/error.log")
        {
            # Maybe it was a regular file?
            error ("r[b[ * Unable to create symlink to error log file]");
            return;
        }

        symlink "$logfile", "$logdir/error.log";
    }


    # Subroutine to run a command, optionally filtering on the output of the child
    # command.
    #
    # First parameter is the module object being built (for logging purposes
    #   and such).
    # Second parameter is the name of the log file to use (relative to the log
    #   directory).
    # Third parameter is a reference to an array with the command and its
    #   arguments.  i.e. ['command', 'arg1', 'arg2']
    #
    # After the required three parameters you can pass a hash reference of
    # optional features:
    #   'callback' => a reference to a subroutine to have each line
    #   of child output passed to.  This output is not supposed to be printed
    #   to the screen by the subroutine, normally the output is only logged.
    #   However this is useful for e.g. munging out the progress of the build.
    #   USEFUL: When there is no more output from the child, the callback will be
    #     called with an undef string.  (Not just empty, it is also undefined).
    #
    #   'no_translate' => any true value will cause a flag to be set to request
    #   the executed child process to not translate (for locale purposes) its
    #   output, so that it can be screen-scraped.
    #
    # The return value is the shell return code, so 0 is success, and non-zero is
    #   failure.
    #
    # NOTE: This function has a special feature.  If the command passed into the
    #   argument reference is 'kdesrc-build', then log_command will, when it
    #   forks, execute the subroutine named by the second parameter rather than
    #   executing a child process.  The subroutine should include the full package
    #   name as well (otherwise the package containing log_command's implementation
    #   is used).  The remaining arguments in the list are passed to the
    #   subroutine that is called.
    sub log_command
    {
        my ($module, $filename, $argRef, $optionsRef) = @_;
        assert_isa($module, 'Module');
        my @command = @{$argRef};

        $optionsRef //= { };
        my $callbackRef = $optionsRef->{'callback'};

        debug ("log_command(): Module $module, Command: ", join(' ', @command));

        # Fork a child, with its stdout connected to CHILD.
        my $pid = open(CHILD, '-|');
        if ($pid)
        {
            # Parent
            if (!$callbackRef && debugging()) {
                # If no other callback given, pass to debug() if debug-mode is on.
                $callbackRef = sub {
                    return unless $_; chomp; debug($_);
                };
            }

            # Final fallback: Do nothing
            $callbackRef //= sub { };

            # Filter each line
            &{$callbackRef}($_) while (<CHILD>);

            # Let callback know there is no more output.
            &{$callbackRef}(undef) if defined $callbackRef;

            close CHILD;

            # If the module fails building, set an internal flag in the module
            # options with the name of the log file containing the error message.
            # TODO: ($? is set when closing CHILD pipe?)
            my $result = $?;
            _setErrorLogfile($module, "$filename.log") if $result;

            return $result;
        }
        else
        {
            # Child. Note here that we need to avoid running our exit cleanup
            # handlers in here. For that we need POSIX::_exit.

            # Apply altered environment variables.
            $module->buildContext()->commitEnvironmentChanges();

            if (pretending())
            {
                pretend ("\tWould have run g['", join ("' '", @command), "'");
                POSIX::_exit(0);
            }

            my $logdir = $module->getLogDir();
            if (!$logdir || ! -e $logdir)
            {
                # Error creating directory for some reason.
                error ("\tLogging to std out due to failure creating log dir.");
            }

            # Redirect STDIN to /dev/null so that the handle is open but fails when
            # being read from (to avoid waiting forever for e.g. a password prompt
            # that the user can't see.

            open (STDIN, '<', "/dev/null") unless exists $ENV{'KDESRC_BUILD_USE_TTY'};
            open (STDOUT, "|tee $logdir/$filename.log") or do {
                error ("Error opening pipe to tee command.");
                # Don't abort, hopefully STDOUT still works.
            };

            # Make sure we log everything.
            # In the case of Qt, we may have forced on progress output so let's
            # leave that interactive to keep the logs sane.
            if (!($module->buildSystemType() eq 'Qt' &&
               $module->buildSystem()->forceProgressOutput()))
            {
                open (STDERR, ">&STDOUT");
            }

            # Call internal function, name given by $command[1]
            if ($command[0] eq 'kdesrc-build')
            {
                # No colors!
                ksb::Debug::setColorfulOutput(0);
                debug ("Calling $command[1]");

                my $cmd = $command[1];
                splice (@command, 0, 2); # Remove first two elements.

                no strict 'refs'; # Disable restriction on symbolic subroutines.
                if (! &{$cmd}(@command)) # Call sub
                {
                    POSIX::_exit (EINVAL);
                }

                POSIX::_exit (0); # Exit child process successfully.
            }

            # Don't leave empty output files, give an indication of the particular
            # command run. Use print to go to stdout.
            say "# kdesrc-build running: '", join("' '", @command), "'";
            say "# from directory: ", getcwd();

            # If a callback is set assume no translation can be permitted.
            disable_locale_message_translation() if $optionsRef->{'no_translate'};

            # External command.
            exec (@command) or do {
                my $cmd_string = join(' ', @command);
                error (<<EOF);
r[b[Unable to execute "$cmd_string"]!
    $!

Please check your binpath setting (it controls the PATH used by kdesrc-build).
Currently it is set to g[$ENV{PATH}].
EOF
                # Don't use return, this is the child still!
                POSIX::_exit (1);
            };
        }
    }

    # This subroutine acts like split(' ', $_) except that double-quoted strings
    # are not split in the process.
    #
    # First parameter: String to split on whitespace.
    # Return value: A list of the individual words and quoted values in the string.
    # The quotes themselves are not returned.
    sub split_quoted_on_whitespace
    {
        use Text::ParseWords qw(parse_line);
        my $line = shift;

        # Remove leading/trailing whitespace
        $line =~ s/^\s+//;
        $line =~ s/\s+$//;

        # 0 means not to keep delimiters or quotes
        return parse_line('\s+', 0, $line);
    }

    # This subroutine downloads the file pointed to by the URL given in the
    # first parameter, saving to the given filename.  (FILENAME, not
    # directory). HTTP and FTP are supported, but this functionality requires
    # libwww-perl
    #
    # First parameter: URL of link to download (i.e. http://kdesrc-build.kde.org/foo.tbz2)
    # Second parameter: Filename to save as (i.e. $ENV{HOME}/blah.tbz2)
    # Third parameter: URL of a proxy to use (undef or empty means proxy as set in environment)
    # Return value is 0 for failure, non-zero for success.
    sub download_file
    {
        my ($url, $filename, $proxy) = @_;

        my $ua = LWP::UserAgent->new(timeout => 30);

        # Trailing space adds the appropriate LWP info since the resolver is not
        # my custom coding anymore.
        $ua->agent("kdesrc-build/$versionNum ");

        if ($proxy) {
            whisper ("Using proxy $proxy for FTP, HTTP downloads");
            $ua->proxy(['http', 'ftp'], $proxy);
        }
        else {
            whisper ("Using proxy as determined by environment");
            $ua->env_proxy();
        }

        whisper ("Downloading g[$filename] from g[$url]");
        my $response = $ua->mirror($url, $filename);

        # LWP's mirror won't auto-convert "Unchanged" code to success, so check for
        # both.
        return 1 if $response->code == 304 || $response->is_success;

        error ("Failed to download y[b[$url] to b[$filename]");
        error ("Result was: y[b[" . $response->status_line . "]");
        return 0;
    }

    1;
}

# }}}

# package BaseIPC {{{
# Base class for IPC interaction. Should have most of the functionality, with
# the actual bits of reading and writing left to subclasses.
{
    package BaseIPC;

    ksb::Util->import(); # make_exception, list_has
    ksb::Debug->import();

    sub new
    {
        my $class = shift;

        # Must bless a hash ref since subclasses expect it.
        my $ref = {};
        $ref->{'residue'} = ''; # Define this for later.
        $ref->{'updated'} = {}; # Tracks modules we've received status for.

        return bless $ref, $class;
    }

    sub notifyUpdateSuccess
    {
        my $self = shift;
        my ($module, $msg) = @_;

        $self->sendIPCMessage(IPC::MODULE_SUCCESS, "$module,$msg");
    }

    # Waits for an update for a module with the given name.
    # Returns a list containing whether the module was successfully updated,
    # and any specific string message (e.g. for module update success you get
    # number of files affected)
    # Will throw an exception for an IPC failure or if the module should not be
    # built.
    sub waitForModule
    {
        my ($self, $module) = @_;
        assert_isa($module, 'Module');

        my $moduleName = $module->name();
        my $updated = $self->{'updated'};
        my $message;

        # Wait for for the initial phase to complete, if it hasn't.
        $self->waitForStreamStart();

        # No update? Just mark as successful
        if ($self->{'no_update'} || !$module->phases()->has('update')) {
            $updated->{$moduleName} = 'success';
            return ('success', 'Skipped');
        }

        while(! defined $updated->{$moduleName}) {
            my $buffer;
            info ("\tWaiting for source code update.");

            my $ipcType = $self->receiveIPCMessage(\$buffer);
            if (!$ipcType)
            {
                croak_runtime("IPC failure updating $moduleName: $!");
            }

            whisper ("\tReceived IPC status message for $buffer: $ipcType");

            given ($ipcType) {
                when (IPC::MODULE_SUCCESS) {
                    my ($ipcModuleName, $msg) = split(/,/, $buffer);
                    $message = $msg;
                    $updated->{$ipcModuleName} = 'success';

                }
                when (IPC::MODULE_SKIPPED) {
                    # The difference between success here and 'skipped' below
                    # is that success means we should build even though we
                    # didn't perform an update, while 'skipped' means the
                    # *build* should be skipped even though there was no
                    # failure.
                    $message = 'skipped';
                    $updated->{$buffer} = 'success';
                }
                when (IPC::MODULE_CONFLICT) {
                    $module->setPersistentOption('conflicts-present', 1);
                    $message = 'conflicts present';
                    $updated->{$buffer} = 'failed';
                }
                when (IPC::MODULE_FAILURE) {
                    $message = 'update failed';
                    $updated->{$buffer} = 'failed';
                }
                when (IPC::MODULE_UPTODATE) {
                    # Properly account for users manually doing --refresh-build or
                    # using .refresh-me.
                    $message = 'no files affected';
                    if ($module->buildSystem()->needsRefreshed())
                    {
                        $updated->{$buffer} = 'success';
                        note ("\tNo source update, but g[$module] meets other building criteria.");
                    }
                    else
                    {
                        $updated->{$buffer} = 'skipped';
                    }
                }
                default {
                    croak_internal("Unhandled IPC type: $ipcType");
                }
            }
        }

        # Out of while loop, should have a status now.
        return ($updated->{$moduleName}, $message);
    }

    # Waits on the IPC connection until one of the ALL_* IPC codes is returned.
    # If IPC::ALL_SKIPPED is returned then the 'no_update' entry will be set in
    # $self to flag that you shouldn't wait.
    # If IPC::ALL_FAILURE is returned then an exception will be thrown due to the
    # fatal error.
    # This method can be called multiple times, but only the first time will
    # result in a wait.
    sub waitForStreamStart
    {
        my $self = shift;
        state $waited = 0;

        return if $waited;

        my $buffer = '';
        my $ipcType = $self->receiveIPCMessage(\$buffer);
        $waited = 1;

        if ($ipcType == IPC::ALL_FAILURE)
        {
            croak_runtime("Unable to perform source update for any module:\n\t$buffer");
        }
        elsif ($ipcType == IPC::ALL_SKIPPED)
        {
            $self->{'no_update'} = 1;
        }
        elsif ($ipcType != IPC::ALL_UPDATING)
        {
            croak_runtime("IPC failure while expecting an update status: Incorrect type: $ipcType");
        }
    }

    # Sends an IPC message along with some IPC type information.
    #
    # First parameter is the IPC type to send.
    # Second parameter is the actual message.
    # All remaining parameters are sent to the object's sendMessage()
    #  procedure.
    sub sendIPCMessage
    {
        # Use shift for these to empty @_ of the parameters.
        my $self = shift;
        my $ipcType = shift;
        my $msg = shift;

        my $encodedMsg = pack("l! a*", $ipcType, $msg);
        return $self->sendMessage("$encodedMsg\n", @_);
    }

    # Static class function to unpack a message.
    #
    # First parameter is the message.
    # Second parameter is a reference to a scalar to store the result in.
    #
    # Returns the IPC message type.
    sub unpackMsg
    {
        my ($msg, $outBuffer) = @_;
        my $returnType;

        ($returnType, $$outBuffer) = unpack("l! a*", $msg);

        return $returnType;
    }

    # Receives an IPC message and decodes it into the message and its
    # associated type information.
    #
    # First parameter is a *reference* to a scalar to hold the message contents.
    # All remaining parameters are passed to the underlying receiveMessage()
    #  procedure.
    #
    # Returns the IPC type, or undef on failure.
    sub receiveIPCMessage
    {
        my $self = shift;
        my $outBuffer = shift;

        # Check if we still have data left over from last read, and if it
        # contains a full message.
        if ($self->{'residue'} =~ /\n/)
        {
            my ($first, $remainder) = split(/\n/, $self->{'residue'}, 2);
            $self->{'residue'} = defined $remainder ? $remainder : '';

            return unpackMsg($first, $outBuffer);
        }

        # Read in messages enough to get to the message separator (\n)
        my $msg = '';
        while($msg !~ /\n/) {
            my $msgFragment = $self->receiveMessage(@_);
            $msg .= $msgFragment if defined $msgFragment;

            last unless defined $msgFragment;
        }

        return undef if not defined $msg or $msg eq '';

        # We may have residue still if we had a partial husk of a message, so
        # append to the residue before breaking up the message.  We assume a
        # newline separates the messages.
        $msg = $self->{'residue'} . $msg;
        my ($first, $remainder) = split(/\n/, $msg, 2);

        # Save rest for later.
        $self->{'residue'} = defined $remainder ? $remainder : '';

        return unpackMsg($first, $outBuffer);
    }

    # These must be reimplemented.  They must be able to handle scalars without
    # any extra frills.
    #
    # sendMessage should accept one parameter (the message to send) and return
    # true on success, or false on failure.  $! should hold the error information
    # if false is returned.
    sub sendMessage { croak_internal("Unimplemented."); }

    # receiveMessage should return a message received from the other side, or
    # undef for EOF or error.  On error, $! should be set to hold the error
    # information.
    sub receiveMessage { croak_internal("Unimplemented."); }

    # Should be reimplemented if default does not apply.
    sub supportsConcurrency
    {
        return 0;
    }

    1;
}
# }}}

# package PipeIPC {{{
# IPC class that uses pipes for communication.  Basically requires
# forking two children in order to communicate with.  Assumes that the two
# children are the update process and a monitor process which keeps the update
# going and informs us (the build process) of the status when we're ready to
# hear about it.
{
    package PipeIPC;

    our(@ISA);
    @ISA = qw(BaseIPC);

    sub new
    {
        my $class = shift;
        my $self = $class->SUPER::new;

        # Define file handles.
        $self->{$_} = new IO::Handle foreach qw/fromMon toMon fromSvn toBuild/;

        if (not pipe($self->{'fromSvn'}, $self->{'toMon'})or
            not pipe($self->{'fromMon'}, $self->{'toBuild'}))
        {
            return undef;
        }

        return bless $self, $class;
    }

    # Must override to send to correct filehandle.
    sub notifyUpdateSuccess
    {
        my $self = shift;
        my ($module, $msg) = @_;

        $self->sendIPCMessage(IPC::MODULE_SUCCESS, "$module,$msg", 'toMon');
    }

    # Closes the given list of filehandle ids.
    sub closeFilehandles
    {
        my $self = shift;
        my @fhs = @_;

        for my $fh (@fhs) {
            close $self->{$fh};
            $self->{$fh} = 0;
        }
    }

    # Call this to let the object know it will be the update process.
    sub setUpdater
    {
        my $self = shift;
        $self->closeFilehandles(qw/fromSvn fromMon toBuild/);
    }

    sub setBuilder
    {
        my $self = shift;
        $self->closeFilehandles(qw/fromSvn toMon toBuild/);
    }

    sub setMonitor
    {
        my $self = shift;
        $self->closeFilehandles(qw/toMon fromMon/);
    }

    sub supportsConcurrency
    {
        return 1;
    }

    # First parameter is the ipc Type of the message to send.
    # Second parameter is the module name (or other message).
    # Third parameter is the file handle id to send on.
    sub sendMessage
    {
        my $self = shift;
        my ($msg, $fh) = @_;

        return syswrite ($self->{$fh}, $msg);
    }

    # Override of sendIPCMessage to specify which filehandle to send to.
    sub sendIPCMessage
    {
        my $self = shift;
        push @_, 'toMon'; # Add filehandle to args.

        return $self->SUPER::sendIPCMessage(@_);
    }

    # Used by monitor process, so no message encoding or decoding required.
    sub sendToBuilder
    {
        my ($self, $msg) = @_;
        return $self->sendMessage($msg, 'toBuild');
    }

    # First parameter is a reference to the output buffer.
    # Second parameter is the id of the filehandle to read from.
    sub receiveMessage
    {
        my $self = shift;
        my $fh = shift;
        my $value;

        undef $!; # Clear error marker
        my $result = sysread ($self->{$fh}, $value, 256);

        return undef if not $result;
        return $value;
    }

    # Override of receiveIPCMessage to specify which filehandle to receive from.
    sub receiveIPCMessage
    {
        my $self = shift;
        push @_, 'fromMon'; # Add filehandle to args.

        return $self->SUPER::receiveIPCMessage(@_);
    }

    # Used by monitor process, so no message encoding or decoding required.
    sub receiveFromUpdater
    {
        my $self = shift;
        return $self->receiveMessage('fromSvn');
    }

    1;
}
# }}}

# package NullIPC {{{
# Dummy IPC module in case SysVIPC doesn't work.
{
    package NullIPC;

    our @ISA = qw(BaseIPC);

    sub new
    {
        my $class = shift;
        my $self = $class->SUPER::new;

        $self->{'msgList'} = []; # List of messages.
        return bless $self, $class; # OOP in Perl is so completely retarded
    }

    sub sendMessage
    {
        my $self = shift;
        my $msg = shift;

        push @{$self->{'msgList'}}, $msg;
        return 1;
    }

    sub receiveMessage
    {
        my $self = shift;

        return undef unless scalar @{$self->{'msgList'}} > 0;

        return shift @{$self->{'msgList'}};
    }

    1;
}
# }}}

# package KDEXMLReader {{{
# kde_projects.xml module-handling code.
# The core of this was graciously contributed by Allen Winter, and then
# touched-up and kdesrc-build'ed by myself -mpyne.
{
    package KDEXMLReader;
    use XML::Parser;
    use strict;
    use warnings;

    sub new
    {
        my $class = shift;
        my $inputHandle = shift;

        my $self = {
            inputHandle => $inputHandle,
        };

        return bless ($self, $class);
    }

    sub inputHandle
    {
        my $self = shift;
        return $self->{inputHandle};
    }

    my @nameStack = ();        # Used to assign full names to modules.
    my %xmlGroupingIds;        # XML tags which group repositories.
    my @modules;               # Result list
    my $curRepository;         # ref to hash table when we are in a repo
    my $trackingReposFlag = 0; # >0 if we should be tracking for repo elements.
    my $inRepo = 0;            # >0 if we are actually in a repo element.
    my $repoFound = 0;         # If we've already found the repo we need.
    my $searchProject = '';    # Project we're looking for.
    my $desiredProtocol = '';  # URL protocol desired (normally 'git')

    # Note on searchProject: A /-separated path is fine, in which case we look
    # for the right-most part of the full path which matches all of searchProject.
    # e.g. kde/kdebase/kde-runtime would be matched searchProject of either
    # "kdebase/kde-runtime" or simply "kde-runtime".
    sub getModulesForProject
    {
        # These are the elements that can have <repo> under them AFAICS, and
        # participate in module naming. e.g. kde/calligra or
        # extragear/utils/kdesrc-build
        @xmlGroupingIds{qw/component module project/} = 1;

        my ($self, $proj, $protocol) = @_;

        $searchProject = $proj;
        @modules = ();
        @nameStack = ();
        $inRepo = 0;
        $trackingReposFlag = 0;
        $curRepository = undef;
        $desiredProtocol = $protocol;

        my $parser = XML::Parser->new(
            Handlers =>
                {
                    Start => \&xmlTagStart,
                    End => \&xmlTagEnd,
                    Char => \&xmlCharData,
                },
        );

        my $result = $parser->parse($self->inputHandle());
        return @modules;
    }

    sub xmlTagStart
    {
        my ($expat, $element, %attrs) = @_;

        # In order to ensure that repos which are recursively under this node are
        # actually handled, we increment this flag if it's already >0 (which means
        # we're actively tracking repos for some given module).
        # xmlTagEnd will then decrement the flag so we eventually stop tracking
        # repos once we've fully recursively handled the node we cared about.
        if ($trackingReposFlag > 0) {
            ++$trackingReposFlag;
        }

        if (exists $xmlGroupingIds{$element}) {
            push @nameStack, $attrs{'identifier'};

            # If we're not tracking something, see if we should be. The logic is
            # fairly long-winded but essentially just breaks searchProject into
            # its components and compares it item-for-item to the end of our name
            # stack.
            if ($trackingReposFlag <= 0) {
                my @searchParts = split(m{/}, $searchProject);
                if (scalar @nameStack >= scalar @searchParts) {
                    my @candidateArray = @nameStack[-(scalar @searchParts)..-1];
                    die "candidate vs. search array mismatch" if $#candidateArray != $#searchParts;

                    $trackingReposFlag = 1;
                    for (my $i = 0; $i < scalar @searchParts; ++$i) {
                        if (($searchParts[$i] ne $candidateArray[$i]) &&
                            ($searchParts[$i] ne '*'))
                        {
                            $trackingReposFlag = 0;
                            last;
                        }
                    }

                    # Reset our found flag if we're looking for another repo
                    $repoFound = 0 if $trackingReposFlag > 0;
                }
            }
        }

        # Checking that we haven't already found a repo helps us out in
        # situations where a supermodule has its own repo, -OR- you could build
        # it in submodules. We won't typically want to do both, so prefer
        # supermodules this way. (e.g. Calligra and its Krita submodules)
        if ($element eq 'repo' &&     # Found a repo
            $trackingReposFlag > 0 && # When we were looking for one
            ($trackingReposFlag <= $repoFound || $repoFound == 0))
                # (That isn't a direct child of an existing repo)
        {
            die "We are already tracking a repository" if $inRepo > 0;
            $inRepo = 1;
            $repoFound = $trackingReposFlag;
            $curRepository = {
                'fullName' => join('/', @nameStack),
                'repo' => '',
                'name' => $nameStack[-1],
                'active' => 'false',
                'tarball' => '',
                'branch:stable' => '',
            }; # Repo/Active/tarball to be added by char handler.
        }

        # Currently we only pull data while under a <repo> tag, so bail early if
        # we're not doing this to simplify later logic.
        return unless $inRepo;

        # Character data is integrated by the char handler. To avoid having it
        # dump all willy-nilly into our dict, we leave a flag for what the
        # resultant key should be.
        if ($element eq 'active') {
            $curRepository->{'needs'} = 'active';

            # Unset our default value since one is present in the XML
            $curRepository->{'active'} = '';
        }
        # For git repos we want to retain the repository data and any snapshot
        # tarballs available.
        elsif ($element eq 'url') {
            $curRepository->{'needs'} =
                #                     this proto       | needs this attr set
                $attrs{'protocol'} eq $desiredProtocol ? 'repo'    :
                $attrs{'protocol'} eq 'tarball'        ? 'tarball' : undef;
        }
        # i18n data gives us the defined stable and trunk branches.
        elsif ($element eq 'branch' && $attrs{'i18n'} && $attrs{'i18n'} eq 'stable') {
            $curRepository->{'needs'} = 'branch:stable';
        }
    }

    sub xmlTagEnd
    {
        my ($expat, $element) = @_;

        if (exists $xmlGroupingIds{$element}) {
            pop @nameStack;
        }

        # If gathering data for char handler, stop now.
        if ($inRepo && defined $curRepository->{'needs'}) {
            delete $curRepository->{'needs'};
        }

        if ($element eq 'repo' && $inRepo) {
            $inRepo = 0;
            push @modules, $curRepository;
            $curRepository = undef;
        }

        # See xmlTagStart above for an explanation.
        --$trackingReposFlag;
    }

    sub xmlCharData
    {
        my ($expat, $utf8Data) = @_;

        # The XML::Parser manpage makes it clear that the char handler can be
        # called consecutive times with data for the same tag, so we use the
        # append operator and then clear our flag in xmlTagEnd.
        if ($curRepository && defined $curRepository->{'needs'}) {
            $curRepository->{$curRepository->{'needs'}} .= $utf8Data;
        }
    }

    1;
}
# }}}

# package ksb::PhaseList {{{
{
    # Handles the "phases" for kdesrc-build, e.g. a simple list of phases,
    # and methods to add, clear, or filter out phases.
    package ksb::PhaseList;

    ksb::Util->import();

    # Constructor. Passed in values are the initial phases in this set.
    sub new
    {
        my ($class, @args) = @_;
        return bless [@args], $class;
    }

    # Filters out the given phase from the current list of phases.
    sub filterOutPhase
    {
        my ($self, $phase) = @_;
        @{$self} = grep { $_ ne $phase } @{$self};
    }

    # Adds the requested phase to the list of phases to build.
    sub addPhase
    {
        my ($self, $phase) = @_;
        push @{$self}, $phase unless list_has([@{$self}], $phase);
    }

    # Returns true if the given phase name is present in this list.
    sub has
    {
        my ($self, $phase) = @_;
        return grep { $_ eq $phase } (@{$self});
    }

    # Get/sets number of phases depending on whether any are passed in.
    sub phases
    {
        my ($self, @args) = @_;
        @$self = @args if scalar @args;
        return @$self;
    }

    sub clear
    {
        my $self = shift;
        splice @$self;
    }

    1;
}
# }}}

# package ksb::BuildContext {{{
{
    # This contains the information needed about the build context, e.g.
    # list of modules, what phases each module is in, the various options,
    # etc.
    package ksb::BuildContext;

    use Carp 'confess';
    use File::Basename; # dirname
    use IO::File;
    use POSIX qw(strftime);
    use Errno qw(:POSIX);

    # We derive from Module so that BuildContext acts like the 'global'
    # Module, with some extra functionality.
    our @ISA = qw(Module);

    # This is the second-half of "use Foo". The first-half is "require Foo" but
    # we already have ksb::Debug loaded above.
    ksb::Debug->import();

    ksb::Util->import();

    my @DefaultPhases = qw/update build install/;
    my @rcfiles = ("./kdesrc-buildrc", "$ENV{HOME}/.kdesrc-buildrc");
    my $LOCKFILE_NAME = '.kdesrc-lock';

    # The # will be replaced by the directory the rc File is stored in.
    my $PERSISTENT_FILE_NAME = '#/.kdesrc-build-data';

    # defaultGlobalOptions {{{
    my %defaultGlobalOptions = (
        "async"                => 1,
        "binpath"              => '',
        "branch"               => "",
        "build-dir"            => "build",
        "build-system-only"    => "",
        "build-when-unchanged" => 1, # Safe default
        "checkout-only"        => "",
        "cmake-options"        => "",
        "colorful-output"      => 1, # Use color by default.
        "configure-flags"      => "",
        "custom-build-command" => '',
        "cxxflags"             => "-pipe",
        "debug"                => "",
        "debug-level"          => ksb::Debug::INFO,
        "delete-my-patches"    => 0, # Should only be set from cmdline
        "delete-my-settings"   => 0, # Should only be set from cmdline
        "dest-dir"             => '${MODULE}', # single quotes used on purpose!
        "disable-agent-check"  => 0,   # If true we don't check on ssh-agent
        "do-not-compile"       => "",
        "git-desired-protocol" => 'git', # protocol to grab from kde-projects
        "git-repository-base"  => {}, # Base path template for use multiple times.
        "http-proxy"           => '', # Proxy server to use for HTTP.
        "install-after-build"  => 1,  # Default to true
        "install-session-driver" => 0,# Default to false
        "kdedir"               => "$ENV{HOME}/kde",
        "kde-languages"        => "",
        "libpath"              => "",
        "log-dir"              => "log",
        "make-install-prefix"  => "",  # Some people need sudo
        "make-options"         => "",
        "manual-build"         => "",
        "manual-update"        => "",
        "module-base-path"     => "",  # Used for tags and branches
        "niceness"             => "10",
        "no-svn"               => "",
        "override-build-system"=> "",
        "override-url"         => "",
        "persistent-data-file" => "",
        "prefix"               => "", # Override installation prefix.
        "pretend"              => "",
        "purge-old-logs"       => 1,
        "qtdir"                => "$ENV{HOME}/qt4",
        "reconfigure"          => "",
        "refresh-build"        => "",
        "remove-after-install" => "none", # { none, builddir, all }
        "repository"           => '',     # module's git repo
        "revision"             => 0,
        "run-tests"            => 0,  # 1 = make test, upload = make Experimental
        "set-env"              => { }, # Hash of environment vars to set
        "source-dir"           => "$ENV{HOME}/kdesrc",
        "ssh-identity-file"    => '', # If set, is passed to ssh-add.
        "stop-on-failure"      => "",
        "svn-server"           => "svn://anonsvn.kde.org/home/kde",
        "tag"                  => "",
        "use-clean-install"    => 0,
        "use-idle-io-priority" => 0,
        "use-modules"          => "",
        # Controls whether to build "stable" branches instead of "master"
        "use-stable-kde"       => 0,
    );
    # }}} 1

    sub new
    {
        my ($class, @args) = @_;

        # It is very important to use the Module:: syntax instead of Module->,
        # otherwise you can't pass $class and have it used as the classname.
        my $self = Module::new($class, undef, 'global');
        my %newOpts = (
            modules => [],
            context => $self, # Fix link to buildContext (i.e. $self)
            build_options => {
                global => \%defaultGlobalOptions,
                # Module options are stored under here as well, keyed by module->name()
            },
            # This one replaces Module::{phases}
            phases  => ksb::PhaseList->new(@DefaultPhases),
            errors  => {
                # Phase names from phases map to a references to a list of failed Modules
                # from that phase.
            },
            logPaths=> {
                # Holds a hash table of log path bases as expanded by
                # getSubdirPath (e.g. [source-dir]/log) to the actual log dir
                # *this run*, with the date and unique id added. You must still
                # add the module name to use.
            },
            rcFiles => [@rcfiles],
            rcFile  => undef,
            env     => { },
            ignore_list => [ ], # List of XML paths to ignore completely.
        );

        # Merge all new options into our self-hash.
        @{$self}{keys %newOpts} = values %newOpts;
        $self->{options} = $self->{build_options}{global};

        assert_isa($self, 'Module');
        assert_isa($self, 'ksb::BuildContext');

        return $self;
    }

    # Gets the ksb::PhaseList for this context, and optionally sets it first to
    # the ksb::PhaseList passed in.
    sub phases
    {
        my ($self, $phases) = @_;

        if ($phases) {
            confess("Invalid type, expected PhaseList")
                unless $phases->isa('ksb::PhaseList');
            $self->{phases} = $phases;
        }
        return $self->{phases};
    }

    sub addModule
    {
        my ($self, $module) = @_;
        Carp::confess("No module to push") unless $module;

        if (list_has($self->{modules}, $module)) {
            debug("Skipping duplicate module ", $module->name());
        }
        elsif ($module->getOption('#xml-full-path') &&
               list_has($self->{ignore_list}, $module->getOption('#xml-full-path')))
        {
            debug("Skipping ignored module $module");
        }
        else {
            debug("Adding ", $module->name(), " to module list");
            push @{$self->{modules}}, $module;
        }
    }

    sub moduleList
    {
        my $self = shift;
        return $self->{modules};
    }

    # Sets a list of modules to ignore processing on completely.
    # Parameters should simply be a list of XML repository paths to ignore,
    # e.g. 'extragear/utils/kdesrc-build'.
    sub setIgnoreList
    {
        my $self = shift;
        $self->{ignore_list} = [@_];

        debug ("Set context ignore list to ", join(', ', @_));
    }

    sub setupOperatingEnvironment
    {
        my $self = shift;
        # Set the process priority
        POSIX::nice(int $self->getOption('niceness'));

        # Set the IO priority if available.
        if ($self->getOption('use-idle-io-priority')) {
            # -p $$ is our PID, -c3 is idle priority
            # 0 return value means success
            if (safe_system('ionice', '-c3', '-p', $$) != 0) {
                warning (" b[y[*] Unable to lower I/O priority, continuing...");
            }
        }

        # Get ready for logged output.
        ksb::Debug::setLogFile($self->getLogDirFor($self) . '/build-log');

        # Propagate HTTP proxy through environment unless overridden.
        if ((my $proxy = $self->getOption('http-proxy')) &&
            !defined $ENV{'http_proxy'})
        {
            $self->queueEnvironmentVariable('http_proxy', $proxy);
        }
    }

    # Clears the list of environment variables to set for log_command runs.
    sub resetEnvironment
    {
        my $self = assert_isa(shift, 'ksb::BuildContext');

        $self->{env} = { };
    }

    # Adds an environment variable and value to the list of environment
    # variables to apply for the next subprocess execution.
    #
    # Note that these changes are /not/ reflected in the current environment,
    # so if you are doing something that requires that kind of update you
    # should do that yourself (but remember to have some way to restore the old
    # value if necessary).
    #
    # In order to keep compatibility with the old 'setenv' sub, no action is
    # taken if the value is not equivalent to boolean true.
    sub queueEnvironmentVariable
    {
        my $self = assert_isa(shift, 'ksb::BuildContext');
        my ($key, $value) = @_;

        return unless $value;

        debug ("\tQueueing g[$key] to be set to y[$value]");
        $self->{env}->{$key} = $value;
    }

    # Applies all changes queued by queueEnvironmentVariable to the actual
    # environment irretrievably. Use this before exec()'ing another child, for
    # instance.
    sub commitEnvironmentChanges
    {
        my $self = assert_isa(shift, 'ksb::BuildContext');

        while (my ($key, $value) = each %{$self->{env}}) {
            $ENV{$key} = $value;
            debug ("\tSetting environment variable g[$key] to g[b[$value]");
        }
    }

    # Adds the given library paths to the path already given in an environment
    # variable. In addition, detected "system paths" are stripped to ensure
    # that we don't inadvertently re-add a system path to be promoted over the
    # custom code we're compiling (for instance, when a system Qt is used and
    # installed to /usr).
    #
    # If the environment variable to be modified has already been queued using
    # queueEnvironmentVariable, then that (queued) value will be modified and
    # will take effect with the next forked subprocess.
    #
    # Otherwise, the current environment variable value will be used, and then
    # queued. Either way the current environment will be unmodified afterward.
    #
    # First parameter is the name of the environment variable to modify
    # All remaining paramters are prepended to the current environment path, in
    # the order given. (i.e. param1, param2, param3 ->
    # param1:param2:param3:existing)
    sub prependEnvironmentValue
    {
        my $self = assert_isa(shift, 'ksb::BuildContext');
        my ($envName, @items) = @_;
        my @curPaths = split(':', $self->{env}->{$envName} // $ENV{$envName} // '');

        # Filter out entries to add that are already in the environment from
        # the system.
        for my $path (grep { list_has(\@curPaths, $_) } (@items) ) {
            debug ("\tNot prepending y[$path] to y[$envName] as it appears " .
                  "to already be defined in y[$envName].");
        }

        @items = grep { not list_has(\@curPaths, $_); } (@items);

        my $envValue = join(':', @items, @curPaths);

        $envValue =~ s/^:*//;
        $envValue =~ s/:*$//; # Remove leading/trailing colons
        $envValue =~ s/:+/:/; # Remove duplicate colons

        $self->queueEnvironmentVariable($envName, $envValue);
    }

    # Installs the given subroutine as a signal handler for a set of signals which
    # could kill the program.
    #
    # First parameter is a reference to the sub to act as the handler.
    sub installSignalHandlers
    {
        my $handlerRef = shift;
        my @signals = qw/HUP INT QUIT ABRT TERM PIPE/;

        @SIG{@signals} = ($handlerRef) x scalar @signals;
    }

    # Tries to take the lock for our current base directory, which currently is
    # what passes for preventing people from accidentally running kdesrc-build
    # multiple times at once.  The lock is based on the base directory instead
    # of being global to allow for motivated and/or brave users to properly
    # configure kdesrc-build to run simultaneously with different
    # configurations.
    #
    # Return value is a boolean success flag.
    sub takeLock
    {
        my $self = assert_isa(shift, 'ksb::BuildContext');
        my $baseDir = $self->baseConfigDirectory();
        my $lockfile = "$baseDir/$LOCKFILE_NAME";

        $! = 0; # Force reset to non-error status
        sysopen LOCKFILE, $lockfile, O_WRONLY | O_CREAT | O_EXCL;
        my $errorCode = $!; # Save for later testing.

        # Install signal handlers to ensure that the lockfile gets closed.
        # There is a race condition here, but at worst we have a stale lock
        # file, so I'm not *too* concerned.
        installSignalHandlers(sub {
            note ("Signal received, terminating.");
            @main::atexit_subs = (); # Remove their finish, doin' it manually
            main::finish($self, 5);
        });

        if ($errorCode == EEXIST)
        {
            # Path already exists, read the PID and see if it belongs to a
            # running process.
            open (my $pidFile, "<", $lockfile) or do
            {
                # Lockfile is there but we can't open it?!?  Maybe a race
                # condition but I have to give up somewhere.
                warning (" WARNING: Can't open or create lockfile r[$lockfile]");
                return 1;
            };

            my $pid = <$pidFile>;
            close $pidFile;

            if ($pid)
            {
                # Recent kdesrc-build; we wrote a PID in there.
                chomp $pid;

                # See if something's running with this PID.
                if (kill(0, $pid) == 1)
                {
                    # Something *is* running, likely kdesrc-build.  Don't use error,
                    # it'll scan for $!
                    print ksb::Debug::colorize(" r[*y[*r[*] kdesrc-build appears to be running.  Do you want to:\n");
                    print ksb::Debug::colorize("  (b[Q])uit, (b[P])roceed anyways?: ");

                    my $choice = <STDIN>;
                    chomp $choice;

                    if (lc $choice ne 'p')
                    {
                        say ksb::Debug::colorize(" y[*] kdesrc-build run canceled.");
                        return 0;
                    }

                    # We still can't grab the lockfile, let's just hope things
                    # work out.
                    note (" y[*] kdesrc-build run in progress by user request.");
                    return 1;
                }

                # If we get here, then the program isn't running (or at least not
                # as the current user), so allow the flow of execution to fall
                # through below and unlink the lockfile.
            } # pid

            # No pid found, optimistically assume the user isn't running
            # twice.
            warning (" y[WARNING]: stale kdesrc-build lockfile found, deleting.");
            unlink $lockfile;

            sysopen (LOCKFILE, $lockfile, O_WRONLY | O_CREAT | O_EXCL) or do {
                error (" r[*] Still unable to lock $lockfile, proceeding anyways...");
                return 1;
            };

            # Hope the sysopen worked... fall-through
        }
        elsif ($errorCode == ENOTTY)
        {
            # Stupid bugs... normally sysopen will return ENOTTY, not sure who's to blame between
            # glibc and Perl but I know that setting PERLIO=:stdio in the environment "fixes" things.
            ; # pass
        }
        elsif ($errorCode != 0) # Some other error occurred.
        {
            warning (" r[*]: Error $errorCode while creating lock file (is $baseDir available?)");
            warning (" r[*]: Continuing the script for now...");

            # Even if we fail it's generally better to allow the script to proceed
            # without being a jerk about things, especially as more non-CLI-skilled
            # users start using kdesrc-build to build KDE.
            return 1;
        }

        say LOCKFILE "$$";
        close LOCKFILE;

        return 1;
    }

    # Releases the lock obtained by takeLock.
    sub closeLock
    {
        my $self = assert_isa(shift, 'ksb::BuildContext');
        my $baseDir = $self->baseConfigDirectory();
        my $lockFile = "$baseDir/$LOCKFILE_NAME";

        unlink ($lockFile) or warning(" y[*] Failed to close lock: $!");
    }

    # This subroutine accepts a Module parameter, and returns the log directory
    # for it. You can also pass a BuildContext (including this one) to get the
    # default log directory.
    #
    # As part of setting up what path to use for the log directory, the
    # 'latest' symlink will also be setup to point to the returned log
    # directory.
    sub getLogDirFor
    {
        my ($self, $module) = @_;

        my $baseLogPath = $module->getSubdirPath('log-dir');
        my $logDir;

        if (!exists $self->{logPaths}{$baseLogPath}) {
            # No log dir made for this base, do so now.
            my $id = '01';
            my $date = strftime "%F", localtime; # ISO 8601 date
            $id++ while -e "$baseLogPath/$date-$id";
            $self->{logPaths}{$baseLogPath} = "$baseLogPath/$date-$id";
        }

        $logDir = $self->{logPaths}{$baseLogPath};
        return $logDir if pretending();

        super_mkdir($logDir) unless -e $logDir;

        # No symlink munging or module-name-adding is needed for the default
        # log dir.
        return $logDir if $module->isa('ksb::BuildContext');

        # Add a symlink to the latest run for this module.  'latest' itself is
        # a directory under the default log directory that holds module
        # symlinks, pointing to the last log directory run for that module.  We
        # do need to be careful of modules that have multiple directory names
        # though (like extragear/foo).

        my $latestPath = "$baseLogPath/latest";

        # Handle stuff like playground/utils or KDE/kdelibs
        my ($moduleName, $modulePath) = fileparse($module->name());
        $latestPath .= "/$modulePath" if $module->name() =~ m(/);

        super_mkdir($latestPath);

        my $symlinkTarget = "$logDir/$moduleName";
        my $symlink = "$latestPath/$moduleName";

        if (-l $symlink and readlink($symlink) ne $symlinkTarget)
        {
            unlink($symlink);
            symlink($symlinkTarget, $symlink);
        }
        elsif(not -e $symlink)
        {
            # Create symlink initially if we've never done it before.
            symlink($symlinkTarget, $symlink);
        }

        super_mkdir($symlinkTarget);
        return $symlinkTarget;
    }

    # Returns rc file in use. Call loadRcFile first.
    sub rcFile
    {
        my $self = shift;
        return $self->{rcFile};
    }

    # Forces the rc file to be read from to be that given by the first
    # parameter.
    sub setRcFile
    {
        my ($self, $file) = @_;
        $self->{rcFiles} = [$file];
        $self->{rcFile} = undef;
    }

    # Returns an open filehandle to the user's chosen rc file.  Use setRcFile
    # to choose a file to load before calling this function, otherwise
    # loadRcFile will search the default search path.  After this function is
    # called, rcFile() can be used to determine which file was loaded.
    #
    # If unable to find or open the rc file an exception is raised. Empty rc
    # files are supported however.
    #
    # TODO: Support a fallback default rc file.
    sub loadRcFile
    {
        my $self = shift;
        my @rcFiles = @{$self->{rcFiles}};
        my $fh;

        for my $file (@rcFiles)
        {
            if (open ($fh, '<', "$file"))
            {
                $self->{rcFile} = File::Spec->rel2abs($file);
                return $fh;
            }
        }

        # No rc found, check if we can use default.
        if (scalar @rcFiles == 1)
        {
            # This can only happen if the user uses --rc-file, so if we fail to
            # load the file, we need to fail to load at all.
            my $failedFile = $rcFiles[0];

            error (<<EOM);
Unable to open config file $failedFile

Script stopping here since you specified --rc-file on the command line to
load $failedFile manually.  If you wish to run the script with no configuration
file, leave the --rc-file option out of the command line.

If you want to force an empty rc file, use --rc-file /dev/null

EOM
            croak_runtime("Missing $failedFile");
        }

        # Set rcfile to something so the user knows what file to edit to
        # get what they want to work.

        # Our default is to use a kdesrc-buildrc-sample if present in the same
        # directory.
        my $basePath = dirname($0);
        my $sampleConfigFile = "$basePath/kdesrc-buildrc-sample";
        open ($fh, '<', $sampleConfigFile)
            or croak_runtime("No configuration available");

        $self->{rcFile} = $sampleConfigFile;
        $self->{rcFile} =~ s,^$ENV{HOME}/,~/,;
        note (" * Using included sample configuration.");

        return $fh;
    }

    # Returns the base directory that holds the configuration file. This is
    # typically used as the directory base for other necessary kdesrc-build
    # execution files, such as the persistent data store and lock file.
    #
    # The RC file must have been found and loaded first, obviously.
    sub baseConfigDirectory
    {
        my $self = assert_isa(shift, 'ksb::BuildContext');
        my $rcfile = $self->rcFile() or
            croak_internal("Call to baseConfigDirectory before loadRcFile");

        return dirname($rcfile);
    }

    sub modulesInPhase
    {
        my ($self, $phase) = @_;
        my @list = grep { list_has([$_->phases()->phases()], $phase) } (@{$self->moduleList()});
        return @list;
    }

    # Searches for a module with a name that matches the provided parameter,
    # and returns its Module object. Returns undef if no match was found.
    # As a special-case, returns the BuildContext itself if the name passed is
    # 'global', since the BuildContext also is a (in the "is-a" OOP sense)
    # Module, specifically the 'global' one.
    sub lookupModule
    {
        my ($self, $moduleName) = @_;

        return $self if $moduleName eq 'global';

        my @options = grep { $_->name() eq $moduleName } (@{$self->moduleList()});
        return undef unless @options;

        if (scalar @options > 1) {
            croak_internal("Detected 2 or more $moduleName Module objects");
        }

        return $options[0];
    }

    sub markModulePhaseFailed
    {
        my ($self, $phase, $module) = @_;
        assert_isa($module, 'Module');

        # Make a default empty list if we haven't already marked a module in this phase as
        # failed.
        $self->{errors}{$phase} //= [ ];
        push @{$self->{errors}{$phase}}, $module;
    }

    # Returns a list (i.e. not a reference to, but a real list) of Modules that failed to
    # complete the given phase.
    sub failedModulesInPhase
    {
        my ($self, $phase) = @_;

        # The || [] expands an empty array if we had no failures in the given phase.
        return @{$self->{errors}{$phase} || []};
    }

    # Returns true if the build context has overridden the value of the given module
    # option key. Use getOption (on this object!) to get what the value actually is.
    sub hasStickyOption
    {
        my ($self, $key) = @_;
        $key =~ s/^#//; # Remove sticky marker.

        return 1 if list_has([qw/pretend disable-agent-check/], $key);
        return $self->hasOption("#$key");
    }

    # OVERRIDE: Returns one of the following:
    # 1. The sticky option overriding the option name given.
    # 2. The value of the option name given.
    # 3. The empty string (this function never returns undef).
    #
    # The first matching option is returned. See Module::getOption, which is
    # typically what you should be using.
    sub getOption
    {
        my ($self, $key) = @_;

        foreach ("#$key", $key) {
            return $self->{options}{$_} if exists $self->{options}{$_};
        }

        return '';
    }

    # OVERRIDE: Overrides Module::setOption to handle some global-only options.
    sub setOption
    {
        my ($self, %options) = @_;

        # Actually set options.
        $self->SUPER::setOption(%options);

        # Automatically respond to various global option changes.
        while (my ($key, $value) = each %options) {
            my $normalizedKey = $key;
            $normalizedKey =~ s/^#//; # Remove sticky key modifier.
            given ($normalizedKey) {
                when ('colorful-output') { ksb::Debug::setColorfulOutput($value); }
                when ('debug-level')     { ksb::Debug::setDebugLevel($value); }
                when ('pretend')         { ksb::Debug::setPretending($value); }
            }
        }
    }

    #
    # Persistent option handling
    #

    # Returns the name of the file to use for persistent data.
    # Supports expanding '#' at the beginning of the filename to the directory
    # containing the rc-file in use, but only for the default name at this
    # point.
    sub persistentOptionFileName
    {
        my $self = shift;
        my $filename = $self->getOption('persistent-data-file');

        if (!$filename) {
            $filename = $PERSISTENT_FILE_NAME;
            my $dir = $self->baseConfigDirectory();
            $filename =~ s/^#/$dir/;
        }
        else {
            # Tilde-expand
            $filename =~ s/^~\//$ENV{HOME}\//;
        }

        return $filename;
    }

    # Reads in all persistent options from the file where they are kept
    # (.kdesrc-build-data) for use in the program.
    #
    # The directory used is the same directory that contains the rc file in use.
    sub loadPersistentOptions
    {
        my $self = assert_isa(shift, 'ksb::BuildContext');
        my $fh = IO::File->new($self->persistentOptionFileName(), '<');

        return unless $fh;

        my $persistent_data;
        {
            local $/ = undef; # Read in whole file with <> operator.
            $persistent_data = <$fh>;
        }

        # $persistent_data should be Perl code which, when evaluated will give us
        # a hash called persistent_options which we can then merge into our
        # persistent options.

        my $persistent_options;

        # eval must appear after declaration of $persistent_options
        eval $persistent_data;
        if ($@)
        {
            # Failed.
            error ("Failed to read persistent module data: r[b[$@]");
            return;
        }

        # We need to keep persistent data with the context instead of with the
        # applicable modules since otherwise we might forget to write out
        # persistent data for modules we didn't build in this run. So, we just
        # store it all.
        # Layout of this data:
        #  $self->persistent_options = {
        #    'module-name' => {
        #      option => value,
        #      # foreach option/value pair
        #    },
        #    # foreach module
        #  }
        $persistent_options = {} if ref $persistent_options ne 'HASH';
        $self->{persistent_options} = $persistent_options;
    }

    # Writes out the persistent options to the file .kdesrc-build-data.
    #
    # The directory used is the same directory that contains the rc file in use.
    sub storePersistentOptions
    {
        my $self = assert_isa(shift, 'ksb::BuildContext');
        return if pretending();

        my $fh = IO::File->new($self->persistentOptionFileName(), '>');

        if (!$fh)
        {
            error ("Unable to save persistent module data: b[r[$!]");
            return;
        }

        print $fh "# AUTOGENERATED BY kdesrc-build $versionNum\n";

        $Data::Dumper::Indent = 1;
        print $fh Data::Dumper->Dump([$self->{persistent_options}], ["persistent_options"]);
        undef $fh; # Closes the file
    }

    # Returns the value of a "persistent" option (normally read in as part of
    # startup), or undef if there is no value stored.
    #
    # First parameter is the module name to get the option for, or 'global' if
    # not for a module.
    #     Note that unlike setOption/getOption, no inheritance is done at this
    #     point so if an option is present globally but not for a module you
    #     must check both if that's what you want.
    # Second parameter is the name of the value to retrieve (i.e. the key)
    sub getPersistentOption
    {
        my ($self, $moduleName, $key) = @_;
        my $persistent_opts = $self->{persistent_options};

        # We must check at each level of indirection to avoid
        # "autovivification"
        return unless exists $persistent_opts->{$moduleName};
        return unless exists $persistent_opts->{$moduleName}{$key};

        return $persistent_opts->{$moduleName}{$key};
    }

    # Clears a persistent option if set (for a given module and option-name).
    #
    # First parameter is the module name to get the option for, or 'global' for
    # the global options.
    # Second parameter is the name of the value to clear.
    # No return value.
    sub unsetPersistentOption
    {
        my ($self, $moduleName, $key) = @_;
        my $persistent_opts = $self->{persistent_options};

        if (exists $persistent_opts->{$moduleName} &&
            exists $persistent_opts->{$moduleName}->{$key})
        {
            delete $persistent_opts->{$moduleName}->{$key};
        }
    }

    # Sets a "persistent" option which will be read in for a module when
    # kdesrc-build starts up and written back out at (normal) program exit.
    #
    # First parameter is the module name to set the option for, or 'global'.
    # Second parameter is the name of the value to set (i.e. key)
    # Third parameter is the value to store, which must be a scalar.
    sub setPersistentOption
    {
        my ($self, $moduleName, $key, $value) = @_;
        my $persistent_opts = $self->{persistent_options};

        # Initialize empty hash ref if nothing defined for this module.
        $persistent_opts->{$moduleName} //= { };

        $persistent_opts->{$moduleName}{$key} = $value;
    }

    1;
}
# }}}

# package UpdateHandler {{{
{
    package UpdateHandler;

    ksb::Util->import();

    sub new
    {
        my ($class, $module) = @_;

        return bless { module => $module }, $class;
    }

    sub name
    {
        croak_internal('This package should not be used directly.');
    }

    sub module
    {
        my $self = shift;
        return $self->{module};
    }

    1;
}
# }}}

# package KDEProjectUpdate {{{
{
    package KDEProjectUpdate;

    our @ISA = qw(GitUpdate);

    sub name
    {
        return 'proj';
    }

    1;
}
# }}}

# package KDEProjectMetadataUpdate {{{
{
    package KDEProjectMetadataUpdate;

    our @ISA = qw(KDEProjectUpdate);

    ksb::Util->import();

    sub name
    {
        return 'metadata';
    }

    sub updateInternal
    {
        my $self = assert_isa(shift, 'KDEProjectMetadataUpdate');
        my $count = $self->SUPER::updateInternal();

        # Now that we in theory have up-to-date source code, read in the
        # ignore file and propagate that information to our context object.

        my $path = $self->module()->fullpath('source') . "/build-script-ignore";
        open my $fh, '<', $path or croak_internal("Unable to read ignore data: $!");

        my $ctx = $self->module()->buildContext();
        my @ignoreModules = map { chomp $_; $_ } (<$fh>);

        $ctx->setIgnoreList(@ignoreModules);

        return $count;
    }

    1;
}
# }}}

# package GitUpdate {{{
{
    package GitUpdate;

    ksb::Debug->import();
    ksb::Util->import();

    our @ISA = ('UpdateHandler');

    use File::Basename; # basename
    use File::Spec;     # tmpdir
    use POSIX qw(strftime);
    use List::Util qw(first);

    use constant {
        DEFAULT_GIT_REMOTE => 'origin',
    };

    # scm-specific update procedure.
    # May change the current directory as necessary.
    # Assumes called as part of a Module (i.e. $self->isa('Module') should be true.
    sub updateInternal
    {
        my $self = assert_isa(shift, 'GitUpdate');
        return $self->updateCheckout();
    }

    sub name
    {
        return 'git';
    }

    sub currentRevisionInternal
    {
        my $self = assert_isa(shift, 'GitUpdate');
        return $self->commit_id('HEAD');
    }

    # Returns the current sha1 of the given git "commit-ish".
    sub commit_id
    {
        my $self = assert_isa(shift, 'GitUpdate');
        my $commit = shift or croak_internal("Must specify git-commit to retrieve id for");
        my $module = $self->module();

        my $gitdir = $module->fullpath('source') . '/.git';

        # Note that the --git-dir must come before the git command itself.
        my ($id, undef) = filter_program_output(
            undef, # No filter
            qw/git --git-dir/, $gitdir, 'rev-parse', $commit,
        );
        chomp $id if $id;

        return $id;
    }

    # Perform a git clone to checkout the latest branch of a given git module
    #
    # First parameter is the repository (typically URL) to use.
    # Returns boolean true if successful, false otherwise.
    sub clone
    {
        my $self = assert_isa(shift, 'GitUpdate');
        my $git_repo = shift;
        my $module = $self->module();
        my $srcdir = $module->fullpath('source');
        my @args = ('--', $git_repo, $srcdir);

        # The -v forces progress output from git, which seems to work around either
        # a gitorious.org bug causing timeout errors after cloning large
        # repositories (such as Qt...)
        if ($module->buildSystemType() eq 'Qt' &&
            $module->buildSystem()->forceProgressOutput())
        {
            unshift (@args, '-v');
        }

        note ("Cloning g[$module]");

        my $result = ($self->installGitSnapshot()) ||
                     0 == log_command($module, 'git-clone', ['git', 'clone', @args]);

        if ($result) {
            $module->setPersistentOption('git-cloned-repository', $git_repo);

            my $branch = $self->getBranch();
            p_chdir($srcdir);

            # Switch immediately to user-requested tag or branch now.
            if (my $rev = $module->getOption('revision')) {
                info ("\tSwitching to specific revision g[$rev]");
                $result = (log_command($module, 'git-checkout-rev',
                    ['git', 'checkout', $rev]) == 0);
            }
            elsif (my $tag = $module->getOption('tag')) {
                info ("\tSwitching to specific tagged-commit g[$tag]");
                $result = (log_command($module, 'git-checkout-tag',
                    ['git', 'checkout', "refs/tags/$tag"]) == 0);
            }
            elsif ((my $branch = $self->getBranch()) ne 'master') {
                info ("\tSwitching to branch g[$branch]");
                $result = (log_command($module, 'git-checkout',
                    ['git', 'checkout', '-b', $branch, "origin/$branch"]) == 0);
            }
        }

        return ($result != 0);
    }

    # Either performs the initial checkout or updates the current git checkout
    # for git-using modules, as appropriate.
    #
    # If errors are encountered, an exception is raised using die().
    #
    # Returns the number of *commits* affected.
    sub updateCheckout
    {
        my $self = assert_isa(shift, 'GitUpdate');
        my $module = $self->module();
        my $srcdir = $module->fullpath('source');

        if (-d "$srcdir/.git") {
            # Note that this function will throw an exception on failure.
            return $self->updateExistingClone();
        }
        else {
            # Check if an existing source directory is there somehow.
            if (-e "$srcdir") {
                if ($module->getOption('#delete-my-patches')) {
                    warning ("\tRemoving conflicting source directory " .
                             "as allowed by --delete-my-patches");
                    warning ("\tRemoving b[$srcdir]");
                    main::safe_rmtree($srcdir) or do {
                        die "Unable to delete r[b[$srcdir]!";
                    };
                }
                else {
                    error (<<EOF);
The source directory for b[$module] does not exist. kdesrc-build would download
it, except there is already a file or directory present in the desired source
directory:
\ty[b[$srcdir]

Please either remove the source directory yourself and re-run this script, or
pass the b[--delete-my-patches] option to kdesrc-build and kdesrc-build will
try to do so for you.

DO NOT FORGET TO VERIFY THERE ARE NO UNCOMMITTED CHANGES OR OTHER VALUABLE
FILES IN THE DIRECTORY.

EOF

                    if (-e "$srcdir/.svn") {
                        error ("svn status of $srcdir:");
                        system('svn', 'st', '--non-interactive', $srcdir);
                    }

                    die ('Conflicting source-dir present');
                }
            }

            my $git_repo = $module->getOption('repository');

            if (!$git_repo) {
                die "Unable to checkout $module, you must specify a repository to use.";
            }

            $self->clone($git_repo) or die "Can't checkout $module: $!";

            return 1 if pretending();
            return count_command_output('git', '--git-dir', "$srcdir/.git", 'ls-files');
        }

        return 0;
    }

    # Selects a git remote for the user's selected repository (preferring a
    # defined remote if available, using 'origin' otherwise).
    #
    # Assumes the current directory is already set to the source directory.
    #
    # Return value: Remote name that should be used for further updates.
    #
    # See also the 'repository' module option.
    sub _setupBestRemote
    {
        my $self     = assert_isa(shift, 'GitUpdate');
        my $module   = $self->module();
        my $cur_repo = $module->getOption('repository');

        # Search for an existing remote name first. If none, add our alias.
        my @remoteNames = $self->bestRemoteName($cur_repo);

        if (!@remoteNames) {
            # The desired repo doesn't have a named remote, this should be
            # because the user switched it in the rc-file. We control the
            # 'origin' remote to fix this.
            if ($self->hasRemote(DEFAULT_GIT_REMOTE)) {
                if (log_command($module, 'git-update-remote',
                            ['git', 'remote', 'set-url', DEFAULT_GIT_REMOTE, $cur_repo])
                    != 0)
                {
                    die "Unable to update the fetch URL for existing remote alias for $module";
                }
            }
            elsif (log_command($module, 'git-remote-setup',
                           ['git', 'remote', 'add', DEFAULT_GIT_REMOTE, $cur_repo])
                != 0)
            {
                die "Unable to add a git remote named " . DEFAULT_GIT_REMOTE . " for $cur_repo";
            }

            push @remoteNames, DEFAULT_GIT_REMOTE;
        }

        # Make a notice if the repository we're using has moved.
        my $old_repo = $module->getPersistentOption('git-cloned-repository');
        if ($old_repo and ($cur_repo ne $old_repo)) {
            note (" y[b[*]\ty[$module]'s selected repository has changed");
            note (" y[b[*]\tfrom y[$old_repo]");
            note (" y[b[*]\tto   b[$cur_repo]");
            note (" y[b[*]\tThe git remote named b[", DEFAULT_GIT_REMOTE, "] has been updated");

            # Update what we think is the current repository on-disk.
            $module->setPersistentOption('git-cloned-repository', $cur_repo);
        }

        return $remoteNames[0];
    }

    # Completes the steps needed to update a git checkout to be checked-out to
    # a given remote-tracking branch. Any existing local branch with the given
    # branch set as upstream will be used if one exists, otherwise one will be
    # created. The given branch will be rebased into the local branch.
    #
    # No checkout is done, this should be performed first.
    # Assumes we're already in the needed source dir.
    # Assumes we're in a clean working directory (use git-stash to achieve
    #   if necessary).
    #
    # First parameter is the remote to use.
    # Second parameter is the branch to update to.
    # Returns boolean success flag.
    # Exception may be thrown if unable to create a local branch.
    sub _updateToRemoteHead
    {
        my $self = shift;
        my ($remoteName, $branch) = @_;
        my $module = $self->module();

        # The 'branch' option requests a given head in the user's selected
        # repository. Normally the remote head is mapped to a local branch,
        # which can have a different name. So, first we make sure the remote
        # head is actually available, and if it is we compare its SHA1 with
        # local branches to find a matching SHA1. Any local branches that are
        # found must also be remote-tracking. If this is all true we just
        # re-use that branch, otherwise we create our own remote-tracking
        # branch.
        my $branchName = $self->getRemoteBranchName($remoteName, $branch);

        if (!$branchName) {
            my $newName = $self->makeBranchname($remoteName, $branch);
            whisper ("\tUpdating g[$module] with new remote-tracking branch y[$newName]");
            if (0 != log_command($module, 'git-checkout-branch',
                          ['git', 'checkout', '-b', $newName, "$remoteName/$branch"]))
            {
                die "Unable to perform a git checkout of $remoteName/$branch to a local branch of $newName";
            }
        }
        else {
            whisper ("\tUpdating g[$module] using existing branch g[$branchName]");
            if (0 != log_command($module, 'git-checkout-update',
                          ['git', 'checkout', $branchName]))
            {
                die "Unable to perform a git checkout to existing branch $branchName";
            }

            # On the right branch, merge in changes.
            return 0 == log_command($module, 'git-rebase',
                          ['git', 'rebase', "$remoteName/$branch"]);
        }

        return 1;
    }

    # Completes the steps needed to update a git checkout to be checked-out to
    # a given commit. The local checkout is left in a detached HEAD state,
    # even if there is a local branch which happens to be pointed to the
    # desired commit. Based the given commit is used directly, no rebase/merge
    # is performed.
    #
    # No checkout is done, this should be performed first.
    # Assumes we're already in the needed source dir.
    # Assumes we're in a clean working directory (use git-stash to achieve
    #   if necessary).
    #
    # First parameter is the commit to update to. This can be in pretty
    #     much any format that git itself will respect (e.g. tag, sha1, etc.).
    #     It is recommended to use refs/$foo/$bar syntax for specificity.
    # Returns boolean success flag.
    sub _updateToDetachedHead
    {
        my ($self, $commit) = @_;
        my $module = $self->module();

        info ("\tDetaching head to b[$commit]");
        return 0 == log_command($module, 'git-checkout-commit',
                         ['git', 'checkout', $commit]);
    }

    # Updates an already existing git checkout by running git pull.
    #
    # Return parameter is the number of affected *commits*. Errors are
    # returned only via exceptions because of this.
    sub updateExistingClone
    {
        my $self     = assert_isa(shift, 'GitUpdate');
        my $module   = $self->module();
        my $cur_repo = $module->getOption('repository');
        my $result;

        p_chdir($module->fullpath('source'));

        my $remoteName = $self->_setupBestRemote();

        # Download updated objects. This also updates remote heads so do this
        # before we start comparing branches and such.
        info ("Downloading updates for g[$module]");
        if (0 != log_command($module, 'git-fetch', ['git', 'fetch', $remoteName])) {
            die "Unable to perform git fetch for $remoteName, which should be $cur_repo";
        }

        # Now we need to figure out if we should update a branch, or simply
        # checkout a specific tag/SHA1/etc.
        # We need to be wordy here to placate the Perl warning generator.
        my @gitRefTypes = (
            [qw/revision commit/], [qw/tag tag/],
        );
        my $gitRefType = (first { $module->getOption($_->[0]) } @gitRefTypes) //
                          ['branch', 'branch'];
        my ($chosenRefOption, $type) = @$gitRefType;

        my $branch = $type eq 'branch' ? $self->getBranch()
                                       : $module->getOption($chosenRefOption);

        note ("Updating g[$module] (to $type b[$branch])");
        my $start_commit = $self->commit_id('HEAD');

        my $updateSub = sub { $self->_updateToRemoteHead($remoteName, $branch) };
        if ($type ne 'branch') {
            $branch = "refs/tags/$branch" if $type eq 'tag';
            $updateSub = sub { $self->_updateToDetachedHead($branch); }
        }

        # With all remote branches fetched, and the checkout of our desired
        # branch completed, we can now use our update sub to complete the
        # changes.
        if ($self->stashAndUpdate($updateSub)) {
            return count_command_output('git', 'rev-list', "$start_commit..HEAD");
        }
        else {
            # We must throw an exception if we fail.
            die "Unable to update $module";
        }
    }

    # Returns the user-selected branch for the given module, or 'master' if no
    # branch was selected.
    #
    # First parameter is the module name.
    sub getBranch
    {
        my $self = assert_isa(shift, 'GitUpdate');
        my $module = $self->module();
        my $branch = $module->getOption('branch');

        if (!$branch && $module->getOption('use-stable-kde')) {
            my $stable = $module->getOption('#branch:stable');
            if ($stable && $stable ne 'none') {
                $branch = $stable;
            }
        }

        $branch ||= 'master'; # If no branch, use 'master'
        return $branch;
    }

    # Attempts to download and install a git snapshot for the given Module.
    # This requires the module to have the '#snapshot-tarball' option set,
    # normally done after KDEXMLReader is used to parse the projects.kde.org
    # XML database.  This function should be called with the current directory
    # set to the source directory.
    #
    # After installing the tarball, an immediate git pull will be run to put the
    # module up-to-date. The branch is not updated however!
    #
    # The user can cause this function to fail by setting the disable-snapshots
    # option for the module (either at the command line or in the rc file).
    #
    # Returns boolean true on success, false otherwise.
    sub installGitSnapshot
    {
        my $self = assert_isa(shift, 'GitUpdate');
        my $module = $self->module();
        my $tarball = $module->getOption('#snapshot-tarball');

        return 0 if $module->getOption('disable-snapshots');
        return 0 unless $tarball;

        if (pretending()) {
            pretend ("\tWould have downloaded snapshot for g[$module], from");
            pretend ("\tb[g[$tarball]");
            return 1;
        }

        info ("\tDownloading git snapshot for g[$module]");

        my $filename = basename(URI->new($tarball)->path());
        my $tmpdir = File::Spec->tmpdir() // "/tmp";
        $filename = "$tmpdir/$filename"; # Make absolute

        if (!download_file($tarball, $filename, $module->getOption('http-proxy'))) {
            error ("Unable to download snapshot for module r[$module]");
            return 0;
        }

        info ("\tDownload complete, preparing module source code");

        # It would be possible to use Archive::Tar, but it's apparently fairly
        # slow. In addition we need to use -C and --strip-components (which are
        # also supported in BSD tar, perhaps not Solaris) to ensure it's extracted
        # in a known location. Since we're using "sufficiently good" tar programs
        # we can take advantage of their auto-decompression.
        my $sourceDir = $module->fullpath('source');
        super_mkdir($sourceDir);

        my $result = safe_system(qw(tar --strip-components 1 -C),
                              $sourceDir, '-xf', $filename);
        my $savedError = $!; # Avoid interference from safe_unlink
        safe_unlink ($filename);

        if ($result) {
            error ("Unable to extract snapshot for r[b[$module]: $savedError");
            main::safe_rmtree($sourceDir);
            return 0;
        }

        whisper ("\tg[$module] snapshot is in place");

        # Complete the preparation by running the initrepo.sh script
        p_chdir($sourceDir);
        $result = log_command($module, 'init-git-repo', ['/bin/sh', './initrepo.sh']);

        if ($result) {
            error ("Snapshot for r[$module] extracted successfully, but failed to complete initrepo.sh");
            main::safe_rmtree($sourceDir);
            return 0;
        }

        whisper ("\tConverting to kde:-style URL");
        $result = log_command($module, 'fixup-git-remote',
            ['git', 'remote', 'set-url', 'origin', "kde:$module"]);

        if ($result) {
            warning ("\tUnable to convert origin URL to kde:-style URL. Things should");
            warning ("\tstill work, you may have to adjust push URL manually.");
        }

        info ("\tGit snapshot installed, now bringing up to date.");
        $result = log_command($module, 'init-git-pull', ['git', 'pull']);
        return ($result == 0);
    }

    # This stashes existing changes if necessary, and then runs a provided
    # update routine in order to advance the given module to the desired head.
    # Finally, if changes were stashed, they are applied and the stash stack is
    # popped.
    #
    # It is assumed that the required remote has been setup already, that we
    # are on the right branch, and that we are already in the correct
    # directory.
    #
    # First parameter is a reference to the subroutine to run. This subroutine
    # should need no parameters and return a boolean success indicator. It may
    # throw exceptions.
    #
    # Returns true on success, false otherwise. Some egregious errors result in
    # exceptions being thrown however.
    sub stashAndUpdate
    {
        my $self = assert_isa(shift, 'GitUpdate');
        my $updateSub = shift;
        my $module = $self->module();
        my $date = strftime ("%F-%R", gmtime()); # ISO Date, hh:mm time

        # To find out if we should stash, we just use git diff --quiet, twice to
        # account for the index and the working dir.
        # Note: Don't use safe_system, as the error code is stripped to the exit code
        my $status = pretending() ? 0 : system('git', 'diff', '--quiet');

        if ($status == -1 || $status & 127) {
            croak_runtime("$module doesn't appear to be a git module.");
        }

        my $needsStash = 0;
        if ($status) {
            # There are local changes.
            $needsStash = 1;
        }
        else {
            $status = pretending() ? 0 : system('git', 'diff', '--cached', '--quiet');
            if ($status == -1 || $status & 127) {
                croak_runtime("$module doesn't appear to be a git module.");
            }
            else {
                $needsStash = ($status != 0);
            }
        }

        if ($needsStash) {
            info ("\tLocal changes detected, stashing them away...");
            $status = log_command($module, 'git-stash-save', [
                    qw(git stash save --quiet), "kdesrc-build auto-stash at $date",
                ]);
            if ($status != 0) {
                croak_runtime("Unable to stash local changes for $module, aborting update.");
            }
        }

        if (!$updateSub->()) {
            error ("Unable to update the source code for r[b[$module]");
            return 0;
        }

        # Update is performed and successful, re-apply the stashed changes
        if ($needsStash) {
            info ("\tModule updated, reapplying your local changes.");
            $status = log_command($module, 'git-stash-pop', [
                    qw(git stash pop --index --quiet)
                ]);
            if ($status != 0) {
                error (<<EOF);
 r[b[*]
 r[b[*] Unable to re-apply stashed changes to r[b[$module]!
 r[b[*]
 * These changes were saved using the name "kdesrc-build auto-stash at $date"
 * and should still be available using the name stash\@{0}, the command run
 * to re-apply was y[git stash --pop --index]. Resolve this before you run
 * kdesrc-build to update this module again.
 *
 * If you do not desire to keep your local changes, then you can generally run
 * r[b[git reset --hard HEAD], or simply delete the source directory for
 * $module. Developers be careful, doing either of these options will remove
 * any of your local work.
EOF
                return 0;
            }
        }

        return 1;
    }

    # This subroutine finds an existing remote-tracking branch name for the
    # given repository's named remote. For instance if the user was using the
    # local remote-tracking branch called 'qt-stable' to track kde-qt's master
    # branch, this subroutine would return the branchname 'qt-stable' when
    # passed kde-qt and 'master'.
    #
    # The current directory must be the source directory of the git module.
    #
    # First parameter : The git remote to use (normally origin).
    # Second parameter: The remote head name to find a local branch for.
    # Returns: Empty string if no match is found, or the name of the local
    #          remote-tracking branch if one exists.
    sub getRemoteBranchName
    {
        my $self = assert_isa(shift, 'GitUpdate');
        my $remoteName = shift;
        my $branchName = shift;

        # We'll parse git config output to search for branches that have a
        # remote of $remoteName and a 'merge' of refs/heads/$branchName.

        # TODO: Replace with git for-each-ref refs/heads and the %(upstream)
        # format.
        my @branches = slurp_git_config_output(
            qw/git config --null --get-regexp branch\..*\.remote/, $remoteName
        );

        foreach my $gitBranch (@branches) {
            # The key/value is \n separated, we just want the key.
            my ($keyName) = split(/\n/, $gitBranch);
            my ($thisBranch) = ($keyName =~ m/^branch\.(.*)\.remote$/);

            # We have the local branch name, see if it points to the remote
            # branch we want.
            my @configOutput = slurp_git_config_output(
                qw/git config --null/, "branch.$thisBranch.merge"
            );

            if (@configOutput && $configOutput[0] eq "refs/heads/$branchName") {
                # We have a winner
                return $thisBranch;
            }
        }

        return '';
    }

    # 99% of the time the 'origin' remote will be what we want anyways, and
    # 0.5% of the rest the user will have manually added a remote, which we
    # should try to utilize when doing checkouts for instance. To aid in this,
    # this subroutine returns a list of all remote aliased matching the
    # supplied repository (besides the internal alias that is).
    #
    # Assumes that we are already in the proper source directory.
    #
    # First parameter: Repository URL to match.
    # Returns: A list of matching remote names (list in case the user hates us
    # and has aliased more than one remote to the same repo). Obviously the list
    # will be empty if no remote names were found.
    sub bestRemoteName
    {
        my $self = assert_isa(shift, 'GitUpdate');
        my $repoUrl = shift;
        my @outputs;

        # The Repo URL isn't much good, let's find a remote name to use it with.
        # We'd have to escape the repo URL to pass it to Git, which I don't trust,
        # so we just look for all remotes and make sure the URL matches afterwards.
        eval {
            @outputs = slurp_git_config_output(
                qw/git config --null --get-regexp remote\..*\.url ./
            );
        };

        if ($@) {
            error ("Unable to run git config, is there a setup error?");
            return;
        }

        my @results;
        foreach my $output (@outputs) {
            # git config output between key/val is divided by newline.
            my ($remoteName, $url) = split(/\n/, $output);

            $remoteName =~ s/^remote\.//;
            $remoteName =~ s/\.url$//; # Extract the cruft

            # Skip other remotes
            next if $url ne $repoUrl;

            # Try to avoid "weird" remote names.
            next if $remoteName !~ /^[\w-]*$/;

            # A winner is this one.
            push @results, $remoteName;
        }

        return @results;
    }

    # Generates a potential new branch name for the case where we have to setup
    # a new remote-tracking branch for a repository/branch. There are several
    # criteria that go into this:
    # * The local branch name will be equal to the remote branch name to match usual
    #   Git convention.
    # * The name chosen must not already exist. This methods tests for that.
    # * The repo name chosen should be (ideally) a remote name that the user has
    #   added. If not, we'll try to autogenerate a repo name (but not add a
    #   remote!) based on the repository.git part of the URI.
    #
    # As with nearly all git support functions, we should be running in the
    # source directory of the git module.  Don't call this function unless
    # you've already checked that a suitable remote-tracking branch doesn't
    # exist.
    #
    # First parameter: The Module being worked on.
    # Second parameter: The name of a git remote to use.
    # Third parameter: The name of the remote head we need to make a branch name
    # of.
    # Returns: A useful branch name that doesn't already exist, or '' if no
    # name can be generated.
    sub makeBranchname
    {
        my $self = assert_isa(shift, 'GitUpdate');
        my $remoteName = shift || 'origin';
        my $branch = shift;
        my $module = $self->module();
        my $chosenName;

        # Use "$branch" directly if not already used, otherwise try to prefix
        # with the remote name.
        for my $possibleBranch ($branch, "$remoteName-$branch", "ksdc-$remoteName-$branch") {
            my $result = safe_system('git', 'show-ref', '--quiet', '--verify',
                '--', "/refs/heads/$possibleBranch");

            return $possibleBranch if $result == 1;
        }

        croak_runtime("Unable to find good branch name for $module branch name $branch");
    }

    # Returns the number of lines in the output of the given command. The command
    # and all required arguments should be passed as a normal list, and the current
    # directory should already be set as appropriate.
    #
    # Return value is the number of lines of output.
    # Exceptions are raised if the command could not be run.
    sub count_command_output
    {
        # Don't call with $self->, all args are passed to filter_program_output
        my @args = @_;
        my $count = 0;

        filter_program_output(sub { $count++ if $_ }, @args);
        return $count;
    }

    # A simple wrapper that is used to split the output of 'git config --null'
    # correctly. All parameters are then passed to filter_program_output (so look
    # there for help on usage).
    sub slurp_git_config_output
    {
        # Don't call with $self->, all args are passed to filter_program_output
        local $/ = "\000"; # Split on null

        # This gets rid of the trailing nulls for single-line output. (chomp uses
        # $/ instead of hardcoding newline
        chomp(my @output = filter_program_output(undef, @_)); # No filter
        return @output;
    }

    # Returns true if the git module in the current directory has a remote of the
    # name given by the first parameter.
    sub hasRemote
    {
        my ($self, $remote) = @_;
        my $hasRemote = 0;

        eval {
            filter_program_output(sub { $hasRemote ||= ($_ && /^$remote/) }, 'git', 'remote');
        };

        return $hasRemote;
    }

    # Subroutine to add the 'kde:' alias to the user's git config if it's not
    # already set.
    #
    # Call this as a static class function, not as an object method
    # (i.e. GitUpdate::verifyGitConfig, not $foo->verifyGitConfig)
    #
    # Returns false on failure of any sort, true otherwise.
    sub verifyGitConfig
    {
        my $configOutput =
            qx'git config --global --get url.git://anongit.kde.org/.insteadOf kde:';

        # 0 means no error, 1 means no such section exists -- which is OK
        if ((my $errNum = $? >> 8) >= 2) {
            my $error = "Code $errNum";
            my %errors = (
                3   => 'Invalid config file (~/.gitconfig)',
                4   => 'Could not write to ~/.gitconfig',
                128 => 'HOME environment variable is not set (?)',
            );

            $error = $errors{$errNum} if exists $errors{$errNum};
            error (" r[*] Unable to run b[git] command:\n\t$error");
            return 0;
        }

        # If we make it here, I'm just going to assume git works from here on out
        # on this simple task.
        if ($configOutput !~ /^kde:\s*$/) {
            info ("\tAdding git download kde: alias");
            my $result = safe_system(
                qw(git config --global --add url.git://anongit.kde.org/.insteadOf kde:)
            ) >> 8;
            return 0 if $result != 0;
        }

        $configOutput =
            qx'git config --global --get url.git@git.kde.org:.pushInsteadOf kde:';

        if ($configOutput !~ /^kde:\s*$/) {
            info ("\tAdding git upload kde: alias");
            my $result = safe_system(
                qw(git config --global --add url.git@git.kde.org:.pushInsteadOf kde:)
            ) >> 8;
            return 0 if $result != 0;
        }

        return 1;
    }

    1;
}
# }}}

# package BzrUpdate {{{
# Support the bazaar source control manager for libdbusmenu-qt
{
    package BzrUpdate;

    ksb::Debug->import();
    ksb::Util->import();

    # Our superclass
    our @ISA = ('UpdateHandler');

    # scm-specific update procedure.
    # May change the current directory as necessary.
    # Should return a count of files changed (or commits, or something similar)
    sub updateInternal
    {
        my $self = assert_isa(shift, 'BzrUpdate');
        my $module = assert_isa($self->module(), 'Module');

        # Full path to source directory on-disk.
        my $srcdir = $module->fullpath('source');
        my $bzrRepoName = $module->getOption('repository');

        # Or whatever regex is appropriate to strip the bzr URI protocol.
        $bzrRepoName =~ s/^bzr:\/\///;

        if (! -e "$srcdir/.bzr") {
            # Cmdline assumes bzr will create the $srcdir directory and then
            # check the source out into that directory.
            my @cmd = ('bzr', 'branch', $bzrRepoName, $srcdir);

            # Exceptions are used for failure conditions
            if (log_command($module, 'bzr-branch', \@cmd) != 0) {
                die make_exception('Internal', "Unable to checkout $module!");
            }

            # TODO: Filtering the output by passing a subroutine to log_command
            # should give us the number of revisions, or we can just somehow
            # count files.
            my $newRevisionCount = 0;
            return $newRevisionCount;
        }
        else {
            # Update existing checkout. The source is currently in $srcdir
            p_chdir($srcdir);

            if (log_command($module, 'bzr-up', ['bzr', 'up']) != 0) {
                die make_exception('Internal', "Unable to update $module!");
            }

            # I haven't looked at bzr up output yet to determine how to find
            # number of affected files or number of revisions skipped.
            my $changeCount = 0;
            return $changeCount;
        }

        return 0;
    }

    sub name
    {
        return 'bzr';
    }

    # This is used to track things like the last successfully installed
    # revision of a given module.
    sub currentRevisionInternal
    {
        my $self = assert_isa(shift, 'BzrUpdate');
        my $module = $self->module();
        my $result;

        # filter_program_output can throw exceptions
        eval {
            p_chdir($module->fullpath('source'));

            ($result, undef) = filter_program_output(undef, 'bzr', 'revno');
            chomp $result if $result;
        };

        if ($@) {
            error ("Unable to run r[b[bzr], is bazaar installed?");
            error (" -- Error was: r[$@]");
            return undef;
        }

        return $result;
    }

    1;
}
# }}}

# package SvnUpdate {{{
{
    package SvnUpdate;

    ksb::Debug->import();
    ksb::Util->import();

    our @ISA = ('UpdateHandler');

    use IPC::Open3 qw(open3);

    # Returns true if a module has a base component to their name (e.g. KDE/,
    # extragear/, or playground).  Note that modules that aren't in trunk/KDE
    # don't necessary meet this criteria (e.g. kdereview is a module itself).
    sub _has_base_module
    {
        my $moduleName = shift;

        return $moduleName =~ /^(extragear|playground|KDE)(\/[^\/]+)?$/;
    }

    # Subroutine to return the branch prefix. i.e. the part before the branch
    # name and module name.
    #
    # The first parameter is the module name in question.
    # The second parameter should be 'branches' if we're dealing with a branch
    #      or 'tags' if we're dealing with a tag.
    #
    # Ex: 'kdelibs'  => 'branches/KDE'
    #     'kdevelop' => 'branches/kdevelop'
    sub _branch_prefix
    {
        my $moduleName = shift;
        my $type = shift;

        # These modules seem to have their own subdir in /tags.
        my @tag_components = qw/arts koffice amarok kst qt taglib/;

        # The map call adds the kde prefix to the module names because I don't feel
        # like typing them all in.
        my @kde_module_list = ((map {'kde' . $_} qw/-base-artwork -wallpapers accessibility
                addons admin artwork base bindings edu games graphics libs
                network pim pimlibs plasma-addons sdk toys utils webdev/));

        # If the user already has the module in the form KDE/foo, it's already
        # done.
        return "$type/KDE" if $moduleName =~ /^KDE\//;

        # KDE proper modules seem to use this pattern.
        return "$type/KDE" if list_has(\@kde_module_list, $moduleName);

        # KDE extragear / playground modules use this pattern
        return "$type" if _has_base_module($moduleName);

        # If we doing a tag just return 'tags' because the next part is the actual
        # tag name, which is added by the caller, unless the module has its own
        # subdirectory in /tags.
        return "$type" if $type eq 'tags' and not list_has(\@tag_components, $moduleName);

        # Everything else.
        return "$type/$moduleName";
    }

    # This subroutine is responsible for stripping the KDE/ part from the
    # beginning of modules that were entered by the user like "KDE/kdelibs"
    # instead of the normal "kdelibs".  That way you can search for kdelibs
    # without having to strip KDE/ everywhere.
    sub _moduleBaseName
    {
        my $moduleName = shift;
        $moduleName =~ s/^KDE\///;

        return $moduleName;
    }

    # Subroutine to return a module URL for a module using the 'branch' option.
    # First parameter is the module in question.
    # Second parameter is the type ('tags' or 'branches')
    sub _handle_branch_tag_option
    {
        my $module = assert_isa(shift, 'Module');
        my $type = shift;
        my $branch = _branch_prefix($module->name(), $type);
        my $svn_server = $module->getOption('svn-server');
        my $branchname = $module->getOption($type eq 'branches' ? 'branch' : 'tag');

        # Remove trailing slashes.
        $svn_server =~ s/\/*$//;

        # Remove KDE/ prefix for module name.
        my $moduleName = _moduleBaseName($module->name());

        # KDE modules have a different module naming scheme than the rest it seems.
        return "$svn_server/$branch/$branchname/$moduleName" if $branch =~ /\/KDE\/?$/;

        # Non-trunk translations happen in a single branch. Assume all non-trunk
        # global branches are intended for the stable translations.
        if ($moduleName =~ /^l10n-kde4\/?/ && $branch ne 'trunk') {
            return "$svn_server/branches/stable/$moduleName";
        }

        # Otherwise don't append the module name by default since it makes more
        # sense to branch this way in many situations (i.e. kdesupport tags, phonon)
        return "$svn_server/$branch/$branchname";
    }

    # Subroutine to return the appropriate SVN URL for a given module, based on
    # the user settings.  For example, 'kdelibs' ->
    # https://svn.kde.org/home/kde/trunk/KDE/kdelibs
    #
    # This operates under a double hierarchy:
    # 1. If any module-specific option is present, it wins.
    # 2. If only global options are present, the order override-url, tag,
    #    branch, module-base-path, is preferred.
    sub svn_module_url
    {
        my $self = assert_isa(shift, 'SvnUpdate');
        my $module = $self->module();
        my $svn_server = $module->getOption('svn-server');
        my $modulePath;

        foreach my $levelLimit ('module', 'allow-inherit') {
            $modulePath = $module->getOption('module-base-path', $levelLimit);

            # Allow user to override normal processing of the module in a few ways,
            # to make it easier to still be able to use kdesrc-build even when I
            # can't be there to manually update every little special case.
            if($module->getOption('override-url', $levelLimit))
            {
                return $module->getOption('override-url', $levelLimit);
            }

            if($module->getOption('tag', $levelLimit))
            {
                return _handle_branch_tag_option($module, 'tags');
            }

            my $branch = $module->getOption('branch', $levelLimit);
            if($branch and $branch ne 'trunk')
            {
                return _handle_branch_tag_option($module, 'branches');
            }

            my $moduleName = _moduleBaseName($module->name());

            # The following modules are in /trunk, not /trunk/KDE.  There are others,
            # but these are the important ones.
            my @non_trunk_modules = qw(extragear kdesupport koffice icecream kde-common
                playground KDE kdereview www l10n-kde4);

            my $module_root = $moduleName;
            $module_root =~ s/\/.*//; # Remove everything after the first slash

            if (not $modulePath and $levelLimit eq 'allow-inherit')
            {
                $modulePath = "trunk/KDE/$moduleName";
                $modulePath = "trunk/$moduleName" if list_has(\@non_trunk_modules, $module_root);
                $modulePath =~ s/^\/*//; # Eliminate / at beginning of string.
                $modulePath =~ s/\/*$//; # Likewise at the end.
            }

            last if $modulePath;
        }

        # Remove trailing slashes.
        $svn_server =~ s/\/*$//;

        # Note that the module name is no longer appended if module-base-path is used (i.e.
        # $branch variable was set.  This is a change as of version 1.8.
        return "$svn_server/$modulePath";
    }

    # Subroutine to determine whether or not the given module has the correct
    # URL.  If not, a warning is printed out.
    # First parameter: module to check.
    # Return: Nothing.
    sub _verifyCorrectServerURL
    {
        my $self = assert_isa(shift, 'SvnUpdate');

        my $module_expected_url = $self->svn_module_url();
        my $module_actual_url = $self->svnInfo('URL');

        if (!$module_actual_url) {
            croak_runtime ("Unable to determine working copy's svn URL for " . $self->module());
        }

        $module_expected_url =~ s{/+$}{}; # Remove trailing slashes
        $module_actual_url   =~ s{/+$}{}; # Remove trailing slashes

        if ($module_actual_url ne $module_expected_url)
        {
            # Check if the --src-only flag was passed.
            my $module = $self->module();
            if ($module->buildContext()->getOption('#allow-auto-repo-move'))
            {
                note ("g[$module] is checked out from a different location than expected.");
                note ("Attempting to correct");

                log_command($module, 'svn-switch', ['svn', 'switch', $module_expected_url]);
                return;
            }

            warning (<<EOF);
 y[!!]
 y[!!] g[$module] seems to be checked out from somewhere other than expected.
 y[!!]

kdesrc-build expects:        y[$module_expected_url]
The module is actually from: y[$module_actual_url]

If the module location is incorrect, you can fix it by either deleting the
g[b[source] directory, or by changing to the source directory and running
  svn switch $module_expected_url

If the module is fine, please update your configuration file.

If you use kdesrc-build with --src-only it will try switching for you (might not work
correctly).
EOF
        }
    }

    # This procedure should be run before any usage of a local working copy to
    # ensure it is valid. This should only be run if there's actually a local
    # copy.
    #
    # Any errors will be fatal, so a 'Runtime' exception would be raised.
    sub check_module_validity
    {
        my $self = assert_isa(shift, 'SvnUpdate');
        my $module = $self->module();

        # svn 1.7 has a different working copy format that must be manually
        # converted. This will mess up everything else so make this our first
        # check.
        p_chdir($module->fullpath('source'));

        # gensym makes a symbol that can be made a filehandle by open3
        use Symbol qw(gensym);

        # Can't use filter_program_output as that doesn't capture STDERR on
        # purpose. We, on the other hand, just want STDERR.
        my $stderrReader = gensym();
        my $pid = open3(undef, undef, $stderrReader,
            'svn', '--non-interactive', 'status');

        my @errorLines = grep { /:\s*E155036:/ } (<$stderrReader>);
        waitpid ($pid, 0);

        if (@errorLines) {
            warning (<<EOF);
 y[*] A new version of svn has been installed which requires a b[one-time] update
 y[*] Currently running b[svn upgrade], this may take some time but should only
 y[*] be needed once.
EOF

            if (0 != log_command($module, 'svn-upgrade', ['svn', '--non-interactive', 'upgrade'])) {
                error (<<EOF);
 r[*] Unable to run b[svn upgrade] for b[r[$module]!
 r[*] If you have no local changes you should try deleting the $module
 r[*] source directory, and re-run b[kdesrc-build], which will re-download.
 r[*]
 r[*] There is no way for kdesrc-build to safely make this check for you as
 r[*] the old version of b[svn] is required to read the current repository!
EOF
                croak_runtime("Unable to run svn upgrade for $module");
            }

            # By this point svn-upgrade should have run successfully, unless
            # we're in pretend mode.
            if (pretending()) {
                croak_runtime("Unable to use --pretend for svn module $module until svn-upgrade is run");
            }
        }

        # Ensure the URLs are correct.
        $self->_verifyCorrectServerURL();
    }

    # Subroutine used to handle the checkout-only option.  It handles updating
    # subdirectories of an already-checked-out module.
    #
    # This function can throw an exception in the event of a update failure.
    #
    # First parameter is the module.
    # All remaining parameters are subdirectories to check out.
    #
    # Returns the number of files changed by the update, or undef if unable to
    # be determined.
    sub update_module_subdirectories
    {
        my $self = assert_isa(shift, 'SvnUpdate');
        my $module = $self->module();
        my $numChanged = 0;

        # If we have elements in @path, download them now
        for my $dir (@_)
        {
            info ("\tUpdating g[$dir]");

            my $logname = $dir;
            $logname =~ tr{/}{-};

            my $count = $self->run_svn("svn-up-$logname", [ 'svn', 'up', $dir ]);
            $numChanged = undef unless defined $count;
            $numChanged += $count if defined $numChanged;
        }

        return $numChanged;
    }

    # Checkout a module that has not been checked out before, along with any
    # subdirectories the user desires.
    #
    # This function will throw an exception in the event of a failure to update.
    #
    # The first parameter is the module to checkout (including extragear and
    # playground modules).
    # All remaining parameters are subdirectories of the module to checkout.
    #
    # Returns number of files affected, or undef.
    sub checkout_module_path
    {
        my $self = assert_isa(shift, 'SvnUpdate');
        my $module = $self->module();
        my @path = @_;
        my %pathinfo = main::get_module_path_dir($module, 'source');
        my @args;

        if (not -e $pathinfo{'path'} and not super_mkdir($pathinfo{'path'}))
        {
            croak_runtime ("Unable to create path r[$pathinfo{path}]!");
        }

        p_chdir ($pathinfo{'path'});

        my $svn_url = $self->svn_module_url();
        my $modulename = $pathinfo{'module'}; # i.e. kdelibs for KDE/kdelibs as $module

        push @args, ('svn', 'co', '--non-interactive');
        push @args, '-N' if scalar @path; # Tells svn to only update the base dir
        push @args, $svn_url;
        push @args, $modulename;

        note ("Checking out g[$module]");

        my $count = $self->run_svn('svn-co', \@args);

        p_chdir ($pathinfo{'module'}) if scalar @path;

        my $count2 = $self->update_module_subdirectories(@path);

        return $count + $count2 if defined $count and defined $count2;
        return undef;
    }

    # Update a module that has already been checked out, along with any
    # subdirectories the user desires.
    #
    # This function will throw an exception in the event of an update failure.
    #
    # The first parameter is the module to checkout (including extragear and
    # playground modules).
    # All remaining parameters are subdirectories of the module to checkout.
    sub update_module_path
    {
        my ($self, @path) = @_;
        assert_isa($self, 'SvnUpdate');
        my $module = $self->module();
        my $fullpath = $module->fullpath('source');
        my @args;

        p_chdir ($fullpath);

        push @args, ('svn', 'up', '--non-interactive');
        push @args, '-N' if scalar @path;

        note ("Updating g[$module]");

        my $count = eval { $self->run_svn('svn-up', \@args); };

        # Update failed, try svn cleanup.
        if ($@ && $@->{exception_type} ne 'ConflictPresent')
        {
            info ("\tUpdate failed, trying a cleanup.");
            my $result = safe_system('svn', 'cleanup');
            $result == 0 or croak_runtime ("Unable to update $module, " .
                               "svn cleanup failed with exit code $result");

            info ("\tCleanup complete.");

            # Now try again (allow exception to bubble up this time).
            $count = $self->run_svn('svn-up-2', \@args);
        }

        my $count2 = $self->update_module_subdirectories(@path);

        return $count + $count2 if defined $count and defined $count2;
        return undef;
    }

    # The function checks whether subversion already has an ssl acceptance
    # notification for svn.kde.org, and if it's doesn't, installs one.
    # Problems: First off, installing any kind of "accept this ssl cert without
    # user's active consent" kind of sucks.  Second, this function is very
    # specific to the various signature algorithms used by svn, so it could break
    # in the future.  But there's not a better way to skip warnings about svn.kde.org
    # until the site has a valid ssl certificate.
    #
    # Accepts no arguments, has no return value.
    sub _install_missing_ssl_signature
    {
        my $sig_dir  = "$ENV{HOME}/.subversion/auth/svn.ssl.server";
        my $sig_file = "ec08b331e2e6cabccb6c3e17a85e28ce";

        debug ("Checking $sig_dir/$sig_file for KDE SSL signature.");

        if (-e "$sig_dir/$sig_file")
        {
            debug ("KDE SSL Signature file present.");
            return;
        }

        debug ("No KDE SSL Signature found.");
        return if pretending();

        # Now we're definitely installing, let the user know.
        warning ("Installing b[y[KDE SSL signature] for Subversion.  This is to avoid");
        warning ("Subversion warnings about KDE's self-signed SSL certificate for svn.kde.org");

        # Make sure the directory is created.
        if (!super_mkdir($sig_dir))
        {
            error ("Unable to create r[Subversion signature] directory!");
            error ("$!");

            return;
        }

        my $sig_data =
'K 10
ascii_cert
V 1216
MIIDijCCAvOgAwIBAgIJAO9Ca3rOVtgrMA0GCSqGSIb3DQEBBQUAMIGLMQswCQYDVQQGE\
wJERTEQMA4GA1UECBMHQmF2YXJpYTESMBAGA1UEBxMJTnVlcm5iZXJnMREwDwYDVQQKEw\
hLREUgZS5WLjEMMAoGA1UECxMDU1ZOMRQwEgYDVQQDEwtzdm4ua2RlLm9yZzEfMB0GCSq\
GSIb3DQEJARYQc3lzYWRtaW5Aa2RlLm9yZzAeFw0wNTA1MTExMDA4MjFaFw0xNTA1MDkx\
MDA4MjFaMIGLMQswCQYDVQQGEwJERTEQMA4GA1UECBMHQmF2YXJpYTESMBAGA1UEBxMJT\
nVlcm5iZXJnMREwDwYDVQQKEwhLREUgZS5WLjEMMAoGA1UECxMDU1ZOMRQwEgYDVQQDEw\
tzdm4ua2RlLm9yZzEfMB0GCSqGSIb3DQEJARYQc3lzYWRtaW5Aa2RlLm9yZzCBnzANBgk\
qhkiG9w0BAQEFAAOBjQAwgYkCgYEA6COuBkrEcEJMhzHajKpN/StQwr/YeXIXKwtROWEt\
7evsXBNqqRe6TuUc/iVYgBuZ4umVlJ/qJ7Q8cSa8Giuk2B3ShZx/WMSC80OfGDJ4LoWm3\
uoW8h45ExAACBlhuuSSa7MkH6EXhru1SvLbAbTcSVqyTzoWxhkAb8ujy6CUxHsCAwEAAa\
OB8zCB8DAdBgNVHQ4EFgQUx2W0046HfWi1fGL1V8NlDJvnPRkwgcAGA1UdIwSBuDCBtYA\
Ux2W0046HfWi1fGL1V8NlDJvnPRmhgZGkgY4wgYsxCzAJBgNVBAYTAkRFMRAwDgYDVQQI\
EwdCYXZhcmlhMRIwEAYDVQQHEwlOdWVybmJlcmcxETAPBgNVBAoTCEtERSBlLlYuMQwwC\
gYDVQQLEwNTVk4xFDASBgNVBAMTC3N2bi5rZGUub3JnMR8wHQYJKoZIhvcNAQkBFhBzeX\
NhZG1pbkBrZGUub3JnggkA70Jres5W2CswDAYDVR0TBAUwAwEB/zANBgkqhkiG9w0BAQU\
FAAOBgQDjATlL2NByFDo5hhQAQdXjSYrMxil7zcpQjR+KYVizC7yK99ZsA0LYf/Qbu/pa\
oMnmKLKWeNlF8Eq7/23TeAJmjw1pKi97ZO2FJ8jvy65iBEJLRYnpJ75dvg05iugm9GZ5w\
Px6GHZmkSrteGDXgVbbSDy5exv1naqc+qEM7Ar4Xw==
K 8
failures
V 1
8
K 15
svn:realmstring
V 23
https://svn.kde.org:443
END
';

        # Remove the \<newline> parts (the gibberish should be one big long
        # line).
        $sig_data =~ s/\\\n//gm;

        open (my $sig, '>', "$sig_dir/$sig_file") or do {
            error ("Unable to open KDE SSL signature file!");
            error ("r[$!]");

            return;
        };

        print $sig $sig_data or do {
            error ("Unable to write to KDE SSL signature file!");
            error ("r[$!]");
        };

        close $sig;
    }

    # Run the svn command.  This is a special subroutine so that we can munge
    # the generated output to see what files have been added, and adjust the
    # build according.
    #
    # This function will throw an exception in the event of a build failure.
    #
    # First parameter is the Module object we're building.
    # Second parameter is the filename to use for the log file.
    # Third parameter is a reference to a list, which is the command ('svn')
    #       and all of its arguments.
    # Return value is the number of files update (may be undef if unable to tell)
    sub run_svn
    {
        my ($self, $logfilename, $arg_ref) = @_;
        assert_isa($self, 'SvnUpdate');
        my $module = $self->module();

        my $revision = $module->getOption('revision');
        if ($revision ne '0')
        {
            my @tmp = @{$arg_ref};

            # Insert after first two entries, deleting 0 entries from the
            # list.
            splice @tmp, 2, 0, '-r', $revision;
            $arg_ref = \@tmp;
        }

        my $count = 0;
        my $conflict = 0;

        my $callback = sub {
            return unless $_;

            # The check for capitalized letters in the second column is because
            # svn can use the first six columns for updates (the characters will
            # all be uppercase), which makes it hard to tell apart from normal
            # sentences (like "At Revision foo"
            $count++      if /^[UPDARGMC][ A-Z]/;
            $conflict = 1 if /^C[ A-Z]/;
        };

        # Do svn update.
        my $result = log_command($module, $logfilename, $arg_ref, { callback => $callback });

        return 0 if pretending();

        croak_runtime("Error updating $module!") unless $result == 0;

        if ($conflict)
        {
            warning ("Source code conflict exists in r[$module], this module will not");
            warning ("build until it is resolved.");

            die make_exception('ConflictPresent', "Source conflicts exist in $module");
        }

        return $count;
    }

    # Subroutine to check for subversion conflicts in a module.  Basically just
    # runs svn st and looks for "^C".
    #
    # First parameter is the module to check for conflicts on.
    # Returns 0 if a conflict exists, non-zero otherwise.
    sub module_has_conflict
    {
        my $module = assert_isa(shift, 'Module');
        my $srcdir = $module->fullpath('source');

        if ($module->getOption('no-svn'))
        {
            whisper ("\tSource code conflict check skipped.");
            return 1;
        }
        else
        {
            info ("\tChecking for source conflicts... ");
        }

        my $pid = open my $svnProcess, "-|";
        if (!$pid)
        {
            error ("\tUnable to open check source conflict status: b[r[$!]");
            return 0; # false allows the build to proceed anyways.
        };

        if (0 == $pid)
        {
            # Avoid calling close subroutines in more than one routine.
            @main::atexit_subs = ();

            close STDERR; # No broken pipe warnings

            disable_locale_message_translation();
            exec {'svn'} (qw/svn --non-interactive st/, $srcdir) or
                croak_runtime("Cannot execute 'svn' program: $!");
            # Not reached
        }

        while (<$svnProcess>)
        {
            if (/^C/)
            {
                error (<<EOF);
The $module module has source code conflicts present.  This can occur
when you have made changes to the source code in the local copy
at $srcdir
that interfere with a change introduced in the source repository.
EOF

                error (<<EOF);
To fix this, y[if you have made no source changes that you haven't committed],
run y[svn revert -R $srcdir]
to bring the source directory back to a pristine state and trying building the
module again.

NOTE: Again, if you have uncommitted source code changes, running this command
will delete your changes in favor of the version in the source repository.
EOF

                kill "TERM", $pid; # Kill svn
                waitpid ($pid, 0);
                close $svnProcess;
                return 0;
            }
        }

        # conflicts cleared apparently.
        waitpid ($pid, 0);
        close $svnProcess;
        return 1;
    }

    # scm-specific update procedure.
    # May change the current directory as necessary.
    # Assumes called as part of a Module (i.e. $self->isa('Module') should be true.
    sub updateInternal
    {
        my $self = assert_isa(shift, 'SvnUpdate');
        my $module = $self->module();
        my $fullpath = $module->fullpath('source');
        my @options = split(' ', $module->getOption('checkout-only'));

        if (-e "$fullpath/.svn") {
            $self->check_module_validity();
            my $updateCount = $self->update_module_path(@options);

            my $log_filter = sub {
                return unless defined $_;
                print $_ if /^C/;
                print $_ if /Checking for/;
                return;
            };

            # Use log_command as the check so that an error file gets created.
            if (0 != log_command($module, 'conflict-check',
                                 ['kdesrc-build', 'SvnUpdate::module_has_conflict',
                                                  $module],
                                 { callback => $log_filter, no_translate => 1 })
               )
            {
                croak_runtime (" * Conflicts present in module $module");
            }

            return $updateCount;
        }
        else {
            return $self->checkout_module_path(@options);
        }
    }

    sub name
    {
        return 'svn';
    }

    sub currentRevisionInternal
    {
        my $self = assert_isa(shift, 'SvnUpdate');
        return $self->svnInfo('Revision');
    }

    # Returns a requested parameter from 'svn info'.
    #
    # First parameter is a string with the name of the parameter to retrieve (e.g. URL).
    #   Each line of output from svn info is searched for the requested string.
    # Returns the string value of the parameter or undef if an error occurred.
    sub svnInfo
    {
        my $self = assert_isa(shift, 'SvnUpdate');
        my $module = $self->module();

        my $param = shift;
        my $srcdir = $module->fullpath('source');
        my $result; # Predeclare to outscope upcoming eval

        if (pretending() && ! -e $srcdir) {
            return 'Unknown';
        }

        # Search each line of output, ignore stderr.
        # eval since filter_program_output uses exceptions.
        eval
        {
            # Need to chdir into the srcdir, in case srcdir is a symlink.
            # svn info /path/to/symlink barfs otherwise.
            p_chdir ($srcdir);

            my @lines = filter_program_output(
                sub { /^$param:/ },
                'svn', 'info', '--non-interactive', '.'
            );

            croak_runtime ("No svn info output!") unless @lines;
            chomp ($result = $lines[0]);
            $result =~ s/^$param:\s*//;
        };

        if($@)
        {
            if (ref $@ && $@->isa('BuildException')) {
                $@ = $@->{message};
            }

            error ("Unable to run r[b[svn], is the Subversion program installed?");
            error (" -- Error was: r[$@]");
            return undef;
        }

        return $result;
    }

    1;
}
# }}}

# package GenericBuildSystem {{{
{
    package GenericBuildSystem;

    ksb::Debug->import();
    ksb::Util->import();

    use List::Util qw(first);

    sub new
    {
        my ($class, $module) = @_;
        return bless { module => $module }, $class;
    }

    sub module
    {
        my $self = shift;
        return $self->{module};
    }

    # Subroutine to determine if a given module needs to have the build system
    # recreated from scratch.
    # If so, it returns boolean true.
    sub needsRefreshed
    {
        my $self = assert_isa(shift, 'GenericBuildSystem');
        my $module = $self->module();
        my $builddir = $module->fullpath('build');
        my $confFileKey = $self->configuredModuleFileName();

        return 1 if ((not -e "$builddir") ||
            (-e "$builddir/.refresh-me") ||
            $module->getOption("refresh-build") ||
            (($module->getPersistentOption('failure-count') // 0) > 1) ||
            (not -e "$builddir/$confFileKey"));

        return 0;
    }

    # Returns true if the given subdirectory (reference from the module's root source directory)
    # can be built or not. Should be reimplemented by subclasses as appropriate.
    sub isSubdirBuildable
    {
        return 1;
    }

    # Returns true if the buildsystem will give percentage-completion updates on its output.
    # Such percentage updates will be searched for to update the kdesrc-build status.
    sub isProgressOutputSupported
    {
        return 0;
    }

    # If this method returns a non-empty string, then that string is the name
    # of an environment variable to prepend the module's installation prefix
    # path to. Mostly a hack, but will have to do until there's a better scheme
    # for giving integration points for build systems into the actual build
    # process.
    sub prefixEnvironmentVariable
    {
        return undef;
    }

    # Returns true if the module should have make install run in order to be
    # used, or false if installation is not required or possible.
    sub needsInstalled
    {
        return 1;
    }

    # This should return a list of executable names that must be present to
    # even bother attempting to use this build system. An empty list should be
    # returned if there's no required programs.
    sub requiredPrograms
    {
        return;
    }

    sub name
    {
        return 'generic';
    }

    # Returns a list of possible build commands to run, any one of which should
    # be supported by the build system.
    sub buildCommands
    {
        # Non Linux systems can sometimes fail to build when GNU Make would work,
        # so prefer GNU Make if present, otherwise try regular make.
        return 'gmake', 'make';
    }

    # Return value style: boolean
    sub buildInternal
    {
        my $self = shift;

        return $self->safe_make({
            target => undef,
            message => 'Compiling...',
            'make-options' => [
                split(' ', $self->module()->getOption('make-options')),
            ],
            logbase => 'build',
            subdirs => [
                split(' ', $self->module()->getOption("checkout-only"))
            ],
        }) == 0;
    }

    # Return value style: boolean
    sub configureInternal
    {
        # It is possible to make it here if there's no source dir and if we're
        # pretending. If we're not actually pretending then this should be a
        # bug...
        return 1 if pretending();

        croak_internal('We were not supposed to get to this point...');
    }

    # Returns name of file that should exist (relative to the module's build directory)
    # if the module has been configured.
    sub configuredModuleFileName
    {
        my $self = shift;
        return 'Makefile';
    }

    # Runs the testsuite for the given module.
    # Returns true if a testsuite is present and all tests passed, false otherwise.
    sub runTestsuite
    {
        my $self = shift;
        my $module = $self->module();

        info ("\ty[$module] does not support the b[run-tests] option");
        return 0;
    }

    # Used to install a module (that has already been built, tested, etc.)
    # All options passed are prefixed to the eventual command to be run.
    # Returns boolean false if unable to install, true otherwise.
    sub installInternal
    {
        my $self = shift;
        my $module = $self->module();
        my @cmdPrefix = @_;

        return $self->safe_make ({
                target => 'install',
                message => "Installing g[$module]",
                'prefix-options' => [@cmdPrefix],
                subdirs => [ split(' ', $module->getOption("checkout-only")) ],
               }) == 0;
    }

    # Used to uninstall a previously installed module.
    # All options passed are prefixed to the eventual command to be run.
    # Returns boolean false if unable to uninstall, true otherwise.
    sub uninstallInternal
    {
        my $self = shift;
        my $module = $self->module();
        my @cmdPrefix = @_;

        return $self->safe_make ({
                target => 'uninstall',
                message => "Uninstalling g[$module]",
                'prefix-options' => [@cmdPrefix],
                subdirs => [ split(' ', $module->getOption("checkout-only")) ],
               }) == 0;
    }

    # Subroutine to clean the build system for the given module.  Works by
    # recursively deleting the directory and then recreating it.
    # Returns 0 for failure, non-zero for success.
    sub cleanBuildSystem
    {
        my $self = assert_isa(shift, 'GenericBuildSystem');
        my $module = $self->module();
        my $srcdir = $module->fullpath('source');
        my $builddir = $module->fullpath('build');

        if (pretending())
        {
            pretend ("\tWould have cleaned build system for g[$module]");
            return 1;
        }

        # Use an existing directory
        if (-e $builddir && $builddir ne $srcdir)
        {
            info ("\tRemoving files in build directory for g[$module]");

            # This variant of log_command runs the sub prune_under_directory($builddir)
            # in a forked child, so that we can log its output.
            if (log_command($module, 'clean-builddir', [ 'kdesrc-build', 'main::prune_under_directory', $builddir ]))
            {
                error (" r[b[*]\tFailed to clean build directory.  Verify the permissions are correct.");
                return 0; # False for this function.
            }

            # Let users know we're done so they don't wonder why rm -rf is taking so
            # long and oh yeah, why's my HD so active?...
            info ("\tOld build system cleaned, starting new build system.");
        }
        # or create the directory
        elsif (!super_mkdir ($builddir))
        {
            error ("\tUnable to create directory r[$builddir].");
            return 0;
        }

        return 1;
    }

    # Return convention: boolean
    sub createBuildSystem
    {
        my $self = assert_isa(shift, 'GenericBuildSystem');
        my $module = $self->module();
        my $builddir = $module->fullpath('build');

        if (! -e "$builddir" && !super_mkdir("$builddir"))
        {
            error ("\tUnable to create build directory for r[$module]!!");
            return 0;
        }

        return 1;
    }

    # Subroutine to run the build command with the arguments given by the
    # passed hash.
    #
    # In addition to finding the proper executable, this function handles the
    # step of running the build command for individual subdirectories (as
    # specified by the checkout-only option to the module).  Due to the various
    # ways the build command is called by this script, it is required to pass
    # customization options in a hash:
    # {
    #    target         => undef, or a valid build target e.g. 'install',
    #    message        => 'Compiling.../Installing.../etc.'
    #    make-options   => [ list of command line arguments to pass to make. See
    #                        make-options ],
    #    prefix-options => [ list of command line arguments to prefix *before* the
    #                        make command, used for make-install-prefix support for
    #                        e.g. sudo ],
    #    logbase        => 'base-log-filename',
    #    subdirs        => [ list of subdirectories of the module to build,
    #                        relative to the module's own build directory. ]
    # }
    #
    # target and message are required. logbase is required if target is left
    # undefined, but otherwise defaults to the same value as target.
    #
    # Note that the make command is based on the results of the 'buildCommands'
    # subroutine which should be overridden if necessary by subclasses. Each
    # command should be the command name (i.e. no path). The user may override
    # the command used (for build only) by using the 'custom-build-command'
    # option.
    #
    # The first command name found which resolves to an executable on the
    # system will be used, if no command this function will fail.
    #
    # The first argument should be the Module object to be made.
    # The second argument should be the reference to the hash described above.
    #
    # Returns 0 on success, non-zero on failure (shell script style)
    sub safe_make (@)
    {
        my ($self, $optsRef) = @_;
        assert_isa($self, 'GenericBuildSystem');
        my $module = $self->module();

        # Convert the path to an absolute path since I've encountered a sudo
        # that is apparently unable to guess.  Maybe it's better that it
        # doesn't guess anyways from a security point-of-view.
        my $buildCommand = first { absPathToExecutable($_) } $self->buildCommands();
        my @buildCommandLine = $buildCommand;

        # Check for custom user command. We support command line options being
        # passed to the command as well.
        my $userCommand = $module->getOption('custom-build-command');
        if ($userCommand) {
            @buildCommandLine = split_quoted_on_whitespace($userCommand);
            $buildCommand = absPathToExecutable($buildCommandLine[0]);
        }

        if (!$buildCommand) {
            $buildCommand = $userCommand || $self->buildCommands();
            error (" r[b[*] Unable to find the g[$buildCommand] executable!");
            return 1;
        }

        # Make it prettier if pretending (Remove leading directories).
        $buildCommand =~ s{^/.*/}{} if pretending();
        shift @buildCommandLine; # $buildCommand is already the first entry.

        # Simplify code by forcing lists to exist.
        $optsRef->{'prefix-options'} //= [ ];
        $optsRef->{'make-options'} //= [ ];
        $optsRef->{'subdirs'} //= [ ];

        my @prefixOpts = @{$optsRef->{'prefix-options'}};

        # If using sudo ensure that it doesn't wait on tty, but tries to read from
        # stdin (which should fail as we redirect that from /dev/null)
        if (@prefixOpts && $prefixOpts[0] eq 'sudo' && !grep { /^-S$/ } @prefixOpts)
        {
            splice (@prefixOpts, 1, 0, '-S'); # Add -S right after 'sudo'
        }

        # Assemble arguments
        my @args = (@prefixOpts, $buildCommand, @buildCommandLine);
        push @args, $optsRef->{target} if $optsRef->{target};
        push @args, @{$optsRef->{'make-options'}};

        info ("\t", $optsRef->{message});

        # Here we're attempting to ensure that we either run the build command
        # in each subdirectory, *or* for the whole module, but not both.
        my @dirs = @{$optsRef->{subdirs}};
        push (@dirs, "") if scalar @dirs == 0;

        for my $subdir (@dirs)
        {
            # Some subdirectories shouldn't have the build command run within
            # them.
            next unless $self->isSubdirBuildable($subdir);

            my $logname = $optsRef->{logbase} // $optsRef->{target};

            if ($subdir ne '')
            {
                $logname = $logname . "-$subdir";

                # Remove slashes in favor of something else.
                $logname =~ tr{/}{-};

                # Mention subdirectory that we're working on, move ellipsis
                # if present.
                my $subdirMessage = $optsRef->{message};
                if ($subdirMessage =~ /\.\.\.$/) {
                    $subdirMessage =~ s/(\.\.\.)?$/ subdirectory g[$subdir]$1/;
                }
                info ("\t$subdirMessage");
            }

            my $builddir = $module->fullpath('build') . "/$subdir";
            $builddir =~ s/\/*$//; # Remove trailing /

            p_chdir ($builddir);

            my $result = $self->runBuildCommand($logname, \@args);
            return $result if $result;
        };

        return 0;
    }

    # Subroutine to run make and process the build process output in order to
    # provide completion updates.  This procedure takes the same arguments as
    # log_command() (described here as well), except that the callback argument
    # is not used.
    #
    # First parameter is the name of the log file to use (relative to the log
    #   directory).
    # Second parameter is a reference to an array with the command and its
    #   arguments.  i.e. ['command', 'arg1', 'arg2']
    # The return value is the shell return code, so 0 is success, and non-zero
    #   is failure.
    sub runBuildCommand
    {
        my ($self, $filename, $argRef) = @_;
        assert_isa($self, 'GenericBuildSystem');
        my $module = $self->module();

        # There are situations when we don't want (or can't get) progress output:
        # 1. Not using CMake (i.e. Qt)
        # 2. If we're not printing to a terminal.
        # 3. When we're debugging (we'd interfere with debugging output).
        if (!$self->isProgressOutputSupported() || ! -t STDERR || debugging())
        {
            return log_command($module, $filename, $argRef);
        }

        # Setup callback function for use by log_command.
        my $last = -1;

        # w00t.  Check out the closure!  Maks would be so proud.
        my $log_command_callback = sub {
            my ($input) = shift;

            if (not defined $input)
            {
                # End of input, cleanup.
                print STDERR "\r\e[K";
            }
            else
            {
                chomp($input);

                my $percentage = '';

                if ($input =~ /^\[\s*([0-9]+)%]/)
                {
                    $percentage = $1;
                }

                # Update terminal (\e[K clears to the end of line) if the
                # percentage changed.
                if ($percentage and $percentage ne $last)
                {
                    print STDERR "\r$percentage% \e[K";
                }

                $last = $percentage;
            }
        };

        return log_command($module, $filename, $argRef, { callback => $log_command_callback });
    }

    1;
}
# }}}

# package QMakeBuildSystem {{{
{
    package QMakeBuildSystem;

    our @ISA = ('GenericBuildSystem');

    use List::Util qw(first);

    ksb::Debug->import();
    ksb::Util->import();

    sub name
    {
        return 'qmake';
    }

    sub requiredPrograms
    {
        return qw{qmake};
    }

    # Returns the absolute path to 'qmake'. Note the actual executable name may
    # not necessarily be 'qmake' as some distributions rename it to allow for
    # co-installability with Qt 3 (and 5...)
    # If no suitable qmake can be found, undef is returned.
    # This is a "static class method" i.e. use QMakeBuildSystem::absPathToQMake()
    sub absPathToQMake
    {
        my @possibilities = qw/qmake qmake4 qmake-qt4 qmake-mac/;
        return first { absPathToExecutable($_) } @possibilities;
    }

    # Return value style: boolean
    sub configureInternal
    {
        my $self = assert_isa(shift, 'QMakeBuildSystem');
        my $module = $self->module();
        my $builddir = $module->fullpath('build');
        my $sourcedir = $module->fullpath('source');
        my @projectFiles = glob("$sourcedir/*.pro");

        if (!@projectFiles || !$projectFiles[0]) {
            croak_internal("No *.pro files could be found for $module");
        }

        if (@projectFiles > 1) {
            error (" b[r[*] Too many possible *.pro files for $module");
            return 0;
        }

        p_chdir($builddir);

        my $qmake = absPathToQMake();
        return 0 unless $qmake;
        return log_command($module, 'qmake', [ $qmake, $projectFiles[0] ]) == 0;
    }

    1;
}
# }}}

# package AutotoolsBuildSystem {{{
{
    package AutotoolsBuildSystem;

    # This is a module used to support configuring with autotools.

    our @ISA = ('GenericBuildSystem');

    ksb::Debug->import();
    ksb::Util->import();

    use List::Util qw(first);

    sub name
    {
        return 'autotools';
    }

    # Return value style: boolean
    sub configureInternal
    {
        my $self = assert_isa(shift, 'AutotoolsBuildSystem');
        my $module = $self->module();
        my $sourcedir = $module->fullpath('source');
        my $installdir = $module->installationPath();

        # 'module'-limited option grabbing can return undef, so use //
        # to convert to empty string in that case.
        my @bootstrapOptions = split_quoted_on_whitespace(
            $module->getOption('configure-flags', 'module') // '');

        p_chdir($module->fullpath('build'));

        my $configureCommand = first { -e "$sourcedir/$_" } qw(configure autogen.sh);

        croak_internal("No configure command available") unless $configureCommand;

        return log_command($module, 'configure', [
                "$sourcedir/$configureCommand", "--prefix=$installdir",
                @bootstrapOptions
            ]) == 0;
    }

    1;
}
# }}}

# package CMakeBootstrapSystem {{{
{
    package CMakeBootstrapSystem;

    # This is a module used to do only one thing: Bootstrap CMake onto a system
    # that doesn't have it, or has only an older version of it.

    our @ISA = ('GenericBuildSystem');

    ksb::Debug->import();
    ksb::Util->import();

    sub name
    {
        return 'cmake-bootstrap';
    }

    sub requiredPrograms
    {
        return qw{c++};
    }

    # Return value style: boolean
    sub configureInternal
    {
        my $self = assert_isa(shift, 'CMakeBootstrapSystem');
        my $module = $self->module();
        my $sourcedir = $module->fullpath('source');
        my $installdir = $module->installationPath();

        # 'module'-limited option grabbing can return undef, so use //
        # to convert to empty string in that case.
        my @bootstrapOptions = split_quoted_on_whitespace(
            $module->getOption('configure-flags', 'module') // '');

        p_chdir($module->fullpath('build'));

        return log_command($module, 'cmake-bootstrap', [
                "$sourcedir/bootstrap", "--prefix=$installdir",
                @bootstrapOptions
            ]) == 0;
    }

    1;
}
# }}}

# package l10nSystem {{{
{
    package l10nSystem;

    our @ISA = ('SvnUpdate', 'GenericBuildSystem');

    ksb::Debug->import();
    ksb::Util->import();

    sub new
    {
        my ($class, $module) = @_;

        # Ensure associated module updates from the proper svn path.
        # TODO: Support different localization branches?

        $module->setOption('module-base-path', 'trunk/l10n-kde4');
        return bless { module => $module, needsRefreshed => 1 }, $class;
    }

    sub module
    {
        my $self = shift;
        return $self->{module};
    }

    sub configuredModuleFileName
    {
        # Not quite correct (we should be looking at each individual language
        # but it at least keeps the process going.
        return 'teamnames';
    }

    # Sets the directories that are to be checked out/built/etc.
    # There should be one l10nSystem for the entire l10n build (i.e. add
    # all required support dirs and languages).
    sub setLanguageDirs
    {
        my ($self, @languageDirs) = @_;
        $self->{l10n_dirs} = \@languageDirs;
    }

    # Returns true if the given subdirectory (reference from the module's root source directory)
    # can be built or not. Should be reimplemented by subclasses as appropriate.
    sub isSubdirBuildable
    {
        my ($self, $subdir) = @_;
        return ($subdir ne 'scripts' && $subdir ne 'templates');
    }

    sub prefixEnvironmentVariable
    {
        return 'CMAKE_PREFIX_PATH';
    }

    # scm-specific update procedure.
    # May change the current directory as necessary.
    sub updateInternal
    {
        my $self = assert_isa(shift, 'UpdateHandler');
        my $module = $self->module();
        my $fullpath = $module->fullpath('source');
        my @dirs = @{$self->{l10n_dirs}};

        if (-e "$fullpath/.svn") {
            $self->check_module_validity();
            my $count = $self->update_module_path(@dirs);

            $self->{needsRefreshed} = 0 if $count == 0;
            return $count;
        }
        else {
            return $self->checkout_module_path(@dirs);
        }
    }

    sub name
    {
        return 'l10n';
    }

    # Returns a list of just the languages to install.
    sub languages
    {
        my $self = assert_isa(shift, 'l10nSystem');
        my @langs = @{$self->{l10n_dirs}};

        return grep { $self->isSubdirBuildable($_); } (@langs);
    }

    # Buildsystem support section

    sub needsRefreshed
    {
        my $self = shift;

        # Should be 1 except if no update happened.
        return $self->{needsRefreshed};
    }

    sub buildInternal
    {
        my $self = assert_isa(shift, 'l10nSystem');
        my $builddir = $self->module()->fullpath('build');
        my @langs = $self->languages();
        my $result = 0;

        $result = ($self->safe_make({
            target => undef,
            message => "Building localization for language...",
            logbase => "build",
            subdirs => \@langs,
        }) == 0) || $result;

        return $result;
    }

    sub configureInternal
    {
        my $self = assert_isa(shift, 'l10nSystem');

        my $builddir = $self->module()->fullpath('build');
        my @langs = $self->languages();
        my $result = 0;

        for my $lang (@langs) {
            my $prefix = $self->module()->installationPath();
            p_chdir("$builddir/$lang");

            info ("\tConfiguring to build language $lang");
            $result = (log_command($self->module(), "cmake-$lang",
                ['cmake', '-DCMAKE_INSTALL_PREFIX=' . $prefix]) == 0) || $result;
        }

        return $result;
    }

    sub installInternal
    {
        my $self = assert_isa(shift, 'l10nSystem');
        my $builddir = $self->module()->fullpath('build');
        my @langs = $self->languages();

        return ($self->safe_make({
            target => 'install',
            message => "Installing language...",
            logbase => "install",
            subdirs => \@langs,
        }) == 0);
    }

    # Subroutine to link a source directory into an alternate directory in
    # order to fake srcdir != builddir for modules that don't natively support
    # it.  The first parameter is the module to prepare.
    #
    # The return value is true (non-zero) if it succeeded, and 0 (false) if it
    # failed.
    #
    # On return from the subroutine the current directory will be in the build
    # directory, since that's the only directory you should touch from then on.
    sub prepareFakeBuilddir
    {
        my $self = assert_isa(shift, 'l10nSystem');
        my $module = $self->module();
        my $builddir = $module->fullpath('build');
        my $srcdir = $module->fullpath('source');

        # List reference, not a real list.  The initial kdesrc-build does *NOT*
        # fork another kdesrc-build using exec, see sub log_command() for more
        # info.
        my $args = [ 'kdesrc-build', 'main::safe_lndir', $srcdir, $builddir ];

        info ("\tSetting up alternate build directory for l10n");
        return (0 == log_command ($module, 'create-builddir', $args));
    }

    # Subroutine to create the build system for a module.  This involves making
    # sure the directory exists and then running any preparatory steps (like
    # for l10n modules).  This subroutine assumes that the module is already
    # downloaded.
    #
    # Return convention: boolean (inherited)
    sub createBuildSystem
    {
        my $self = assert_isa(shift, 'l10nSystem');
        my $module = $self->module();
        my $builddir = $module->fullpath('build');

        # l10n doesn't support srcdir != builddir, fake it.
        whisper ("\tFaking builddir for g[$module]");
        if (!$self->prepareFakeBuilddir())
        {
            error ("Error creating r[$module] build system!");
            return 0;
        }

        p_chdir ($builddir);

        my @langs = @{$self->{l10n_dirs}};
        @langs = grep { $self->isSubdirBuildable($_) } (@langs);

        foreach my $lang (@langs) {
            my $cmd_ref = [ './scripts/autogen.sh', $lang ];
            if (log_command ($module, "build-system-$lang", $cmd_ref))
            {
                error ("\tUnable to create build system for r[$module]");
            }
        }

        $module->setOption('#reconfigure', 1); # Force reconfigure of the module

        return 1;
    }

    1;
}
# }}}

# package KDEBuildSystem {{{
{
    package KDEBuildSystem;

    ksb::Debug->import();
    ksb::Util->import();

    our @ISA = ('GenericBuildSystem');

    sub needsInstalled
    {
        my $self = shift;

        return 0 if $self->name() eq 'kde-common'; # Vestigial
        return 1;
    }

    sub name
    {
        return 'KDE';
    }

    sub isProgressOutputSupported
    {
        return 1;
    }

    sub prefixEnvironmentVariable
    {
        return 'CMAKE_PREFIX_PATH';
    }

    sub requiredPrograms
    {
        return qw{cmake qmake};
    }

    sub configuredModuleFileName
    {
        my $self = shift;
        return 'cmake_install.cmake';
    }

    sub runTestsuite
    {
        my $self = assert_isa(shift, 'KDEBuildSystem');
        my $module = $self->module();

        # Note that we do not run safe_make, which should really be called
        # safe_compile at this point.

        # Step 1: Ensure the tests are built, oh wait we already did that when we ran
        # CMake :)

        my $make_target = 'test';
        if ($module->getOption('run-tests') eq 'upload') {
            $make_target = 'Experimental';
        }

        info ("\tRunning test suite...");

        # Step 2: Run the tests.
        my $numTests = -1;
        my $countCallback = sub {
            if ($_ && /([0-9]+) tests failed out of/) {
                $numTests = $1;
            }
        };

        my $result = log_command($module, 'test-results',
                                 [ 'make', $make_target ],
                                 { callback => $countCallback, no_translate => 1});

        if ($result != 0) {
            if ($numTests > 0) {
                warning ("\t$numTests tests failed for y[$module], consult latest/$module/test-results.log for info");
            }
            else {
                warning ("\tSome tests failed for y[$module], consult latest/$module/test-results.log for info");
            }

            return 0;
        }
        else {
            info ("\tAll tests ran successfully.");
        }

        return 1;
    }

    sub configureInternal
    {
        my $self = assert_isa(shift, 'KDEBuildSystem');
        my $module = $self->module();

        # Use cmake to create the build directory (sh script return value
        # semantics).
        if (main::safe_run_cmake ($module))
        {
            error ("\tUnable to configure r[$module] with CMake!");
            return 0;
        }

        return 1;
    }

    1;
}
# }}}

# package QtBuildSystem {{{
{
    package QtBuildSystem;

    ksb::Debug->import();
    ksb::Util->import();

    our @ISA = ('GenericBuildSystem');

    sub needsInstalled
    {
        my $self = assert_isa(shift, 'QtBuildSystem');
        my $module = $self->module();
        return $module->getOption('qtdir') ne $module->fullpath('build');
    }

    sub name
    {
        return 'Qt';
    }

    # If coming from gitorious.org instead of KDE's mirror we should force on
    # progress output to work around a gitorious.org clone bug.
    sub forceProgressOutput
    {
        my $self = assert_isa(shift, 'QtBuildSystem');
        my $module = $self->module();

        return $module->getOption('repository') =~ /gitorious\.org\//;
    }

    # Return value style: boolean
    sub configureInternal
    {
        my $self = assert_isa(shift, 'QtBuildSystem');
        my $module = $self->module();
        my $srcdir = $module->fullpath('source');
        my $script = "$srcdir/configure";

        if (! -e $script && !pretending())
        {
            error ("\tMissing configure script for r[b[$module]");
            return 0;
        }

        my @commands = split (/\s+/, $module->getOption('configure-flags'));
        push @commands, '-confirm-license', '-opensource';

        # Get the user's CXXFLAGS
        my $cxxflags = $module->getOption('cxxflags');
        $module->buildContext()->queueEnvironmentVariable('CXXFLAGS', $cxxflags);

        my $prefix = $module->getOption('qtdir');

        # Some users have added -prefix manually to their flags, they
        # probably shouldn't anymore. :)

        if (scalar grep /^-prefix(=.*)?$/, @commands)
        {
            warning (<<EOF);
b[y[*]
b[y[*] You have the y[-prefix] option selected in your $module configure flags.
b[y[*] kdesrc-build will correctly add the -prefix option to match your Qt
b[y[*] directory setting, so you do not need to use -prefix yourself.
b[y[*]
EOF
        }

        push @commands, "-prefix", $prefix;
        unshift @commands, $script;

        my $builddir = $module->fullpath('build');
        my $old_flags = $module->getPersistentOption('last-configure-flags') || '';
        my $cur_flags = main::get_list_digest(@commands);

        if(($cur_flags ne $old_flags) ||
           ($module->getOption('reconfigure')) ||
           (! -e "$builddir/Makefile")
          )
        {
            note ("\tb[r[LGPL license selected for Qt].  See $srcdir/LICENSE.LGPL");

            info ("\tRunning g[configure]...");

            $module->setPersistentOption('last-configure-flags', $cur_flags);
            return log_command($module, "configure", \@commands) == 0;
        }

        # Skip execution of configure.
        return 1;
    }

    1;
}
# }}}

# package Module {{{
{
    package Module;

    use Storable 'dclone';
    use Carp 'confess';
    use Scalar::Util 'blessed';
    use overload
        '""' => 'toString', # Add stringify operator.
        '<=>' => 'compare',
        ;

    ksb::Debug->import();
    ksb::Util->import();

    # We will 'mixin' various backend-specific classes, e.g. GitUpdate or SvnUpdate
    our @ISA = qw/GenericBuildSystem/;

    my $ModuleSource = 'config';

    sub new
    {
        my ($class, $ctx, $name) = @_;

        confess "Empty Module constructed" unless $name;

        # If building a BuildContext instead of a Module, then the context
        # can't have been setup yet...
        my $contextClass = 'ksb::BuildContext';
        if ($class ne $contextClass &&
            (!blessed($ctx) || !$ctx->isa($contextClass)))
        {
            confess "Invalid context $ctx";
        }

        # Clone the passed-in phases so we can be different.
        my $phases = dclone($ctx->phases()) if $class eq 'Module';

        # Use a sub-hash of the context's build options so that all
        # global/module options are still in the same spot. The options might
        # already be set by read_options, but in case they're not we assign { }
        # if not already defined.
        $ctx->{build_options}{$name} //= { };

        my $module = {
            name         => $name,
            scm_obj      => undef,
            build_obj    => undef,
            phases       => $phases,
            context      => $ctx,
            options      => $ctx->{build_options}{$name},
            'module-set' => undef,
        };

        return bless $module, $class;
    }

    sub phases
    {
        my $self = shift;
        return $self->{phases};
    }

    sub moduleSet
    {
        my ($self) = @_;
        return $self->{'module-set'} if exists $self->{'module-set'};
        return '';
    }

    sub setModuleSet
    {
        my ($self, $moduleSetName) = @_;
        $self->{'module-set'} = $moduleSetName;
    }

    sub setModuleSource
    {
        my ($class, $source) = @_;
        $ModuleSource = $source;
    }

    sub moduleSource
    {
        my $class = shift;
        # Should be 'config' or 'cmdline';
        return $ModuleSource;
    }

    # Subroutine to retrieve a subdirectory path with tilde-expansion and
    # relative path handling.
    # The parameter is the option key (e.g. build-dir or log-dir) to read and
    # interpret.
    sub getSubdirPath
    {
        my ($self, $subdirOption) = @_;
        my $dir = $self->getOption($subdirOption);

        # If build-dir starts with a slash, it is an absolute path.
        return $dir if $dir =~ /^\//;

        # Make sure we got a valid option result.
        if (!$dir) {
            confess ("Reading option for $subdirOption gave empty \$dir!");
        }

        # If it starts with a tilde, expand it out.
        if ($dir =~ /^~/)
        {
            $dir =~ s/^~/$ENV{'HOME'}/;
        }
        else
        {
            # Relative directory, tack it on to the end of $kdesrcdir.
            my $kdesrcdir = $self->getOption('source-dir');
            $dir = "$kdesrcdir/$dir";
        }

        return $dir;
    }

    # Do note that this returns the *base* path to the source directory,
    # without the module name or kde_projects stuff appended. If you want that
    # use subroutine fullpath().
    sub getSourceDir
    {
        my $self = shift;
        return $self->getSubdirPath('source-dir');
    }

    sub name
    {
        my $self = shift;
        return $self->{name};
    }

    sub scm
    {
        my $self = shift;

        return $self->{scm_obj} if $self->{scm_obj};

        # Look for specific setting of repository and svn-server. If both is
        # set it's a bug, if one is set, that's the type (because the user says
        # so...). Don't use getOption($key) as it will try to fallback to
        # global options.

        my $svn_status = $self->getOption('svn-server', 'module');
        my $repository = $self->getOption('repository', 'module') // '';
        my $rcfile = $self->buildContext()->rcFile();

        if ($svn_status && $repository) {
            error (<<EOF);
You have specified both y[b[svn-server] and y[b[repository] options for the
b[$self] module in $rcfile.

You should only specify one or the other -- a module cannot be both types
 - svn-server uses Subversion.
 - repository uses git.
EOF
            die (make_exception('Config', 'svn-server and repository both set'));
        }

        # Overload repository to allow bzr URLs?
        if ($repository =~ /^bzr:\/\//) {
            $self->{scm_obj} = BzrUpdate->new($self);
        }

        # If it needs a repo it's git. Everything else is svn for now.
        $self->{scm_obj} //=
            $repository
                ? GitUpdate->new($self)
                : SvnUpdate->new($self);

        return $self->{scm_obj};
    }

    sub setScmType
    {
        my ($self, $scmType) = @_;

        my $newType;

        given($scmType) {
            when('git')  { $newType = GitUpdate->new($self); }
            when('proj') { $newType = KDEProjectUpdate->new($self); }
            when('metadata') { $newType = KDEProjectMetadataUpdate->new($self); }
            when('l10n') { $newType = l10nSystem->new($self); }
            when('svn')  { $newType = SvnUpdate->new($self); }
            when('bzr')  { $newType = BzrUpdate->new($self); }
            default      { $newType = undef; }
        }

        $self->{scm_obj} = $newType;
    }

    # Returns a string describing the scm platform of the given module.
    # Return value: 'git' or 'svn' at this point, as appropriate.
    sub scmType
    {
        my $self = shift;
        return $self->scm()->name();
    }

    sub currentScmRevision
    {
        my $self = shift;

        return $self->scm()->currentRevisionInternal();
    }

    # Returns a new build system object, given the appropriate name.
    # This is a sub-optimal way to fix the problem of allowing users to override
    # the detected build system (we could instead use introspection to figure out
    # available build systems at runtime). However, KISS...
    sub buildSystemFromName
    {
        my ($self, $name) = @_;
        my $buildSystem;

        given(lc($name)) {
            when('generic')         { $buildSystem = GenericBuildSystem   -> new($self); }
            when('qmake')           { $buildSystem = QMakeBuildSystem     -> new($self); }
            when('cmake-bootstrap') { $buildSystem = CMakeBootstrapSystem -> new($self); }
            when('kde')             { $buildSystem = KDEBuildSystem       -> new($self); }
            when('qt')              { $buildSystem = QtBuildSystem        -> new($self); }
            when('autotools')       { $buildSystem = AutotoolsBuildSystem -> new($self); }

            default { croak_runtime("Invalid build system $name requested"); }
        }

        return $buildSystem;
    }

    sub buildSystem
    {
        my $self = shift;

        if ($self->{build_obj} && $self->{build_obj}->name() ne 'generic') {
            return $self->{build_obj};
        }

        if (my $userBuildSystem = $self->getOption('override-build-system')) {
            $self->{build_obj} = $self->buildSystemFromName($userBuildSystem);
            return $self->{build_obj};
        }

        # If not set, let's guess.
        my $buildType;
        my $sourceDir = $self->fullpath('source');

        if (($self->getOption('repository') =~ /gitorious\.org\/qt\//) ||
            ($self->getOption('repository') =~ /^kde:qt$/) ||
            (-e "$sourceDir/bin/syncqt"))
        {
            $buildType = QtBuildSystem->new($self);
        }

        # This test must come before KDEBuildSystem as cmake's own bootstrap
        # system also has CMakeLists.txt
        if (!$buildType && (-e "$sourceDir/CMakeLists.txt") &&
            (-e "$sourceDir/bootstrap"))
        {
            $buildType = CMakeBootstrapSystem->new($self);
        }

        if (!$buildType && (-e "$sourceDir/CMakeLists.txt" ||
                $self->getOption('#xml-full-path')))
        {
            $buildType = KDEBuildSystem->new($self);
        }

        if (!$buildType && (glob ("$sourceDir/*.pro"))) {
            $buildType = QMakeBuildSystem->new($self);
        }

        # 'configure' is a popular fall-back option even for other build
        # systems so ensure we check last for autotools.
        if (!$buildType &&
            (-e "$sourceDir/configure" || -e "$sourceDir/autogen.sh"))
        {
            $buildType = AutotoolsBuildSystem->new($self);
        }

        # Don't just assume the build system is KDE-based...
        $buildType //= GenericBuildSystem->new($self);

        $self->{build_obj} = $buildType;

        return $self->{build_obj};
    }

    # Sets the build system **object**, although you can find the build system
    # type afterwards (see buildSystemType).
    sub setBuildSystem
    {
        my ($self, $obj) = @_;

        assert_isa($obj, 'GenericBuildSystem');
        $self->{build_obj} = $obj;
    }

    # Current possible build system types:
    # KDE (i.e. cmake), Qt, l10n (KDE language buildsystem), autotools (either
    # configure or autogen.sh). A final possibility is 'pendingSource' which
    # simply means that we don't know yet.
    #
    # If the build system type is not set ('pendingSource' counts as being
    # set!) when this function is called then it will be autodetected if
    # possible, but note that not all possible types will be detected this way.
    # If in doubt use setBuildSystemType
    sub buildSystemType
    {
        my $self = shift;
        return $self->buildSystem()->name();
    }

    # Subroutine to build this module.
    # Returns boolean false on failure, boolean true on success.
    sub build
    {
        my $self = assert_isa(shift, 'Module');
        my $moduleName = $self->name();
        my $builddir = $self->fullpath('build');
        my $start_time = time;
        my $buildSystem = $self->buildSystem();

        if ($buildSystem->name() eq 'generic' && !pretending()) {
            error ("\tr[b[$self] does not seem to have a build system to use.");
            return 0;
        }

        return 0 if !$self->setupBuildSystem();
        return 1 if $self->getOption('build-system-only');

        if (!$buildSystem->buildInternal())
        {
            # Build failed

            my $elapsed = prettify_seconds (time - $start_time);

            # Well we tried, but it isn't going to happen.
            note ("\n\tUnable to build y[$self]!");
            info ("\tTook g[$elapsed].");
            return 0;
        }
        else
        {
            my $elapsed = prettify_seconds (time - $start_time);
            info ("\tBuild succeeded after g[$elapsed].");

            # TODO: This should be a simple phase to run.
            if ($self->getOption('run-tests'))
            {
                $self->buildSystem()->runTestsuite();
            }

            # TODO: Likewise this should be a phase to run.
            if ($self->getOption('install-after-build'))
            {
                my $ctx = $self->buildContext();
                main::handle_install($ctx, $self);
            }
            else
            {
                info ("\tSkipping install for y[$self]");
            }
        }

        return 1;
    }

    # Subroutine to setup the build system in a directory.
    # Returns boolean true on success, boolean false (0) on failure.
    sub setupBuildSystem
    {
        my $self = assert_isa(shift, 'Module');
        my $moduleName = $self->name();

        my $buildSystem = $self->buildSystem();

        if ($buildSystem->name() eq 'generic' && !pretending()) {
            croak_internal('Build system determination still pending when build attempted.');
        }

        if ($buildSystem->needsRefreshed())
        {
            # The build system needs created, either because it doesn't exist, or
            # because the user has asked that it be completely rebuilt.
            info ("\tPreparing build system for y[$self].");

            # Check to see if we're actually supposed to go through the
            # cleaning process.
            if (!$self->getOption('#cancel-clean') &&
                !$buildSystem->cleanBuildSystem())
            {
                warning ("\tUnable to clean r[$self]!");
                return 0;
            }
        }

        if (!$buildSystem->createBuildSystem()) {
            error ("\tError creating r[$self]'s build system!");
            return 0;
        }

        # Now we're in the checkout directory
        # So, switch to the build dir.
        # builddir is automatically set to the right value for qt
        p_chdir ($self->fullpath('build'));

        if (!$buildSystem->configureInternal()) {
            error ("\tUnable to configure r[$self] with " . $self->buildSystemType());

            # Add undocumented ".refresh-me" file to build directory to flag
            # for --refresh-build for this module on next run. See also the
            # "needsRefreshed" subroutine.
            if (open my $fh, '>', '.refresh-me') {
                say $fh "# Build directory will be re-generated next kdesrc-build run";
                say $fh "# due to failing to complete configuration on the last run";
                close $fh;
            };

            return 0;
        }

        return 1;
    }

    # Responsible for installing the module (no update, build, etc.)
    # Return value: Boolean flag indicating whether module installed successfully or
    # not.
    # Exceptions may be thrown for abnormal conditions (e.g. no build dir exists)
    sub install
    {
        my $self = assert_isa(shift, 'Module');
        my $builddir = $self->fullpath('build');
        my $buildSysFile = $self->buildSystem()->configuredModuleFileName();

        if (!pretending() && ! -e "$builddir/$buildSysFile")
        {
            warning ("\tThe build system doesn't exist for r[$self].");
            warning ("\tTherefore, we can't install it. y[:-(].");
            return 0;
        }

        $self->setupEnvironment();

        my @makeInstallOpts = split(' ', $self->getOption('make-install-prefix'));

        # We can optionally uninstall prior to installing
        # to weed out old unused files.
        if ($self->getOption('use-clean-install') &&
            $self->getPersistentOption('last-install-rev'))
        {
            if (!$self->buildSystem()->uninstallInternal(@makeInstallOpts)) {
                warning ("\tUnable to uninstall r[$self] before installing the new build.");
                warning ("\tContinuing anyways...");
            }
            else {
                $self->unsetPersistentOption('last-install-rev');
            }
        }

        if (!$self->buildSystem()->installInternal(@makeInstallOpts))
        {
            error ("\tUnable to install r[$self]!");
            $self->buildContext()->markModulePhaseFailed('install', $self);
            return 0;
        }

        if (pretending())
        {
            pretend ("\tWould have installed g[$self]");
            return 1;
        }

        # Past this point we know we've successfully installed, for real.

        $self->setPersistentOption('last-install-rev', $self->currentScmRevision());

        my $remove_setting = $self->getOption('remove-after-install');

        # Possibly remove the srcdir and builddir after install for users with
        # a little bit of HD space.
        if($remove_setting eq 'all')
        {
            # Remove srcdir
            my $srcdir = $self->fullpath('source');
            note ("\tRemoving b[r[$self source].");
            main::safe_rmtree($srcdir);
        }

        if($remove_setting eq 'builddir' || $remove_setting eq 'all')
        {
            # Remove builddir
            note ("\tRemoving b[r[$self build directory].");
            main::safe_rmtree($builddir);
        }

        return 1;
    }

    # Handles uninstalling this module (or its sub-directories as given by the checkout-only
    # option).
    #
    # Returns boolean false on failure, boolean true otherwise.
    sub uninstall
    {
        my $self = assert_isa(shift, 'Module');
        my $builddir = $self->fullpath('build');
        my $buildSysFile = $self->buildSystem()->configuredModuleFileName();

        if (!pretending() && ! -e "$builddir/$buildSysFile")
        {
            warning ("\tThe build system doesn't exist for r[$self].");
            warning ("\tTherefore, we can't uninstall it.");
            return 0;
        }

        $self->setupEnvironment();

        my @makeInstallOpts = split(' ', $self->getOption('make-install-prefix'));

        if (!$self->buildSystem()->uninstallInternal(@makeInstallOpts))
        {
            error ("\tUnable to uninstall r[$self]!");
            $self->buildContext()->markModulePhaseFailed('install', $self);
            return 0;
        }

        if (pretending())
        {
            pretend ("\tWould have uninstalled g[$self]");
            return 1;
        }

        $self->unsetPersistentOption('last-install-rev');
        return 1;
    }

    sub buildContext
    {
        my $self = shift;
        return $self->{context};
    }

    # Integrates 'set-env' option to the build context environment
    sub applyUserEnvironment
    {
        my $self = assert_isa(shift, 'Module');
        my $ctx = $self->buildContext();

        # Let's see if the user has set env vars to be set.
        # Note the global set-env must be checked separately anyways, so
        # we limit inheritance when searching.
        my $env_hash_ref = $self->getOption('set-env', 'module');

        while (my ($key, $value) = each %{$env_hash_ref})
        {
            $ctx->queueEnvironmentVariable($key, $value);
        }
    }

    # Establishes proper build environment in the build context. Should be run
    # before forking off commands for e.g. updates, builds, installs, etc.
    sub setupEnvironment
    {
        my $self = assert_isa(shift, 'Module');
        my $ctx = $self->buildContext();
        my $kdedir = $self->getOption('kdedir');
        my $qtdir = $self->getOption('qtdir');
        my $prefix = $self->installationPath();

        # Add global set-envs
        $self->buildContext()->applyUserEnvironment();

        # Add some standard directories for pkg-config support.  Include env settings.
        my @pkg_config_dirs = ("$kdedir/lib/pkgconfig", "$qtdir/lib/pkgconfig");
        $ctx->prependEnvironmentValue('PKG_CONFIG_PATH', @pkg_config_dirs);

        # Likewise, add standard directories that should be in LD_LIBRARY_PATH.
        my @ld_dirs = ("$kdedir/lib", "$qtdir/lib", $self->getOption('libpath'));
        $ctx->prependEnvironmentValue('LD_LIBRARY_PATH', @ld_dirs);

        my @path = ("$kdedir/bin", "$qtdir/bin", $self->getOption('binpath'));

        if (my $prefixEnvVar = $self->buildSystem()->prefixEnvironmentVariable())
        {
            $ctx->prependEnvironmentValue($prefixEnvVar, $prefix);
        }

        $ctx->prependEnvironmentValue('PATH', @path);

        # Set up the children's environment.  We use queueEnvironmentVariable since
        # it won't set an environment variable to nothing.  (e.g, setting QTDIR to
        # a blank string might confuse Qt or KDE.

        $ctx->queueEnvironmentVariable('QTDIR', $qtdir);

        # If the module isn't kdelibs, also append kdelibs's KDEDIR setting.
        if ($self->name() ne 'kdelibs')
        {
            my $kdelibsModule = $ctx->lookupModule('kdelibs');
            my $kdelibsDir;
            $kdelibsDir = $kdelibsModule->installationPath() if $kdelibsModule;

            if ($kdelibsDir && $kdelibsDir ne $kdedir) {
                whisper ("Module $self uses different KDEDIR than kdelibs, including kdelibs as well.");
                $kdedir .= ":$kdelibsDir"
            }
        }

        $ctx->queueEnvironmentVariable('KDEDIRS', $kdedir);

        # Read in user environment defines
        $self->applyUserEnvironment() unless $self->name() eq 'global';
    }

    # Returns the path to the log directory used during this run for this
    # Module.
    #
    # In addition it handles the 'latest' symlink to allow for ease of access
    # to the log directory afterwards.
    sub getLogDir
    {
        my ($self) = @_;
        return $self->buildContext()->getLogDirFor($self);
    }

    sub toString
    {
        my $self = shift;
        return $self->name();
    }

    sub compare
    {
        my ($self, $other) = @_;
        return $self->name() cmp $other->name();
    }

    sub update
    {
        my ($self, $ipc, $ctx) = @_;

        my $moduleName = $self->name();
        my $module_src_dir = $self->getSourceDir();
        my $kdesrc = $ctx->getSourceDir();

        if ($kdesrc ne $module_src_dir)
        {
            # This module has a different source directory, ensure it exists.
            if (!super_mkdir($module_src_dir))
            {
                error ("Unable to create separate source directory for r[$self]: $module_src_dir");
                $ipc->sendIPCMessage(IPC::MODULE_FAILURE, $moduleName);
                next;
            }
        }

        my $fullpath = $self->fullpath('source');
        my $count;
        my $returnValue;

        eval { $count = $self->scm()->updateInternal() };

        if ($@)
        {
            my $reason = IPC::MODULE_FAILURE;

            if (ref $@ && $@->isa('BuildException')) {
                if ($@->{'exception_type'} eq 'ConflictPresent') {
                    $reason = IPC::MODULE_CONFLICT;
                    $self->setPersistentOption('conflicts-present', 1);
                }
                else {
                    $ctx->markModulePhaseFailed('build', $self);
                }

                $@ = $@->{'message'};
            }

            error ("Error updating r[$self], removing from list of packages to build.");
            error (" > y[$@]");

            $ipc->sendIPCMessage($reason, $moduleName);
            $self->phases()->filterOutPhase('build');
            $returnValue = 0;
        }
        else
        {
            my $message;
            if (not defined $count)
            {
                $message = ksb::Debug::colorize ("b[y[Unknown changes].");
                $ipc->notifyUpdateSuccess($moduleName, $message);
            }
            elsif ($count)
            {
                $message = "1 file affected." if $count == 1;
                $message = "$count files affected." if $count != 1;
                $ipc->notifyUpdateSuccess($moduleName, $message);
            }
            else
            {
                whisper ("This module will not be built. Nothing updated.");
                $message = "0 files affected.";

                $ipc->sendIPCMessage(IPC::MODULE_UPTODATE, $moduleName);
                $self->phases()->filterOutPhase('build');
            }

            # We doing e.g. --src-only, the build phase that normally outputs
            # number of files updated doesn't get run, so manually mention it
            # here.
            if (!$ipc->supportsConcurrency()) {
                info ("\t$self update complete, $message");
            }

            $returnValue = 1;
        }

        info (""); # Print empty line.
        return $returnValue;
    }

    # This subroutine returns an option value for a given module.  Some globals
    # can't be overridden by a module's choice (but see 2nd parameter below).
    # If so, the module's choice will be ignored, and a warning will be issued.
    #
    # Option names are case-sensitive!
    #
    # Some options (e.g. cmake-options, configure-flags) have the global value
    # and then the module's own value appended together. To get the actual
    # module setting you must use the level limit parameter set to 'module'.
    #
    # Likewise, some qt module options do not obey the previous proviso since
    # Qt options are not likely to agree nicely with generic KDE buildsystem
    # options.
    #
    # 1st parameter: Name of option
    # 2nd parameter: Level limit (optional). If not present, then the value
    # 'allow-inherit' is used. Options:
    #   - allow-inherit: Module is used if present (with exceptions), otherwise
    #     global is used.
    #   - module: Only module is used (if you want only global then use the
    #     buildContext) NOTE: This overrides global "sticky" options as well!
    sub getOption
    {
        my ($self, $key, $levelLimit) = @_;
        my $ctx = $self->buildContext();
        assert_isa($ctx, 'ksb::BuildContext');
        $levelLimit //= 'allow-inherit';

        # Some global options would probably make no sense applied to Qt.
        my @qtCopyOverrides = qw(branch configure-flags tag cxxflags);
        if (list_has(\@qtCopyOverrides, $key) && $self->buildSystemType() eq 'Qt') {
            $levelLimit = 'module';
        }

        assert_in($levelLimit, [qw(allow-inherit module)]);

        # If module-only, check that first.
        return $self->{options}{$key} if $levelLimit eq 'module';

        # Some global options always override module options.
        return $ctx->getOption($key) if $ctx->hasStickyOption($key);

        # Some options append to the global (e.g. conf flags)
        my @confFlags = qw(cmake-options configure-flags cxxflags);
        if (list_has(\@confFlags, $key) && $ctx->hasOption($key)) {
            return $ctx->getOption($key) . " " . ($self->{options}{$key} || '');
        }

        # Everything else overrides the global option, unless it's simply not
        # set at all.
        return $self->{options}{$key} // $ctx->getOption($key);
    }

    # Returns true if (and only if) the given option key value is set as an
    # option for this module, even if the corresponding value is empty or
    # undefined. In other words it is a way to see if the name of the key is
    # recognized in some fashion.
    #
    # First parameter: Key to lookup.
    # Returns: True if the option is set, false otherwise.
    sub hasOption
    {
        my ($self, $key) = @_;
        my $name = $self->name();

        return exists $self->{options}{$key};
    }

    # Sets the option refered to by the first parameter (a string) to the
    # scalar (e.g. references are OK too) value given as the second paramter.
    sub setOption
    {
        my ($self, %options) = @_;
        while (my ($key, $value) = each %options) {
            # ref($value) checks if value is already a reference (i.e. a hashref)
            # which means we should just copy it over, as all handle_set_env does
            # is convert the string to the right hashref.
            if (!ref($value) && main::handle_set_env($self->{options}, $key, $value))
            {
                return
            }

            debug ("  Setting $self,$key = $value");
            $self->{options}{$key} = $value;
        }
    }

    # Simply removes the given option and its value, if present
    sub deleteOption
    {
        my ($self, $key) = @_;
        delete $self->{options}{$key} if exists $self->{options}{$key};
    }

    # Gets persistent options set for this module. First parameter is the name
    # of the option to lookup. Undef is returned if the option is not set,
    # although even if the option is set, the value returned might be empty.
    # Note that ksb::BuildContext also has this function, with a slightly
    # different signature, which OVERRIDEs this function since Perl does not
    # have parameter-based method overloading.
    sub getPersistentOption
    {
        my ($self, $key) = @_;
        return $self->buildContext()->getPersistentOption($self->name(), $key);
    }

    # Sets a persistent option (i.e. survives between processes) for this module.
    # First parameter is the name of the persistent option.
    # Second parameter is its actual value.
    # See the warning for getPersistentOption above, it also applies for this
    # method vs. ksb::BuildContext::setPersistentOption
    sub setPersistentOption
    {
        my ($self, $key, $value) = @_;
        return $self->buildContext()->setPersistentOption($self->name(), $key, $value);
    }

    # Unsets a persistent option for this module.
    # Only parameter is the name of the option to unset.
    sub unsetPersistentOption
    {
        my ($self, $key) = @_;
        $self->buildContext()->unsetPersistentOption($self->name(), $key);
    }

    # Clones the options from the given Module (as handled by
    # hasOption/setOption/getOption). Options on this module will then be able
    # to be set independently from the other module.
    sub cloneOptionsFrom
    {
        my $self = shift;
        my $other = assert_isa(shift, 'Module');

        $self->{options} = dclone($other->{options});
    }

    # Returns the path to the desired directory type (source or build),
    # including the module destination directory itself.
    sub fullpath
    {
        my ($self, $type) = @_;
        assert_in($type, [qw/build source/]);

        my %pathinfo = main::get_module_path_dir($self, $type);
        return $pathinfo{'fullpath'};
    }

    # Subroutine to return the name of the destination directory for the
    # checkout and build routines.  Based on the dest-dir option.  The return
    # value will be relative to the src/build dir.  The user may use the
    # '$MODULE' or '${MODULE}' sequences, which will be replaced by the name of
    # the module in question.
    #
    # The first parameter is optional, but if provided will be used as the base
    # path to replace $MODULE entries in dest-dir.
    sub destDir
    {
        my $self = assert_isa(shift, 'Module');
        my $destDir = $self->getOption('dest-dir');
        my $basePath = shift // $self->getOption('#xml-full-path');
        $basePath ||= $self->name(); # Default if not provided in XML

        $destDir =~ s/(\${MODULE})|(\$MODULE\b)/$basePath/g;

        return $destDir;
    }

    # Subroutine to return the installation path of a given module (the value
    # that is passed to the CMAKE_INSTALL_PREFIX CMake option).
    # It is based on the "prefix" and, if it is not set, the "kdedir" option.
    # The user may use '$MODULE' or '${MODULE}' in the "prefix" option to have
    # them replaced by the name of the module in question.
    sub installationPath
    {
        my $self = assert_isa(shift, 'Module');
        my $path = $self->getOption('prefix');

        if (!$path)
        {
            return $self->getOption('kdedir');
        }

        my $moduleName = $self->name();
        $path =~ s/(\${MODULE})|(\$MODULE\b)/$moduleName/g;

        return $path;
    }


    1;
}
# }}}

# package RecursiveFH {{{
{
    package RecursiveFH;

    # Alias the global make_exception into this package.
    *make_exception = *main::make_exception;

    sub new
    {
        my ($class) = @_;
        my $data = {
            'filehandles' => [],    # Stack of filehandles to read
            'current'     => undef, # Current filehandle to read
        };

        return bless($data, $class);
    }

    sub addFilehandle
    {
        my ($self, $fh) = @_;
        push @{$self->{filehandles}}, $fh;
        $self->setCurrentFilehandle($fh);
    }

    sub popFilehandle
    {
        my $self = shift;
        my $result = pop @{$self->{filehandles}};
        my $newFh = scalar @{$self->{filehandles}} ? ${$self->{filehandles}}[-1]
                                                   : undef;
        $self->setCurrentFilehandle($newFh);
        return $result;
    }

    sub currentFilehandle
    {
        my $self = shift;
        return $self->{current};
    }

    sub setCurrentFilehandle
    {
        my $self = shift;
        $self->{current} = shift;
    }

    # Reads the next line of input and returns it.
    # If a line of the form "include foo" is read, this function automatically
    # opens the given file and starts reading from it instead. The original
    # file is not read again until the entire included file has been read. This
    # works recursively as necessary.
    #
    # No further modification is performed to returned lines.
    #
    # undef is returned on end-of-file (but only of the initial filehandle, not
    # included files from there)
    sub readLine
    {
        my $self = shift;

        # Starts a loop so we can use evil things like "redo"
        READLINE: {
            my $line;
            my $fh = $self->currentFilehandle();

            # Sanity check since different methods might try to read same file reader
            return undef unless defined $fh;

            if (eof($fh) || !defined($line = <$fh>)) {
                my $oldFh = $self->popFilehandle();
                close $oldFh;

                my $fh = $self->currentFilehandle();

                return undef if !defined($fh);

                redo READLINE;
            }
            elsif ($line =~ /^\s*include\s+\S/) {
                # Include found, extract file name and open file.
                chomp $line;
                my ($filename) = ($line =~ /^\s*include\s+(.+)$/);

                if (!$filename) {
                    die make_exception('Config',
                        "Unable to handle file include on line $., '$line'");
                }

                my $newFh;
                $filename =~ s/^~\//$ENV{HOME}\//; # Tilde-expand

                open ($newFh, '<', $filename) or
                    die make_exception('Config',
                        "Unable to open file $filename which was included from line $.");

                $self->addFilehandle($newFh);

                redo READLINE;
            }
            else {
                return $line;
            }
        }
    }

    1;
}
# }}}

# package DependencyResolver {{{
{
    package DependencyResolver;

    # This module handles resolving dependencies between modules. Each "module"
    # from the perspective of this resolver is simply a module full name, as
    # given by the KDE Project database.  (e.g. extragear/utils/kdesrc-build)

    ksb::Debug->import();
    ksb::Util->import();

    use List::Util qw(first);

    sub new
    {
        my $class = shift;

        my $self = {
            # hash table mapping full module names (m) to a list reference
            # containing the full module names of modules that depend on m.
            dependenciesOf  => { },
        };

        return bless $self, $class;
    }

    # Reads in dependency data in a psuedo-Makefile format.
    # See kde-build-metadata/dependency-data.
    #
    # Object method.
    # First parameter is the filehandle to read from.
    sub readDependencyData
    {
        my $self = assert_isa(shift, 'DependencyResolver');
        my $fh = shift;

        my $dependenciesOfRef  = $self->{dependenciesOf};
        my $dependencyAtom =
            qr/
            ^\s*        # Clear leading whitespace
            ([^\[:\s]+) # (1) Capture anything not a [, :, or whitespace (dependent item)
            \s*         # Clear whitespace we didn't capture
            (?:\[       # Open a non-capture group...
                ([^\]:\s]+) # (2) Capture branch name without brackets
            ])?+        # Close group, make optional, no backtracking
            \s*         # Clear whitespace we didn't capture
            :
            \s*
            ([^\s\[]+)  # (3) Capture all non-whitespace (source item)
            (?:\s*\[     # Open a non-capture group...
                ([^\]\s]+) # (4) Capture branch name without brackets
            ])?+        # Close group, make optional, no backtracking
            \s*$        # Ensure no trailing cruft. Any whitespace should end line
            /x;         # /x Enables extended whitespace mode

        while(my $line = <$fh>) {
            # Strip comments, skip empty lines.
            $line =~ s{#.*$}{};
            next if $line =~ /^\s*$/;

            if ($line !~ $dependencyAtom) {
                croak_internal("Invalid line $line when reading dependency data.");
            }

            my ($dependentItem, $dependentBranch,
                $sourceItem,    $sourceBranch) = $line =~ $dependencyAtom;

            # Ignore "doesn't use" markers.
            next if index($sourceItem, '-') == 0;

            # Ignore "catch-all" dependencies.
            next if $sourceItem =~ m,/\*$, || $dependentItem =~ m,/\*$,;

            # Ignore deps on Qt, since we allow system Qt.
            next if $sourceItem =~ /^\s*Qt/ || $dependentItem =~ /^\s*Qt/;

            # TODO: Utilize branch information in dependency tracking.
            if ($dependentBranch || $sourceBranch) {
                ksb::Debug::whisper ("$dependentItem only partially depends on $sourceItem");
                next;
            }

            # Initialize with array if not already defined.
            $dependenciesOfRef->{$dependentItem} //= [ ];

            push @{$dependenciesOfRef->{$dependentItem}}, $sourceItem;
        }
    }

    # Internal.
    # This method adds any full module names as dependencies of any module that
    # begins with that full module name. E.g. kde/kdelibs/foo automatically
    # depends on kde/kdelibs if both are present in the build.
    #
    # Static method.
    # First parameter: Reference to a hash of parameters.
    # Return: Nothing.
    sub _addInherentDependencies
    {
        my $optionsRef = shift;
        my $dependenciesOfRef   = $optionsRef->{dependenciesOf};
        my $modulesFromNameRef  = $optionsRef->{modulesFromName};

        # It's not good enough to just sort modules and compare one to its
        # successor. Consider kde/foo, kde/foobar, kde/foo/a. The dependency
        # here would be missed that way. Instead we strip off the last path
        # component and see if that matches an existing module name.
        for my $testModule (keys %{$modulesFromNameRef}) {
            my $candidateBaseModule = $testModule;

            # Remove trailing component, bail if unable to do so.
            next unless $candidateBaseModule =~ s(/[^/]+$)();

            if ($candidateBaseModule &&
                exists $modulesFromNameRef->{$candidateBaseModule})
            {
                # Add candidateBaseModule as dependency of testModule.
                $dependenciesOfRef->{$testModule} //= [ ];

                my $moduleDepsRef = $dependenciesOfRef->{$testModule};
                if (!first { $_ eq $candidateBaseModule } @{$moduleDepsRef}) {
                    debug ("dep-resolv: Adding $testModule as dependency of $candidateBaseModule");
                    push @{$moduleDepsRef}, $candidateBaseModule;
                }
            }
        }
    }

    # Internal.
    # This method is used to topographically sort dependency data. It accepts
    # a Module, ensures that any KDE Projects it depends on are already on the
    # build list, and then adds the Module to the build list (whether it is
    # a KDE Project or not, to preserve ordering).
    #
    # Static method.
    # First parameter: Reference to a hash of parameters.
    # Second parameter: Module to "visit". Does not have to be a KDE Project.
    # Return: Nothing.
    sub _visitModuleAndDependencies
    {
        my ($optionsRef, $module) = @_;
        assert_isa($module, 'Module');

        my $visitedItemsRef     = $optionsRef->{visitedItems};
        my $properBuildOrderRef = $optionsRef->{properBuildOrder};
        my $dependenciesOfRef   = $optionsRef->{dependenciesOf};
        my $modulesFromNameRef  = $optionsRef->{modulesFromName};

        my $item = $module->getOption('#xml-full-path');

        if (!$item) {
            push @{$properBuildOrderRef}, $module;
            return;
        }

        debug ("dep-resolv: Visiting $item");

        $visitedItemsRef->{$item} //= 0;

        # This module may have already been added to build.
        return if $visitedItemsRef->{$item} == 1;

        # But if the value is 2 that means we've detected a cycle.
        if ($visitedItemsRef->{$item} > 1) {
            croak_internal("Somehow there is a dependency cycle involving $item! :(");
        }

        $visitedItemsRef->{$item} = 2; # Mark as currently-visiting for cycle detection.
        for my $subItem (@{$dependenciesOfRef->{$item}}) {
            debug ("\tdep-resolv: $item depends on $subItem");

            my $subModule = $modulesFromNameRef->{$subItem};
            if (!$subModule) {
                whisper (" y[b[*] $module depends on $subItem, but no module builds $subItem for this run.");
                next;
            }

            _visitModuleAndDependencies($optionsRef, $subModule);
        }

        $visitedItemsRef->{$item} = 1; # Mark as done visiting.
        push @{$properBuildOrderRef}, $module;
        return;
    }

    # This method takes a list of Modules (real Module objects, not just module
    # names).
    #
    # These modules have their dependencies resolved, and a new list of Modules
    # is returned, containing the proper build order for the module given.
    #
    # Only "KDE Project" modules can be re-ordered or otherwise affect the
    # build so this currently won't affect Subversion modules or "plain Git"
    # modules.
    #
    # The dependency data must have been read in first (readDependencyData).
    #
    # Object method
    # Parameters: Modules to evaluate, in suggested build order.
    # Return: Modules to build, with any KDE Project modules in a valid
    # ordering based on the currently-read dependency data.
    sub resolveDependencies
    {
        my $self = assert_isa(shift, 'DependencyResolver');
        my @modules = @_;

        my $optionsRef = {
            visitedItems => { },
            properBuildOrder => [ ],
            dependenciesOf => $self->{dependenciesOf},

            # will map names back to their Modules
            modulesFromName => {
                map { $_->getOption('#xml-full-path') => $_ } @modules
            },
        };

        # Adds things like kde/kdelibs/foo to automatically depend on
        # kde/kdelibs if both are present in the build.
        _addInherentDependencies($optionsRef);

        for my $module (@modules) {
            _visitModuleAndDependencies($optionsRef, $module);
        }

        return @{$optionsRef->{properBuildOrder}};
    }

    1;
}
# }}}

# }}}

# These packages are not in separate files so we must manually call import().
ksb::Debug->import();
ksb::Util->import();

>>>>>>> 83bee365
# Moves the directory given by the first parameter to be at the directory given
# by the second parameter, but only if the first exists and the second doesn't.
# The use case is to automatically migrate source and build directories from
# the change in dest-dir handling for XML-based modules.
sub moveOldDirectories
{
    my ($oldDir, $newDir) = @_;
    state $pretendedMoves = { };

    # All this pretended move stuff is just to avoid tons of debug output
    # if run in pretend mode while still showing the message the first time.
    $pretendedMoves->{$oldDir} //= { };
    if (!$pretendedMoves->{$oldDir}->{$newDir} && -e $oldDir && ! -e $newDir) {
        info ("\tMoving old kdesrc-build directory at\n\t\tb[$oldDir] to\n\t\tb[$newDir]");

        $pretendedMoves->{$oldDir}->{$newDir} = 1 if pretending();
        safe_system('mv', $oldDir, $newDir) == 0 or
            croak_runtime("Unable to move directory $oldDir to $newDir");
    }

    return 1;
}

# Subroutine to return the directory that a module will be stored in.
# NOTE: The return value is a hash. The key 'module' will return the final
# module name, the key 'path' will return the full path to the module. The
# key 'fullpath' will return their concatenation.
# For example, with $module == 'KDE/kdelibs', and no change in the dest-dir
# option, you'd get something like:
# {
#   'path'     => '/home/user/kdesrc/KDE',
#   'module'   => 'kdelibs',
#   'fullpath' => '/home/user/kdesrc/KDE/kdelibs'
# }
# If dest-dir were changed to e.g. extragear-multimedia, you'd get:
# {
#   'path'     => '/home/user/kdesrc',
#   'module'   => 'extragear-multimedia',
#   'fullpath' => '/home/user/kdesrc/extragear-multimedia'
# }
# First parameter is the module.
# Second parameter is either source or build.
sub get_module_path_dir
{
    my $module = assert_isa(shift, 'ksb::Module');
    my $type = shift;
    my $destdir = $module->destDir();
    my $srcbase = $module->getSourceDir();
    $srcbase = $module->getSubdirPath('build-dir') if $type eq 'build';

    my $combined = "$srcbase/$destdir";

    # Remove dup //
    $combined =~ s/\/+/\//;

    my @parts = split(/\//, $combined);
    my %result = ();
    $result{'module'} = pop @parts;
    $result{'path'} = join('/', @parts);
    $result{'fullpath'} = "$result{path}/$result{module}";

    my $compatDestDir = $module->destDir($module->name());
    my $fullCompatPath = "$srcbase/$compatDestDir";

    # kdesrc-build 1.14 changed the source directory layout to be more
    # compatible with the sharply-growing number of modules.
    if ($fullCompatPath ne $combined && -d $fullCompatPath) {
        if ($type eq 'source') {
            super_mkdir($result{'path'});
            moveOldDirectories($fullCompatPath, $combined);
        }
        elsif ($type eq 'build') {
            # CMake doesn't like moving build directories, just destroy the
            # old one.
            state %warnedFor;

            if (!$warnedFor{$fullCompatPath}) {
                $warnedFor{$fullCompatPath} = 1;

                safe_rmtree($fullCompatPath) or do {
                    warning("\tUnable to remove the old build directory for y[b[$module]");
                    warning("\tThe disk layout has changed, you no longer need the old directory at");
                    warning("\t\tb[$fullCompatPath]");
                    warning("\tHowever you will have to delete it, kdesrc-build was unable to.");
                }
            };
        }
    }

    return %result;
}

# Subroutine to delete a directory and all files and subdirectories within.
# Does nothing in pretend mode.  An analogue to "rm -rf" from Linux.
# Requires File::Find module.
#
# First parameter: Path to delete
# Returns boolean true on success, boolean false for failure.
sub safe_rmtree
{
    my $path = shift;

    # Pretty user-visible path
    my $user_path = $path;
    $user_path =~ s/^$ENV{HOME}/~/;

    my $delete_file_or_dir = sub {
        # $_ is the filename/dirname.
        return if $_ eq '.' or $_ eq '..';
        if (-f $_ || -l $_)
        {
            unlink ($_) or croak_runtime("Unable to delete $File::Find::name: $!");
        }
        elsif (-d $_)
        {
            rmdir ($File::Find::name) or
                croak_runtime("Unable to remove directory $File::Find::name: $!");
        }
    };

    if (pretending())
    {
        pretend ("Would have removed all files/folders in $user_path");
        return 1;
    }

    # Error out because we probably have a logic error even though it would
    # delete just fine.
    if (not -d $path)
    {
        error ("Cannot recursively remove $user_path, as it is not a directory.");
        return 0;
    }

    eval {
        $@ = '';
        finddepth( # finddepth does a postorder traversal.
        {
            wanted => $delete_file_or_dir,
            no_chdir => 1, # We'll end up deleting directories, so prevent this.
        }, $path);
    };

    if ($@)
    {
        error ("Unable to remove directory $user_path: $@");
        return 0;
    }

    return 1;
}

# This function takes a given file and a build context, and installs it to a
# given location while expanding out template entries within the source file.
#
# The template language is *extremely* simple: <% foo %> is replaced entirely
# with the result of $ctx->getOption(foo, 'no-inherit'). If the result
# evaluates false for any reason than an exception is thrown. No quoting of
# any sort is used in the result, and there is no way to prevent expansion of
# something that resembles the template format.
#
# Multiple template entries on a line will be replaced.
#
# The destination file will be created if it does not exist. If the file
# already exists then an exception will be thrown.
# TODO: Allow for existing files if existing file was generated by
# kdesrc-build.
#
# Error handling: Any errors will result in an exception being thrown.
# Return value: There is no return value.
# Parameters:
#  Pathname to the source file (use absolute paths)
#  Pathname to the destination file (use absolute paths)
#  BuildContext to use for looking up template values
sub installTemplatedFile
{
    my ($sourcePath, $destinationPath, $ctx) = @_;
    assert_isa($ctx, 'ksb::BuildContext');

    open (my $input,  '<', $sourcePath) or
        croak_runtime("Unable to open template source $sourcePath: $!");
    open (my $output, '>', $destinationPath) or
        croak_runtime("Unable to open template output $destinationPath: $!");

    while (!eof ($input)) {
        my $line = readline($input);
        if (!defined ($line)) {
            croak_runtime("Failed to read from $sourcePath at line $.: $!");
            unlink($destinationPath);
        }

        # Some lines should only be present in the source as they aid with testing.
        next if $line =~ /kdesrc-build: filter/;

        $line =~
            s {
                <% \s*    # Template bracket and whitespace
                ([^\s%]+) # Capture variable name
                \s*%>     # remaining whitespace and closing bracket
              }
              {
                  $ctx->getOption($1, 'module') ||
                      croak_runtime("Invalid variable $1")
              }gxe;
              # Replace all matching expressions, use extended regexp w/
              # comments, and replacement is Perl code to execute.

        (print $output $line) or
            croak_runtime("Unable to write line to $destinationPath at line $.: $!");
    }
}

# This function installs a source file to a destination path, assuming the
# source file is a "templated" source file (see also installTemplatedFile), and
# records a digest of the file actually installed. This function will overwrite
# a destination if the destination is identical to the last-installed file.
#
# Error handling: Any errors will result in an exception being thrown.
# Return value: There is no return value.
# Parameters:
#  BuildContext to use for looking up template values,
#  The full path to the source file.
#  The full path to the destination file (incl. name)
#  The key name to use for searching/recording installed MD5 digest.
sub installCustomFile
{
    use File::Copy qw(copy);

    my $ctx = assert_isa(shift, 'ksb::BuildContext');
    my ($sourceFilePath, $destFilePath, $md5KeyName) = @_;
    my $baseName = basename($sourceFilePath);

    if (-e $destFilePath) {
        my $existingMD5 = $ctx->getPersistentOption('/digests', $md5KeyName) // '';

        if (fileDigestMD5($destFilePath) ne $existingMD5) {
            if (!$ctx->getOption('#delete-my-settings')) {
                error ("\tr[*] Installing \"b[$baseName]\" would overwrite an existing file:");
                error ("\tr[*]  y[b[$destFilePath]");
                error ("\tr[*] If this is acceptable, please delete the existing file and re-run,");
                error ("\tr[*] or pass b[--delete-my-settings] and re-run.");

                return;
            }
            elsif (!pretending()) {
                copy ($destFilePath, "$destFilePath.kdesrc-build-backup");
            }
        }
    }

    if (!pretending()) {
        installTemplatedFile($sourceFilePath, $destFilePath, $ctx);
        $ctx->setPersistentOption('/digests', $md5KeyName, fileDigestMD5($destFilePath));
    }
}

# This function installs the included sample .xsession and environment variable
# setup files, and records the md5sum of the installed results.
#
# If a file already exists, then its md5sum is taken and if the same as what
# was previously installed, is overwritten. If not the same, the original file
# is left in place and the .xsession is instead installed to
# .xsession-kdesrc-build
#
# Error handling: Any errors will result in an exception being thrown.
# Return value: There is no return value.
# Parameters:
#  BuildContext to use for looking up template values,
sub installCustomSessionDriver
{
    use FindBin qw($RealBin);
    use List::Util qw(first);
    use File::Copy qw(copy);

    my $ctx = assert_isa(shift, 'ksb::BuildContext');
    my @xdgDataDirs = split(':', $ENV{XDG_DATA_DIRS} || '/usr/local/share/:/usr/share/');
    my $xdgDataHome = $ENV{XDG_DATA_HOME} || "$ENV{HOME}/.local/share";

    # First we have to find the source
    my @searchPaths = ($RealBin, map { "$_/kdesrc-build" } ($xdgDataHome, @xdgDataDirs));

    s{/+$}{}   foreach @searchPaths; # Remove trailing slashes
    s{//+}{/}g foreach @searchPaths; # Remove duplicate slashes

    my $envScript = first { -f $_ } (
        map { "$_/sample-kde-env-master.sh" } @searchPaths
    );
    my $sessionScript = first { -f $_ } (
        map { "$_/sample-xsession.sh" } @searchPaths
    );
    my $userSample = first { -f $_ } (
        map { "$_/sample-kde-env-user.sh" } @searchPaths
    );

    if (!$envScript || !$sessionScript) {
        warning ("b[*] Unable to find helper files to setup a login session.");
        warning ("b[*] You will have to setup login yourself, or install kdesrc-build properly.");
        return;
    }

    my $destDir = $ENV{XDG_CONFIG_HOME} || "$ENV{HOME}/.config";
    super_mkdir($destDir) unless -d $destDir;

    installCustomFile($ctx, $envScript, "$destDir/kde-env-master.sh",
        'kde-env-master-digest');
    installCustomFile($ctx, $sessionScript, "$ENV{HOME}/.xsession",
        'xsession-digest');

    if (!pretending()) {
        if (! -e "$destDir/kde-env-user.sh") {
            copy($userSample, "$destDir/kde-env-user.sh") or do {
                warning ("b[*] Unable to install b[$userSample]: $!");
                warning ("b[*] You should create b[~/.config/kde-env-user.sh] yourself or fix the error and re-run");
            };
        }

        chmod (0744, "$ENV{HOME}/.xsession") or do {
            error ("\tb[r[*] Error making b[~/.xsession] executable: $!");
            error ("\tb[r[*] If this file is not executable you may not be able to login!");
        };
    }
}

# Reads a "line" from a file. This line is stripped of comments and extraneous
# whitespace. Also, backslash-continued multiple lines are merged into a single
# line.
#
# First parameter is the reference to the filehandle to read from.
# Returns the text of the line.
sub readNextLogicalLine
{
    my $fileReader = shift;

    while($_ = $fileReader->readLine()) {
        # Remove trailing newline
        chomp;

        # Replace \ followed by optional space at EOL and try again.
        if(s/\\\s*$//)
        {
            $_ .= $fileReader->readLine();
            redo;
        }

        s/#.*$//;        # Remove comments
        next if /^\s*$/; # Skip blank lines

        return $_;
    }

    return undef;
}

# Takes an input line, and extracts it into an option name, and simplified
# value. The value has "false" converted to 0, white space simplified (like in
# Qt), and tildes (~) in what appear to be path-like entries are converted to
# the home directory path.
#
# First parameter is the input line.
# Return value is (optionname, option-value)
sub split_option_value
{
    my $ctx = assert_isa(shift, 'ksb::BuildContext');
    my $input = shift;
    my $optionRE = qr/\$\{([a-zA-Z0-9-]+)\}/;

    # The option is the first word, followed by the
    # flags on the rest of the line.  The interpretation
    # of the flags is dependant on the option.
    my ($option, $value) = ($input =~ /^\s*     # Find all spaces
                            ([-\w]+) # First match, alphanumeric, -, and _
                            # (?: ) means non-capturing group, so (.*) is $value
                            # So, skip spaces and pick up the rest of the line.
                            (?:\s+(.*))?$/x);

    $value = "" unless defined $value;

    # Simplify this.
    $value =~ s/\s+$//;
    $value =~ s/^\s+//;
    $value =~ s/\s+/ /;

    # Check for false keyword and convert it to Perl false.
    $value = 0 if lc($value) eq 'false';

    # Replace reference to global option with their value.
    # The regex basically just matches ${option-name}.
    my ($sub_var_name) = ($value =~ $optionRE);
    while ($sub_var_name)
    {
        my $sub_var_value = $ctx->getOption($sub_var_name) || '';
        if(!$ctx->hasOption($sub_var_value)) {
            warning (" *\n * WARNING: $sub_var_name is not set at line y[$.]\n *");
        }

        debug ("Substituting \${$sub_var_name} with $sub_var_value");

        $value =~ s/\${$sub_var_name}/$sub_var_value/g;

        # Replace other references as well.  Keep this RE up to date with
        # the other one.
        ($sub_var_name) = ($value =~ $optionRE);
    }

    # Replace tildes with home directory.
    1 while ($value =~ s"(^|:|=)~/"$1$ENV{'HOME'}/");

    return ($option, $value);
}

# Reads in the options from the config file and adds them to the option store.
# The first parameter is a BuildContext object to use for creating the returned
#     ksb::Module under.
# The second parameter is a reference to the file handle to read from.
# The third parameter is the module name. It can be either an
# already-constructed ksb::Module object (in which case it is used directly and any
# options read for the module are applied directly to the object), or it can be
# a string containing the module name (in which case a new ksb::Module object will
# be created). For global options the module name should be 'global', or just
# pass in the BuildContext for this param as well.
#
# The return value is the ksb::Module with options set as given in the configuration
# file for that module. If global options were being read then a BuildContext
# is returned (but that is-a ksb::Module anyways).
sub parse_module
{
    my ($ctx, $fileReader, $moduleOrName) = @_;
    assert_isa($ctx, 'ksb::BuildContext');

    my $rcfile = $ctx->rcFile();
    my $module;

    # Figure out what objects to store options into. If given, just use
    # that, otherwise use context or a new ksb::Module depending on the name.
    if (ref $moduleOrName) {
        $module = $moduleOrName;
        assert_isa($module, 'ksb::Module');
    }
    elsif ($moduleOrName eq 'global') {
        $module = $ctx;
    }
    else {
        $module = ksb::Module->new($ctx, $moduleOrName);
    }

    my $endWord = $module->isa('ksb::BuildContext') ? 'global' : 'module';
    my $endRE = qr/^end\s+$endWord/;

    # Read in each option
    while ($_ = readNextLogicalLine($fileReader))
    {
        last if m/$endRE/;

        # Sanity check, make sure the section is correctly terminated
        if(/^(module\s|module$)/)
        {
            error ("Invalid configuration file $rcfile at line $.\nAdd an 'end $endWord' before " .
                   "starting a new module.\n");
            die make_exception('Config', "Invalid $rcfile");
        }

        my ($option, $value) = split_option_value($ctx, $_);

        # Handle special options.
        if ($module->isa('ksb::BuildContext') && $option eq 'git-repository-base') {
            # This will be a hash reference instead of a scalar
            my ($repo, $url) = ($value =~ /^([a-zA-Z0-9_-]+)\s+(.+)$/);
            $value = $ctx->getOption($option) || { };

            if (!$repo || !$url) {
                error (<<"EOF");
The y[git-repository-base] option at y[b[$rcfile:$.]
requires a repository name and URL.

e.g. git-repository base y[b[kde] g[b[git://anongit.kde.org/]

Use this in a "module-set" group:

e.g.
module-set kdesupport-set
  repository y[b[kde]
  use-modules automoc akonadi soprano attica
end module-set
EOF
                die make_exception('Config', "Invalid git-repository-base");
            }

            $value->{$repo} = $url;
        }

        $module->setOption($option, $value);
    }

    return $module;
}

# Tries to download the kde_projects.xml file needed to make XML module support
# work. Only tries once per script run. If it does succeed, the result is saved
# to $srcdir/kde_projects.xml
#
# Returns the file handle that the database can be retrieved from. May throw an
# exception if an error occurred.
sub ensure_projects_xml_present
{
    my $ctx = assert_isa(shift, 'ksb::BuildContext');

    state $file;
    state $cachedSuccess;

    # See if we've already tried to download. If we ever try to download for
    # real, we end up unlinking the file if it didn't successfully complete the
    # download, so we shouldn't have to worry about a corrupt XML file hanging
    # out for all time.
    if (defined $cachedSuccess && !$cachedSuccess) {
        croak_internal("Attempted to find projects.xml after it already failed");
    }

    if ($cachedSuccess) {
        open my $fh, '<', $file or die make_exception('Runtime', "Unable to open $file: $!");
        return $fh;
    }

    # Not previously attempted, let's make a try.
    my $srcdir = $ctx->getSourceDir();
    my $fileHandleResult;

    super_mkdir($srcdir) unless -d "$srcdir";
    $file = "$srcdir/kde_projects.xml";
    my $url = "http://projects.kde.org/kde_projects.xml";

    my $result = 1;

    # Must use ->phases() directly to tell if we will be updating since
    # modules are not all processed until after this function is called...
    my $updating = grep { /^update$/ } (@{$ctx->phases()});
    if (!pretending() && $updating) {
        info (" * Downloading projects.kde.org project database...");
        $result = download_file($url, $file, $ctx->getOption('http-proxy'));
    }
    elsif (! -e $file) {
        note (" * Downloading projects.kde.org project database (will not be saved in pretend mode)...");

        # Unfortunately dumping the HTTP output straight to the XML parser is a
        # wee bit more complicated than I feel like dealing with => use a temp
        # file.
        (undef, $file) = tempfile('kde_projectsXXXXXX',
            SUFFIX=>'.xml', TMPDIR=>1, UNLINK=>0);
        $result = download_file($url, $file, $ctx->getOption('http-proxy'));
        open ($fileHandleResult, '<', $file) or croak_runtime("Unable to open KDE Project database $file: $!");
    }
    else {
        info (" * y[Using existing projects.kde.org project database], output may change");
        info (" * when database is updated next.");
    }

    $cachedSuccess = $result;

    if (!$result) {
        unlink $file if -e $file;
        croak_runtime("Unable to download kde_projects.xml for the kde-projects repository!");
    }

    if (!$fileHandleResult) {
        open ($fileHandleResult, '<', $file) or die
            make_exception('Runtime', "Unable to open $file: $!");
    }

    return $fileHandleResult;
}

# Reads in a "moduleset".
#
# First parameter is the filehandle to the config file to read from.
# Second parameter is the name of the moduleset, which is really the name
# of the base repository to use.
# Returns the expanded list of module names to include.
sub parse_moduleset
{
    my $ctx = assert_isa(shift, 'ksb::BuildContext');
    my $fileReader = shift;
    my $moduleSetName = shift || '';
    my $repoSet = $ctx->getOption('git-repository-base');
    my $rcfile = $ctx->rcFile();
    my @modules;
    my %optionSet; # We read all options, and apply them to all modules
    my $startLine = $.; # For later error messages

    while($_ = readNextLogicalLine($fileReader)) {
        last if /^end\s+module(-?set)?$/;

        my ($option, $value) = split_option_value($ctx, $_);

        if ($option eq 'use-modules') {
            @modules = split(' ', $value);

            if (not @modules) {
                error ("No modules were selected for the current module-set");
                error ("in the y[use-modules] on line $. of $rcfile");
                die make_exception('Config', 'Invalid use-modules');
            }
        }
        elsif ($option eq 'set-env') {
            handle_set_env(\%optionSet, $option, $value);
        }
        else {
            $optionSet{$option} = $value;
        }
    }

    # Check before we start looping whether the user did something silly.
    if (exists $optionSet{'repository'} &&
        ($optionSet{'repository'} ne KDE_PROJECT_ID) &&
        not exists $repoSet->{$optionSet{'repository'}})
    {
        my $projectID = KDE_PROJECT_ID;
        my $moduleSetId = "module-set";
        $moduleSetId = "module-set ($moduleSetName)" if $moduleSetName;

        error (<<EOF);
There is no repository assigned to y[b[$optionSet{repository}] when assigning a
$moduleSetId on line $startLine of $rcfile.

These repositories are defined by g[b[git-repository-base] in the global
section of $rcfile.
Make sure you spelled your repository name right!

If you are trying to pull the module information from the KDE
http://projects.kde.org/ website, please use b[$projectID] for the value of
the b[repository] option.
EOF

        die make_exception('Config', 'Unknown repository base');
    }

    my @moduleList; # module names converted to ksb::Module objects.
    my $selectedRepo;
    my $usingXML = (exists $optionSet{'repository'}) &&
                    $optionSet{'repository'} eq KDE_PROJECT_ID;

    # Setup default options for each module
    # Extraction of relevant XML modules will be handled immediately after
    # this phase of execution.
    for my $module (@modules) {
        my $moduleName = $module;

        # Remove trailing .git for module name
        $moduleName =~ s/\.git$// unless $usingXML;

        my $newModule = ksb::Module->new($ctx, $moduleName);
        $newModule->setModuleSet($moduleSetName);
        $newModule->setScmType($usingXML ? 'proj' : 'git');
        push @moduleList, $newModule;

        # Dump all options into the existing ksb::Module's options.
        $newModule->setOption(%optionSet);

        # Fixup for the special repository handling if need be.
        if (!$usingXML && exists $optionSet{'repository'}) {
            $selectedRepo = $repoSet->{$optionSet{'repository'}} unless $selectedRepo;
            $newModule->setOption('repository', $selectedRepo . $moduleName);
        }
    }

    if (not scalar @moduleList) {
        warning ("No modules were defined for the module-set in r[b[$rcfile] starting at line y[b[$startLine]");
        warning ("You should use the g[b[use-modules] option to make the module-set useful.");
    }

    return @moduleList;
}

# Goes through the provided modules that have the 'proj' type (i.e. XML
# projects.kde.org database) and expands the proj-types into their equivalent
# git modules, and returns the fully expanded list. Non-proj modules are
# included in the sequence they were originally.
sub expandXMLModules
{
    my $ctx = assert_isa(shift, 'ksb::BuildContext');
    my @modules = @_;

    # If we detect a KDE project we want to also pull in a "build support"
    # repository that will contain metadata such as which modules depend on
    # which other ones, what modules shouldn't be built, etc.
    my $repositoryMetadataRequired = 0;

    # Using a sub allows me to use the 'return' keyword.
    my $filter = sub {
        my $moduleSet = shift;

        # Only attempt to expand out XML-based modules.
        return $moduleSet if !$moduleSet->scm()->isa('ksb::Updater::KDEProject');

        my $databaseFile = ensure_projects_xml_present($ctx) or
            croak_runtime("kde-projects repository information could not be downloaded: $!");

        # At this point we know we'll need the kde-build-metadata module, force
        # it in by setting a flag to be used by the higher-level subroutine.
        $repositoryMetadataRequired = 1;

        my $name = $moduleSet->name();
        my $srcdir = $ctx->getSourceDir();

        my $xmlReader = ksb::KDEXMLReader->new($databaseFile);
        my $protocol = $ctx->getOption('git-desired-protocol') || 'git';

        if (!list_has(['git', 'http'], $protocol)) {
            error (" b[y[*] Invalid b[git-desired-protocol] $protocol");
            error (" b[y[*] Try setting this option to 'git' if you're not using a proxy");
            croak_runtime ("Invalid git-desired-protocol: $protocol");
        }

        my @allXmlResults = $xmlReader->getModulesForProject($name, $protocol);

        # It's possible to match modules which are marked as inactive on
        # projects.kde.org, elide those.
        my @xmlResults = grep { $_->{'active'} ne 'false' } (@allXmlResults);

        if (!@xmlResults) {
            # If this was a "guessed XML module" then we guessed wrong, and it's really
            # a misspelling.
            if ($moduleSet->getOption('#guessed-kde-project')) {
                croak_runtime("Unknown module or module-set: $name");
            }

            warning (" y[b[*] Module y[$name] is apparently XML-based, but contains no\n" .
                     "active modules to build!");
            my $count = scalar @allXmlResults;
            if ($count > 0) {
                warning ("\tAlthough no active modules are available, there were\n" .
                         "\t$count inactive modules. Perhaps the git modules are not ready?");
            }
        }

        # Setup module options. This alters the results in @xmlResults.
        foreach (@xmlResults) {
            my $result = $_;
            my $repo = $result->{'repo'};

            # Prefer kde: alias to normal clone URL.
            $repo =~ s(^git://anongit\.kde\.org/)(kde:);

            # This alters the item we were looking at.
            $_ = ksb::Module->new($ctx, $result->{'name'});
            $_->setScmType('git');
            $_->cloneOptionsFrom($moduleSet);
            $_->setModuleSet($moduleSet->moduleSet());
            $_->setOption('repository', $repo);
            $_->setOption('#xml-full-path', $result->{'fullName'});
            $_->setOption('#branch:stable', $result->{'branch:stable'});

            my $tarball = $result->{'tarball'};
            $_->setOption('#snapshot-tarball', $tarball) if $tarball;
        };

        return @xmlResults;
    };

    my @results = map { &$filter($_) } (@modules);

    if ($repositoryMetadataRequired) {
        my $repoMetadataModule = ksb::Module->new($ctx, 'kde-build-metadata');
        $repoMetadataModule->setScmType('metadata');

        # Manually run this through the filter so all the right magic happens.
        ($repoMetadataModule) = &$filter($repoMetadataModule);

        # Ensure we only ever try to update source, not build.
        $repoMetadataModule->phases()->phases('update');
        $repoMetadataModule->setScmType('metadata');
        $repoMetadataModule->setOption('disable-snapshots', 1);
        $repoMetadataModule->setOption('branch', 'master');

        unshift @results, $repoMetadataModule;
    }

    return @results;
}

# This subroutine takes a reference to the current module list (specifically a
# list of ksb::Module objects), and takes a reference to the list of ksb::Module objects
# read in from the config file.
#
# For each module in the first list, it is checked to see if options have been
# read in for it, and if so it is left alone.
#
# If the module does not have any options for it, it is assumed that the user
# might mean a named module set (i.e. the module is the name of a module-set),
# and /if/ any of the Modules in the second list are recorded as having come
# from a module set matching the name of the current module, it is used
# instead.
#
# The processed module list is the return value.
sub expandModuleSets
{
    my ($buildModuleList, $knownModules) = @_;

    my $filter = sub {
        my $setName = $_->name();

        # If the module name matches a read-in ksb::Module, then it's not a set.
        return $_ if grep { $setName eq $_->name() } (@$knownModules);

        # XML module can only happen if forced by user on command line, allow
        # it.
        return $_ if $_->scmType() eq 'proj';

        # Likewise with l10n module.
        return $_ if $_->scmType() eq 'l10n';

        # Otherwise assume it's a set, replace this with all sub-modules in that
        # module set.
        my @modulesInSet = grep
            { ($_->moduleSet() // '') eq $setName }
        (@$knownModules);

        if (!@modulesInSet) {
            # If we make it to this point the module is either completely
            # unknown, or possibly part of a kde-projects module-set (it can't
            # be part of a regular module-set as those modules are already in
            # @knownModules). To allow things to continue we will
            # optimistically mark the module as a kde-projects module and then
            # cross our fingers...
            $_->setScmType('proj');
            $_->setOption('#guessed-kde-project', 1);
            push @modulesInSet, $_;
        }

        return @modulesInSet;
    };

    return map { &$filter } (@$buildModuleList);
}

# This subroutine reads in the settings from the user's configuration
# file. The filehandle to read from should be passed in as the first
# parameter. The filehandle should be something that the <> operator works
# on, usually some subclass of IO::Handle.
sub read_options
{
    my $ctx = assert_isa(shift, 'ksb::BuildContext');
    my $fh = shift;
    my @module_list;
    my $rcfile = $ctx->rcFile();
    my ($option, $modulename, %readModules);

    my $fileReader = ksb::RecursiveFH->new();
    $fileReader->addFilehandle($fh);

    # Read in global settings
    while ($_ = $fileReader->readLine())
    {
        s/#.*$//;       # Remove comments
        s/^\s*//;       # Remove leading whitespace
        next if (/^\s*$/); # Skip blank lines

        # First command in .kdesrc-buildrc should be a global
        # options declaration, even if none are defined.
        if (not /^global\s*$/)
        {
            error ("Invalid configuration file: $rcfile.");
            error ("Expecting global settings section at b[r[line $.]!");
            die make_exception('Config', 'Missing global section');
        }

        # Now read in each global option.
        parse_module($ctx, $fileReader, 'global');
        last;
    }

    my $using_default = 1;

    # Now read in module settings
    while ($_ = $fileReader->readLine())
    {
        s/#.*$//;          # Remove comments
        s/^\s*//;          # Remove leading whitespace
        next if (/^\s*$/); # Skip blank lines

        # Get modulename (has dash, dots, slashes, or letters/numbers)
        ($modulename) = /^module\s+([-\/\.\w]+)\s*$/;

        if (not $modulename)
        {
            my $moduleSetRE = qr/^module-set\s*([-\/\.\w]+)?\s*$/;
            ($modulename) = m/$moduleSetRE/;

            # modulename may be blank -- use the regex directly to match
            if (not /$moduleSetRE/) {
                error ("Invalid configuration file $rcfile!");
                error ("Expecting a start of module section at r[b[line $.].");
                die make_exception('Config', 'Ungrouped/Unknown option');
            }

            # A moduleset can give us more than one module to add.
            push @module_list, parse_moduleset($ctx, $fileReader, $modulename);
        }
        else {
            # Overwrite options set for existing modules.
            if (my @modules = grep { $_->name() eq $modulename } @module_list) {
                # We check for definedness as a module-set can exist but be
                # unnamed.
                if (!defined $modules[0]->moduleSet()) {
                    warning ("Multiple module declarations for $modules[0]");
                }

                parse_module($ctx, $fileReader, $modules[0]); # Don't re-add
            }
            else {
                push @module_list, parse_module($ctx, $fileReader, $modulename);
            }
        }

        # Don't build default modules if user has their own wishes.
        $using_default = 0;
    }

    # All modules and their options have been read, filter out modules not
    # to update or build, based on the --ignore-modules option already present
    # on the command line. manual-update and manual-build are also relevant,
    # but handled in updateModulePhases.
    @module_list = grep {
        not exists $ignore_list{$_->name()}
    } (@module_list);

    # If the user doesn't ask to build any modules, build a default set.
    # The good question is what exactly should be built, but oh well.
    if ($using_default) {
        warning (" b[y[*] There do not seem to be any modules to build in your configuration.");
        return ();
    }

    return @module_list;
}

# Print out an error message, and a list of modules that match that error
# message.  It will also display the log file name if one can be determined.
# The message will be displayed all in uppercase, with PACKAGES prepended, so
# all you have to do is give a descriptive message of what this list of
# packages failed at doing.
sub output_failed_module_list
{
    my ($ctx, $message, @fail_list) = @_;
    assert_isa($ctx, 'ksb::BuildContext');

    $message = uc $message; # Be annoying

    debug ("Message is $message");
    debug ("\tfor ", join(', ', @fail_list));

    if (scalar @fail_list > 0)
    {
        my $homedir = $ENV{'HOME'};
        my $logfile;

        warning ("\nr[b[<<<  PACKAGES $message  >>>]");

        for my $module (@fail_list)
        {
            $logfile = $module->getOption('#error-log-file');

            # async updates may cause us not to have a error log file stored.  There's only
            # one place it should be though, take advantage of side-effect of log_command()
            # to find it.
            if (not $logfile) {
                my $logdir = $module->getLogDir() . "/error.log";
                $logfile = $logdir if -e $logdir;
            }

            $logfile = "No log file" unless $logfile;
            $logfile =~ s|$homedir|~|;

            warning ("r[$module]") if pretending();
            warning ("r[$module] - g[$logfile]") if not pretending();
        }
    }
}

# This subroutine reads the fail_lists dictionary to automatically call
# output_failed_module_list for all the module failures in one function
# call.
sub output_failed_module_lists
{
    my $ctx = assert_isa(shift, 'ksb::BuildContext');

    # This list should correspond to the possible phase names (although
    # it doesn't yet since the old code didn't, TODO)
    for my $phase ($ctx->phases()->phases())
    {
        my @failures = $ctx->failedModulesInPhase($phase);
        output_failed_module_list($ctx, "failed to $phase", @failures);
    }

    # See if any modules fail continuously and warn specifically for them.
    my @super_fail = grep {
        ($_->getPersistentOption('failure-count') // 0) > 3
    } (@{$ctx->moduleList()});

    if (@super_fail)
    {
        warning ("\nThe following modules have failed to build 3 or more times in a row:");
        warning ("\tr[b[$_]") foreach @super_fail;
        warning ("\nThere is probably a local error causing this kind of consistent failure, it");
        warning ("is recommended to verify no issues on the system.\n");
    }
}

# This subroutine extract the value from options of the form --option=value,
# which can also be expressed as --option value.  The first parameter is the
# option that the user passed to the cmd line (e.g. --prefix=/opt/foo), and
# the second parameter is a reference to the list of command line options.
# The return value is the value of the option (the list might be shorter by
# 1, copy it if you don't want it to change), or undef if no value was
# provided.
sub extract_option_value($\@)
{
    my ($option, $options_ref) = @_;

    if ($option =~ /=/)
    {
        my @value = split(/=/, $option);
        shift @value; # We don't need the first one, that the --option part.

        return undef if (scalar @value == 0);

        # If we have more than one element left in @value it's because the
        # option itself has an = in it, make sure it goes back in the answer.
        return join('=', @value);
    }

    return undef if scalar @{$options_ref} == 0;
    return shift @{$options_ref};
}

# Like extract_option_value, but throws an exception if the value is not actually present,
# so you don't have to check for it yourself. If you do get a return value, it will be
# defined to something.
sub extract_option_value_required($\@)
{
    my ($option, $options_ref) = @_;
    my $returnValue = extract_option_value($option, @$options_ref);

    if (not defined $returnValue) {
        croak_runtime("Option $option needs to be set to some value instead of left blank");
    }

    return $returnValue;
}

# Utility subroutine to handle setting the environment variable type of value.
# Returns true (non-zero) if this subroutine handled everything, 0 otherwise.
# The first parameter should by the reference to the hash with the 'set-env'
# hash ref, second parameter is the exact option to check, and the third
# option is the value to set that option to.
sub handle_set_env
{
    my ($href, $option, $value) = @_;

    return 0 if $option !~ /^#?set-env$/;

    my ($var, @values) = split(' ', $value);

    ${$href}{$option} //= { };
    ${$href}{$option}->{$var} = join(' ', @values);

    return 1;
}

# Subroutine to process the command line arguments, which should be passed as
# a list. The list of module names passed on the command line will be returned,
# In addition, a second parameter should be passed, a reference to a hash that
# will hold options that cannot be set until the rc-file is read.
#
# NOTE: One exception to the return value is that if --run is passed, the list
# of options to pass to the new program is returned instead (you can tell by
# evaluating the '#start-program' option.
# NOTE: Don't call finish() from this routine, the lock hasn't been obtained.
sub process_arguments
{
    my $ctx = assert_isa(shift, 'ksb::BuildContext');
    my $pendingOptions = shift;
    my $phases = $ctx->phases();
    my @savedOptions = @_; # Used for --debug
    my @options = @_;
    my $arg;
    my $version = "kdesrc-build $SCRIPT_VERSION";
    my $author = <<DONE;
$version was written (mostly) by:
  Michael Pyne <mpyne\@kde.org>

Many people have contributed code, bugfixes, and documentation.

Please report bugs using the KDE Bugzilla, at http://bugs.kde.org/
DONE

    my @enteredModules;

    while ($_ = shift @options)
    {
        SWITCH: {
            /^(--version)$/      && do { print "$version\n"; exit; };
            /^--author$/         && do { print $author; exit; };
            /^(-h)|(--?help)$/   && do {
                print <<DONE;
$version
http://kdesrc-build.kde.org/

This script automates the download, build, and install process for KDE software
using the latest available source code.

You should first setup a configuration file (~/.kdesrc-buildrc). You can do
this by running the kdesrc-build-setup program, which should be included with
this one.  You can also copy the kdesrc-buildrc-sample file (which should be
included) to ~/.kdesrc-buildrc.

Basic synopsis, after setting up .kdesrc-buildrc:
\$ $0 [--options] [module names]

The module names can be either the name of an individual module (as set in your
configuration with a module declaration, or a use-modules declaration), or of a
module set (as set with a module-set declaration).

If you don\'t specify any particular module names, then every module you have
listed in your configuration will be built, in the order listed.

Copyright (c) 2003 - 2011 $author
The script is distributed under the terms of the GNU General Public License
v2, and includes ABSOLUTELY NO WARRANTY!!!

Options:
    --no-src             Skip contacting the source server.
    --no-build           Skip the build process.
    --no-install         Don't automatically install after build.

    --src-only           Only update the source code (Identical to --no-build
                         at this point).
    --build-only         Build only, don't perform updates or install.

    --rc-file=<filename> Read configuration from filename instead of default.

    --resume-from=<pkg>  Starts building from the given package, without
                         performing the source update.
    --resume-after=<pkg> Starts building after the given package, without
                         performing the source update.

    --reconfigure        Run CMake/configure again, but don't clean the build
                         directory.
    --build-system-only  Create the build infrastructure, but don't actually
                         perform the build.

    --<option>=          Any unrecognized options are added to the global
                         configuration, overriding any value that may exist.
    --<module>,<option>= Likewise, this allows you to override any module
                         specific option from the command line.

    --pretend (or -p)    Don't actually contact the source server, run make,
                         or create/delete files and directories.  Instead,
                         output what the script would have done.
    --refresh-build      Start the build from scratch.

    --help               You\'re reading it. :-)
    --version            Output the program version.

You can get more help by going online to http://kdesrc-build.kde.org/ to view
the online documentation.  If you have installed kdesrc-build you may also be
able to view the documentation using KHelpCenter or Konqueror at the URL
help:/kdesrc-build
DONE
                # We haven't done any locking... no need to finish()
                exit 0;
            };

            /^--install$/ && do {
                $run_mode = 'install';
                $phases->phases('install');

                last SWITCH;
            };

            /^--uninstall$/ && do {
                $run_mode = 'uninstall';
                $phases->phases('uninstall');

                last SWITCH;
            };

            /^--no-snapshots$/ && do {
                $ctx->setOption('#disable-snapshots', 1);
                last SWITCH;
            };

            /^--no-(src|svn)$/ && do {
                $phases->filterOutPhase('update');
                last SWITCH;
            };

            /^--no-install$/ && do {
                $phases->filterOutPhase('install');
                last SWITCH;
            };

            /^--no-tests$/ && do {
                # The "right thing" to do
                $phases->filterOutPhase('test');

                # What actually works at this point.
                $ctx->setOption('#run-tests', 0);
                last SWITCH;
            };

            /^--(force-build)|(no-build-when-unchanged)$/ && do {
                $ctx->setOption('#build-when-unchanged', 1);
                last SWITCH;
            };

            /^(-v)|(--verbose)$/ && do {
                $ctx->setOption('#debug-level', ksb::Debug::WHISPER);
                last SWITCH;
            };

            /^(-q)|(--quiet)$/ && do {
                $ctx->setOption('#debug-level', ksb::Debug::NOTE);
                last SWITCH;
            };

            /^--really-quiet$/ && do {
                $ctx->setOption('#debug-level', ksb::Debug::WARNING);
                last SWITCH;
            };

            /^--debug$/ && do {
                $ctx->setOption('#debug-level', ksb::Debug::DEBUG);
                debug ("Commandline was: ", join(', ', @savedOptions));
                last SWITCH;
            };

            /^--reconfigure$/ && do {
                $ctx->setOption('#reconfigure', 1);
                last SWITCH;
            };

            /^--color$/ && do {
                $ctx->setOption('#colorful-output', 1);
                last SWITCH;
            };

            /^--no-color$/ && do {
                $ctx->setOption('#colorful-output', 0);
                last SWITCH;
            };

            /^--no-build$/ && do {
                $phases->filterOutPhase('build');
                last SWITCH;
            };

            /^--async$/ && do {
                $ctx->setOption('#async', 1);
                last SWITCH;
            };

            /^--no-async$/ && do {
                $ctx->setOption('#async', 0);
                last SWITCH;
            };

            # Although equivalent to --no-build at this point, someday the
            # script may interpret the two differently, so get ready now.
            /^--(src|svn)-only$/ && do {      # Identically to --no-build
                $phases->phases('update');

                # We have an auto-switching function that we only want to run
                # if --src-only was passed to the command line, so we still
                # need to set a flag for it.
                $ctx->setOption('#allow-auto-repo-move', 1);
                last SWITCH;
            };

            # Don't run source updates or install
            /^--build-only$/ && do {
                $phases->phases('build');
                last SWITCH;
            };

            # Start up a program with the environment variables as
            # read from the config file.
            /^--run=?/ && do {
                my $program = extract_option_value_required($_, @options);
                $ctx->setOption('#start-program', $program);

                # Save remaining command line options to pass to the program.
                return @options;
            };

            /^--build-system-only$/ && do {
                $ctx->setOption('#build-system-only', 1);
                last SWITCH;
            };

            /^--rc-file=?/ && do {
                my $rcfile = extract_option_value_required($_, @options);
                $ctx->setRcFile($rcfile);

                last SWITCH;
            };

            /^--prefix=?/ && do {
                my $prefix = extract_option_value_required($_, @options);

                $ctx->setOption('#kdedir', $prefix);
                $ctx->setOption('#reconfigure', 1);

                last SWITCH;
            };

            /^--nice=?/ && do {
                my $niceness = extract_option_value_required($_, @options);

                $ctx->setOption('#niceness', $niceness);
                last SWITCH;
            };

            /^--ignore-modules$/ && do {
                # We need to keep read_options() from adding these modules to
                # the build list, taken care of by ignore_list.  We then need
                # to remove the modules from the command line, taken care of
                # by the @options = () statement;
                my @innerOptions = ();
                foreach (@options)
                {
                    if (/^-/)
                    {
                        push @innerOptions, $_;
                    }
                    else
                    {
                        $ignore_list{$_} = 1;

                        # the pattern match doesn't work with $_, alias it.
                        my $module = $_;
                        @enteredModules = grep (!/^$module$/, @enteredModules);
                    }
                }
                @options = @innerOptions;

                last SWITCH;
            };

            /^(--dry-run)|(--pretend)|(-p)$/ && do {
                $ctx->setOption('#pretend', 1);
                # Simulate the build process too.
                $ctx->setOption('#build-when-unchanged', 1);
                last SWITCH;
            };

            /^--refresh-build$/ && do {
                $ctx->setOption('#refresh-build', 1);
                last SWITCH;
            };

            /^--delete-my-patches$/ && do {
                $ctx->setOption('#delete-my-patches', 1);
                last SWITCH;
            };

            /^--delete-my-settings$/ && do {
                $ctx->setOption('#delete-my-settings', 1);
                last SWITCH;
            };

            /^(--revision|-r)=?/ && do {
                my $revision = extract_option_value_required($_, @options);
                $ctx->setOption('#revision', $revision);

                last SWITCH;
            };

            /^--resume-from=?/ && do {
                $_ = extract_option_value_required($_, @options);
                $ctx->setOption('#resume-from', $_);

                last SWITCH;
            };

            /^--resume-after=?/ && do {
                $_ = extract_option_value_required($_, @options);
                $ctx->setOption('#resume-after', $_);

                last SWITCH;
            };

            /^--/ && do {
                # First let's see if they're trying to override a global option.
                my ($option) = /^--([-\w\d\/]+)/;
                my $value = extract_option_value($_, @options);

                if ($ctx->hasOption($option))
                {
                    $ctx->setOption("#$option", $value);
                }
                else
                {
                    # Module specific option.  The module options haven't been
                    # read in, so we'll just have to assume that the module the
                    # user passes actually does exist.
                    my ($module, $option) = /^--([\w\/-]+),([-\w\d\/]+)/;

                    if (not $module)
                    {
                        print "Unknown option $_\n";
                        exit 8;
                    }

                    ${$pendingOptions}{$module}{"$option"} = $value;
                }

                last SWITCH;
            };

            /^-/ && do { print "WARNING: Unknown option $_\n"; last SWITCH; };

            # Strip trailing slashes.
            s/\/*$//;
            push @enteredModules, $_; # Reconstruct correct @options
        }
    }

    # Don't go async if only performing one phase.  It (should) work but why
    # risk it?
    if (scalar $phases->phases() == 1)
    {
        $ctx->setOption('#async', 0);
    }

    return map { ksb::Module->new($ctx, $_) } (@enteredModules);
}

sub updateModulePhases
{
    whisper ("Filtering out module phases.");
    for my $module (@_) {
        if ($module->getOption('manual-update') ||
            $module->getOption('no-svn') || $module->getOption('no-src'))
        {
            $module->phases()->clear();
            next;
        }

        if ($module->getOption('manual-build')) {
            $module->phases()->filterOutPhase('build');
            $module->phases()->filterOutPhase('test');
            $module->phases()->filterOutPhase('install');
        }

        $module->phases()->filterOutPhase('install') unless $module->getOption('install-after-build');
        $module->phases()->addPhase('test') if $module->getOption('run-tests');
    }

    return @_;
}

# Subroutine to split a url into a protocol and host
sub split_url
{
    my $url = shift;
    my ($proto, $host) = ($url =~ m|([^:]*)://([^/]*)/|);

    return ($proto, $host);
}

# This subroutine checks if we are supposed to use ssh agent by examining the
# environment, and if so checks if ssh-agent has a list of identities.  If it
# doesn't, we run ssh-add (with no arguments) and inform the user.  This can
# be controlled with the disable-agent-check parameter.
sub check_for_ssh_agent
{
    my $ctx = assert_isa(shift, 'ksb::BuildContext');

    # Don't bother with all this if the user isn't even using SSH.
    return 1 if pretending();

    my @svnServers = grep {
        $_->scmType() eq 'svn'
    } ($ctx->modulesInPhase('update'));

    my @gitServers = grep {
        $_->scmType() eq 'git'
    } ($ctx->modulesInPhase('update'));

    my @sshServers = grep {
        my ($proto, $host) = split_url($_->getOption('svn-server'));

        # Check if ssh is explicitly used in the proto, or if the host is the
        # developer main svn.
        (defined $proto && $proto =~ /ssh/) || (defined $host && $host =~ /^svn\.kde\.org/);
    } @svnServers;

    push @sshServers, grep {
        # Check for git+ssh:// or git@git.kde.org:/path/etc.
        my $repo = $_->getOption('repository');
        ($repo =~ /^git\+ssh:\/\//) || ($repo =~ /^[a-zA-Z0-9_.]+@.*:\//);
    } @gitServers;

    whisper ("\tChecking for SSH Agent") if (scalar @sshServers);
    return 1 if (not @sshServers) or $ctx->getOption('disable-agent-check');

    # We're using ssh to download, see if ssh-agent is running.
    return 1 unless exists $ENV{'SSH_AGENT_PID'};

    my $pid = $ENV{'SSH_AGENT_PID'};

    # It's supposed to be running, let's see if there exists the program with
    # that pid (this check is linux-specific at the moment).
    if (-d "/proc" and not -e "/proc/$pid")
    {
        warning ("r[ *] SSH Agent is enabled, but y[doesn't seem to be running].");
        warning ("Since SSH is used to download from Subversion you may want to see why");
        warning ("SSH Agent is not working, or correct the environment variable settings.");

        return 0;
    }

    # The agent is running, but does it have any keys?  We can't be more specific
    # with this check because we don't know what key is required.
    my $noKeys = 0;

    filter_program_output(sub { $noKeys ||= /no identities/ }, 'ssh-add', '-l');

    if ($noKeys)
    {
        # Use print so user can't inadvertently keep us quiet about this.
        print ksb::Debug::colorize (<<EOF);
b[y[*] SSH Agent does not appear to be managing any keys.  This will lead to you
  being prompted for every module update for your SSH passphrase.  So, we're
  running g[ssh-add] for you.  Please type your passphrase at the prompt when
  requested, (or simply Ctrl-C to abort the script).
EOF
        my @commandLine = ('ssh-add');
        my $identFile = $ctx->getOption('ssh-identity-file');
        push (@commandLine, $identFile) if $identFile;

        my $result = system (@commandLine);
        if ($result) # Run this code for both death-by-signal and nonzero return
        {
            my $rcfile = $ctx->rcFile();

            print "\nUnable to add SSH identity, aborting.\n";
            print "If you don't want kdesrc-build to check in the future,\n";
            print ksb::Debug::colorize ("Set the g[disable-agent-check] option to g[true] in your $rcfile.\n\n");

            return 0;
        }
    }

    return 1;
}

# Subroutine to update a list of modules.  The first
# parameter is a reference of a list of the modules to update.
# If the module has not already been checkout out, this subroutine
# will do so for you.
#
# The second parameter should be the build context (ksb::BuildContext)
# for this run.
#
# The $ipc variable contains an object that is responsible for communicating
# the status of building the modules.  This function must account for every
# module in $ctx's update phase to $ipc before returning.
#
# Returns 0 on success, non-zero on error.
sub handle_updates
{
    my ($ipc, $ctx) = @_;
    my $kdesrc = $ctx->getSourceDir();
    my @update_list = $ctx->modulesInPhase('update');

    # No reason to print out the text if we're not doing anything.
    if (!@update_list)
    {
        $ipc->sendIPCMessage(ksb::IPC::ALL_UPDATING, "update-list-empty");
        return 0;
    }

    if (not check_for_ssh_agent($ctx))
    {
        $ipc->sendIPCMessage(ksb::IPC::ALL_FAILURE, "ssh-failure");
        return 1;
    }

    # Be much quieter if operating multiprocess and the user has not chosen a
    # different mode.
    if ($ipc->supportsConcurrency() && !$ctx->getOption('#debug-level'))
    {
        $ctx->setOption('#debug-level', ksb::Debug::WARNING);
    }

    if (grep { $_->scm()->isa('ksb::Updater::Git') } @update_list) {
        ksb::Updater::Git::verifyGitConfig();
    }

    note ("<<<  Updating Source Directories  >>>");
    info (" "); # Add newline for aesthetics unless in quiet mode.

    if (not -e $kdesrc)
    {
        whisper ("KDE source download directory doesn't exist, creating.\n");
        if (not super_mkdir ($kdesrc))
        {
            error ("Unable to make directory r[$kdesrc]!");
            $ipc->sendIPCMessage(ksb::IPC::ALL_FAILURE, "no-source-dir");

            return 1;
        }
    }

    # Once at this point, any errors we get should be limited to a module,
    # which means we can tell the build thread to start.
    $ipc->sendIPCMessage(ksb::IPC::ALL_UPDATING, "starting-updates");

    # Make sure KDE's SSL signature is present since --non-interactive is
    # passed to svn.
    if (grep { $_->scmType() eq 'svn' } @update_list) {
        ksb::Updater::Svn::_install_missing_ssl_signature();
    }

    my $hadError = 0;
    foreach my $module (@update_list)
    {
        # Note that this must be in this order to avoid accidentally not
        # running ->update() from short-circuiting if an error is noted.
        $hadError = !$module->update($ipc, $ctx) || $hadError;
    }

    info ("<<<  Update Complete  >>>\n");
    return $hadError;
}

# Returns a hash digest of the given options in the list.  The return value is
# base64-encoded at this time.
#
# Note: Don't be dumb and pass data that depends on execution state as the
# returned hash is almost certainly not useful for whatever you're doing with
# it.  (i.e. passing a reference to a list is not helpful, pass the list itself)
#
# Parameters: List of scalar values to hash.
# Return value: base64-encoded hash value.
sub get_list_digest
{
    use Digest::MD5 "md5_base64"; # Included standard with Perl 5.8

    return md5_base64(@_);
}

# Subroutine to run CMake to create the build directory for a module.
# CMake is not actually run if pretend mode is enabled.
#
# First parameter is the module to run cmake on.
# Return value is the shell return value as returned by log_command().  i.e.
# 0 for success, non-zero for failure.
sub safe_run_cmake
{
    my $module = assert_isa(shift, 'ksb::Module');
    my $srcdir = $module->fullpath('source');
    my @commands = split_quoted_on_whitespace ($module->getOption('cmake-options'));

    # grep out empty fields
    @commands = grep {!/^\s*$/} @commands;

    # Add -DBUILD_foo=OFF options for the directories in do-not-compile.
    # This will only work if the CMakeLists.txt file uses macro_optional_add_subdirectory()
    my @masked_directories = split(' ', $module->getOption('do-not-compile'));
    push @commands, "-DBUILD_$_=OFF" foreach @masked_directories;

    # Get the user's CXXFLAGS, use them if specified and not already given
    # on the command line.
    my $cxxflags = $module->getOption('cxxflags');
    if ($cxxflags and not grep { /^-DCMAKE_CXX_FLAGS(:\w+)?=/ } @commands)
    {
        push @commands, "-DCMAKE_CXX_FLAGS:STRING=$cxxflags";
    }

    my $prefix = $module->installationPath();

    push @commands, "-DCMAKE_INSTALL_PREFIX=$prefix";

    if ($module->getOption('run-tests') &&
        !grep { /^\s*-DKDE4_BUILD_TESTS(:BOOL)?=(ON|TRUE|1)\s*$/ } (@commands)
       )
    {
        whisper ("Enabling tests");
        push @commands, "-DKDE4_BUILD_TESTS:BOOL=ON";

        # Also enable phonon tests.
        if ($module =~ /^phonon$/) {
            push @commands, "-DPHONON_BUILD_TESTS:BOOL=ON";
        }
    }

    if ($module->getOption('run-tests') eq 'upload')
    {
        whisper ("Enabling upload of test results");
        push @commands, "-DBUILD_experimental:BOOL=ON";
    }

    unshift @commands, 'cmake', $srcdir; # Add to beginning of list.

    my $old_options =
        $module->getPersistentOption('last-cmake-options') || '';
    my $builddir = $module->fullpath('build');

    if (($old_options ne get_list_digest(@commands)) ||
        $module->getOption('reconfigure') ||
        ! -e "$builddir/CMakeCache.txt" # File should exist only on successful cmake run
       )
    {
        info ("\tRunning g[cmake]...");

        # Remove any stray CMakeCache.txt
        safe_unlink ("$srcdir/CMakeCache.txt")   if -e "$srcdir/CMakeCache.txt";
        safe_unlink ("$builddir/CMakeCache.txt") if -e "$builddir/CMakeCache.txt";

        $module->setPersistentOption('last-cmake-options', get_list_digest(@commands));
        return log_command($module, "cmake", \@commands);
    }

    # Skip cmake run
    return 0;
}

# Subroutine to recursively symlink a directory into another location, in a
# similar fashion to how the XFree/X.org lndir() program does it.  This is
# reimplemented here since some systems lndir doesn't seem to work right.
#
# As a special exception to the GNU GPL, you may use and redistribute this
# function however you would like (i.e. consider it public domain).
#
# The first parameter is the directory to symlink from.
# The second parameter is the destination directory name.
#
# e.g. if you have $from/foo and $from/bar, lndir would create $to/foo and
# $to/bar.
#
# All intervening directories will be created as needed.  In addition, you
# may safely run this function again if you only want to catch additional files
# in the source directory.
#
# Note that this function will unconditionally output the files/directories
# created, as it is meant to be a close match to lndir.
#
# RETURN VALUE: Boolean true (non-zero) if successful, Boolean false (0, "")
#               if unsuccessful.
sub safe_lndir
{
    my ($from, $to) = @_;

    # Create destination directory.
    if (not -e $to)
    {
        print "$to\n";
        if (not pretending() and not super_mkdir($to))
        {
            error ("Couldn't create directory r[$to]: b[r[$!]");
            return 0;
        }
    }

    # Create closure callback subroutine.
    my $wanted = sub {
        my $dir = $File::Find::dir;
        my $file = $File::Find::fullname;
        $dir =~ s/$from/$to/;

        # Ignore the .svn directory and files.
        return if $dir =~ m,/\.svn,;

        # Create the directory.
        if (not -e $dir)
        {
            print "$dir\n";

            if (not pretending())
            {
                super_mkdir ($dir) or croak_runtime("Couldn't create directory $dir: $!");
            }
        }

        # Symlink the file.  Check if it's a regular file because File::Find
        # has no qualms about telling you you have a file called "foo/bar"
        # before pointing out that it was really a directory.
        if (-f $file and not -e "$dir/$_")
        {
            print "$dir/$_\n";

            if (not pretending())
            {
                symlink $File::Find::fullname, "$dir/$_" or
                    croak_runtime("Couldn't create file $dir/$_: $!");
            }
        }
    };

    # Recursively descend from source dir using File::Find
    eval {
        find ({ 'wanted' => $wanted,
                'follow_fast' => 1,
                'follow_skip' => 2},
              $from);
    };

    if ($@)
    {
        error ("Unable to symlink $from to $to: $@");
        return 0;
    }

    return 1;
}

# Subroutine to delete recursively, everything under the given directory,
# unless we're in pretend mode.
#
# i.e. the effect is similar to "rm -r $arg/* $arg/.*".
#
# This assumes we're called from a separate child process.  Therefore the
# normal logging routines are /not used/, since our output will be logged
# by the parent kdesrc-build.
#
# The first parameter should be the absolute path to the directory to delete.
#
# Returns boolean true on success, boolean false on failure.
sub prune_under_directory
{
    my $dir = shift;

    print "starting delete of $dir\n";
    eval {
        remove_tree($dir, { keep_root => 1 });
    };

    if ($@)
    {
        error ("\tUnable to clean r[$dir]:\n\ty[b[$@]");
        return 0;
    }

    return 1;
}

# This function converts any 'l10n' references on the command line to return a l10n
# module with the proper build system, scm type, etc.
#
# The languages are selected using global/kde-languages (which should be used
# exclusively from the configuration file).
sub expandl10nModules
{
    my ($ctx, @modules) = @_;
    my $l10n = 'l10n-kde4';

    assert_isa($ctx, 'ksb::BuildContext');

    # Only filter if 'l10n' is actually present in list.
    my @matches = grep {$_->name() =~ /^(?:$l10n|l10n)$/} @modules;
    my @langs = split(' ', $ctx->getOption('kde-languages'));

    return @modules if (!@matches || !@langs);

    my $l10nModule;
    for my $match (@matches)
    {
        # Remove all instances of l10n.
        @modules = grep {$_->name() ne $match->name()} @modules;

        # Save l10n module if user had it in config. We only save the first
        # one encountered though.
        $l10nModule //= $match;
    }

    # No l10n module? Just create one.
    $l10nModule //= ksb::Module->new($ctx, $l10n);

    whisper ("\tAdding languages ", join(';', @langs), " to build.");

    $l10nModule->setScmType('l10n');
    my $scm = $l10nModule->scm();

    # Add all required directories to the l10n module. Its buildsystem should
    # know to skip scripts and templates.
    $scm->setLanguageDirs(qw/scripts templates/, @langs);
    $l10nModule->setBuildSystem($scm);

    push @modules, $l10nModule;
    return @modules;
}

# This subroutine checks for programs which are absolutely essential to the
# *build* process and returns false if they are not all present. Right now this
# just means qmake and cmake (although this depends on what modules are
# actually present in the build context).
#
# Pass the build context as the only parameter.
sub checkForEssentialBuildPrograms
{
    my $ctx = assert_isa(shift, 'ksb::BuildContext');

    return 1 if pretending();

    my @buildModules = $ctx->modulesInPhase('build');
    my %requiredPrograms;
    my %modulesRequiringProgram;

    foreach my $module ($ctx->modulesInPhase('build')) {
        my @progs = $module->buildSystem()->requiredPrograms();

        # Deliberately used @, since requiredPrograms can return a list.
        @requiredPrograms{@progs} = 1;

        foreach my $prog (@progs) {
            $modulesRequiringProgram{$prog} //= { };
            $modulesRequiringProgram{$prog}->{$module->name()} = 1;
        }
    }

    my $wasError = 0;
    for my $prog (keys %requiredPrograms) {
        my %requiredPackages = (
            qmake => 'Qt',
            cmake => 'CMake',
        );

        my $programPath = absPathToExecutable($prog);

        # qmake is not necessarily named 'qmake'
        if (!$programPath && $prog eq 'qmake') {
            $programPath = ksb::BuildSystem::QMake::absPathToQMake();
        }

        if (!$programPath) {
            # Don't complain about Qt if we're building it...
            if ($prog eq 'qmake' && (
                    grep { $_->buildSystemType() eq 'Qt' } (@buildModules)) ||
                    pretending()
                )
            {
                next;
            }

            $wasError = 1;
            my $reqPackage = $requiredPackages{$prog} || $prog;

            my @modulesNeeding = keys %{$modulesRequiringProgram{$prog}};
            local $, = ', '; # List separator in output

            error (<<"EOF");

Unable to find r[b[$prog]. This program is absolutely essential for building
the modules: y[@modulesNeeding].
Please ensure the development packages for
$reqPackage are installed by using your distribution's package manager.

You can also see the
http://techbase.kde.org/Getting_Started/Build/Distributions page for
information specific to your distribution (although watch for outdated
information :( ).
EOF
        }
    }

    return !$wasError;
}

# Subroutine to handle the build process.
# First parameter is a reference of a list containing the packages
# we are to build.
# If the packages are not already checked-out and/or updated, this
# subroutine WILL NOT do so for you.
#
# This subroutine assumes that the $kdesrc directory has already been
# set up.  It will create $builddir if it doesn't already exist.
#
# If $builddir/$module/.refresh-me exists, the subroutine will
# completely rebuild the module.
#
# Returns 0 for success, non-zero for failure.
sub handle_build
{
    my ($ipc, $ctx) = @_;
    my @build_done;
    my @modules = grep ($_->name() !~ /^(KDE\/)?kde-common$/, $ctx->modulesInPhase('build'));
    my $result = 0;

    # No reason to print building messages if we're not building.
    return 0 if scalar @modules == 0;

    note ("<<<  Build Process  >>>");

    # Check for absolutely essential programs now.
    if (!checkForEssentialBuildPrograms($ctx) &&
        !exists $ENV{KDESRC_BUILD_IGNORE_MISSING_PROGRAMS})
    {
        error (" r[b[*] Aborting now to save a lot of wasted time.");
        error (" y[b[*] export KDESRC_BUILD_IGNORE_MISSING_PROGRAMS=1 and re-run (perhaps with --no-src)");
        error (" r[b[*] to continue anyways. If this check was in error please report a bug against");
        error (" y[b[*] kdesrc-build at https://bugs.kde.org/");

        return 1;
    }

    # IPC queue should have a message saying whether or not to bother with the
    # build.
    $ipc->waitForStreamStart();

    my $outfile = pretending() ? undef
                               : $ctx->getLogDir() . '/build-status';

    open (STATUS_FILE, '>', $outfile // '/dev/null') or do {
        error (<<EOF);
	Unable to open output status file r[b[$outfile]
	You won't be able to use the g[--resume] switch next run.\n";
EOF
        $outfile = undef;
    };

    my $num_modules = scalar @modules;
    my $i = 1;

    while (my $module = shift @modules)
    {
        my $moduleSet = $module->moduleSet() // '';
        my $moduleName = $module->name();
        my $modOutput = "$module";

        if (debugging(ksb::Debug::WHISPER)) {
            $modOutput .= " (build system " . $module->buildSystemType() . ")"
        }

        if ($moduleSet) {
            note ("Building g[$modOutput] from g[$moduleSet] ($i/$num_modules)");
        }
        else {
            note ("Building g[$modOutput] ($i/$num_modules)");
        }

        $ctx->resetEnvironment();
        $module->setupEnvironment();

        my $start_time = time;

        # If using IPC, read in the contents of the message buffer, and wait
        # for completion of the svn update if necessary.

        my ($resultStatus, $message) = $ipc->waitForModule($module);

        given ($resultStatus) {
            when ('failed') {
                $result = 1;
                $ctx->markModulePhaseFailed('update', $module);
                print STATUS_FILE "$module: Failed on update.\n";

                # Increment failed count to track when to start bugging the
                # user to fix stuff.
                my $fail_count = $module->getPersistentOption('failure-count') // 0;
                ++$fail_count;
                $module->setPersistentOption('failure-count', $fail_count);

                error ("\tUnable to update r[$module], build canceled.");
                next;
            }
            when ('skipped') {
                # i.e. build should be skipped.
                info ("\tNo changes to source code.");
            }
            when ('success') {
                note ("\tSource update complete for g[$module]: $message");
            }
        }

        # Skip actually building a module if the user has selected to skip
        # builds when the source code was not actually updated. But, don't skip
        # if we didn't successfully build last time.
        if (!$module->getOption('build-when-unchanged') &&
            $resultStatus eq 'skipped' &&
            ($module->getPersistentOption('failure-count') // 0) == 0)
        {
            note ("\tSkipping g[$module], its source code has not changed.");
            $i++;
            next;
        }

        if ($module->build())
        {
            my $elapsed = prettify_seconds(time - $start_time);
            print STATUS_FILE "$module: Succeeded after $elapsed.\n";
            $module->setPersistentOption('last-build-rev', $module->currentScmRevision());
            $module->setPersistentOption('failure-count', 0);

            info ("\tOverall time for g[$module] was g[$elapsed].");
            push @build_done, $moduleName;
        }
        else
        {
            my $elapsed = prettify_seconds(time - $start_time);
            print STATUS_FILE "$module: Failed after $elapsed.\n";

            info ("\tOverall time for r[$module] was g[$elapsed].");
            $ctx->markModulePhaseFailed('build', $module);
            $result = 1;

            # Increment failed count to track when to start bugging the
            # user to fix stuff.

            my $fail_count = $module->getPersistentOption('failure-count') // 0;
            ++$fail_count;
            $module->setPersistentOption('failure-count', $fail_count);

            if ($module->getOption('stop-on-failure'))
            {
                note ("\n$module didn't build, stopping here.");
                return 1; # Error
            }
        }

        $i++;
    }
    continue # Happens at the end of each loop and on next
    {
        print "\n"; # Space things out
    }

    if ($outfile)
    {
        close STATUS_FILE;

        # Update the symlink in latest to point to this file.
        my $logdir = $ctx->getSubdirPath('log-dir');
        if (-l "$logdir/latest/build-status") {
            safe_unlink("$logdir/latest/build-status");
        }
        symlink($outfile, "$logdir/latest/build-status");
    }

    info ("<<<  Build Done  >>>");
    info ("\n<<<  g[PACKAGES SUCCESSFULLY BUILT]  >>>") if scalar @build_done > 0;

    if (not pretending())
    {
        # Print out results, and output to a file
        my $kdesrc = $ctx->getSourceDir();
        open BUILT_LIST, ">$kdesrc/successfully-built";
        foreach my $module (@build_done)
        {
            info ("$module");
            print BUILT_LIST "$module\n";
        }
        close BUILT_LIST;
    }
    else
    {
        # Just print out the results
        info ('g[', join ("]\ng[", @build_done), ']');
    }

    info (" "); # Add newline for aesthetics if not in quiet mode.
    return $result;
}

# Subroutine to exit the script cleanly, including removing any
# lock files created.  If a parameter is passed, it is interpreted
# as an exit code to use
sub finish
{
    my $ctx = assert_isa(shift, 'ksb::BuildContext');
    my $exitcode = shift // 0;

    @main::atexit_subs = ();
    if (pretending() || $main::basePid != $$) {
        # Abort early if pretending or if we're not the same process
        # that was started by the user (e.g. async mode, forked pipe-opens
        exit $exitcode;
    }

    $ctx->closeLock();
    $ctx->storePersistentOptions();

    my $logdir = $ctx->getLogDir();
    note ("Your logs are saved in y[$logdir]");

    exit $exitcode;
}

# Subroutine to handle the installation process.  Simply calls
# 'make install' in the build directory.
#
# Return value is a shell-style success code (0 == success)
sub handle_install
{
    my $ctx = assert_isa(shift, 'ksb::BuildContext');
    my @modules = @_;

    # Check all modules passed.
    map { assert_isa($_, 'ksb::Module') } @modules;

    @modules = grep { $_->buildSystem()->needsInstalled() } (@modules);
    my $result = 0;

    for my $module (@modules)
    {
        $ctx->resetEnvironment();
        $result = $module->install() || $result;

        if ($result && $module->getOption('stop-on-failure')) {
            note ("y[Stopping here].");
            return 1; # Error
        }
    }

    return $result;
}

# Subroutine to handle the installation process.  Simply calls
# 'make uninstall' in the build directory, assuming that Qt or
# CMake can actually handle it.
#
# The order of the modules is often significant, in the case of
# this function the modules are uninstalled IN THE OPPOSITE ORDER
# than passed in, to be more compatible with the rest of the code.
#
# Return value is a shell-style success code (0 == success)
sub handle_uninstall
{
    my $ctx = assert_isa(shift, 'ksb::BuildContext');
    my @modules = @_;

    # Check all modules passed.
    map { assert_isa($_, 'ksb::Module') } @modules;

    @modules = grep { $_->buildSystem()->needsInstalled() } (@modules);
    my $result = 0;

    for my $module (reverse @modules)
    {
        $ctx->resetEnvironment();
        $result = $module->uninstall() || $result;

        if ($result && $module->getOption('stop-on-failure'))
        {
            note ("y[Stopping here].");
            return 1; # Error
        }
    }

    return $result;
}

# This subroutine is used in order to apply any module-specific filtering that
# is necessary after reading command line and rc-file options. (This is as
# opposed to phase filters, which leave each module as-is but change the phases
# they operate part of, this function could remove a module entirely from the
# build).
#
# Famously used for --resume-from and --resume-after, but more could be added
# in theory.
#
# Requires a list of "ksb::Module" type objects, and returns the list with filters
# applied. Right now the return list will be a subset of the given list, but
# it's best not to rely on that long-term.
sub applyModuleFilters
{
    my $ctx = assert_isa(shift, 'ksb::BuildContext');
    my @moduleList = @_;

    if (!$ctx->getOption('resume-from') && !$ctx->getOption('resume-after'))
    {
        debug ("No --resume-from or --resume-after seems present.");
        return @moduleList;
    }

    if ($ctx->getOption('resume-from') && $ctx->getOption('resume-after'))
    {
        # This one's an error.
        error (<<EOF);
You specified both r[b[--resume-from] and r[b[--resume-after] but you can only
use one.
EOF

        croak_runtime("Both --resume-after and --resume-from specified.");
    }

    my $resumePoint = $ctx->getOption('resume-from') ||
                      $ctx->getOption('resume-after');

    debug ("Looking for $resumePoint for --resume-* option");

    # || 0 is a hack to force Boolean context.
    my $filterInclusive = $ctx->getOption('resume-from') || 0;
    my $found = 0;

    # If we already found our resume point, include this module. If this module
    # *is* the resume point, include it if filterInclusive is true, otherwise
    # just flag it. Module sets complicate the logic a bit, but it's basically
    # just harder in the --resume-after case where we have to leave that module
    # set before we can allow modules through the filter.
    my $filterTest = sub {
        my $moduleSet = $_->moduleSet() // '';
        if ($found) {
            return $filterInclusive || $moduleSet ne $resumePoint;
        }
        $found = $_->{'name'} eq $resumePoint || $moduleSet eq $resumePoint;
        return $found && $filterInclusive;
    };

    my @resultList = grep { &$filterTest } (@moduleList);

    if (!@resultList && @moduleList) {
        # Lost all modules somehow.
        croak_runtime("Unknown resume point $resumePoint.");
    }

    return @resultList;
}

# Exits out of kdesrc-build, executing the user's preferred shell instead.  The
# difference is that the environment variables should be as set in kdesrc-build
# instead of as read from .bashrc and friends.
#
# You should pass in the options to run the program with as a list.
#
# Meant to implement the --run command line option.
sub execute_command_line_program
{
    my ($program, @args) = @_;

    if (!$program)
    {
        error ("You need to specify a program with the --run option.");
        exit 1; # Can't use finish here.
    }

    if (($< != $>) && ($> == 0))
    {
        error ("kdesrc-build will not run a program as root unless you really are root.");
        exit 1;
    }

    debug ("Executing b[r[$program] ", join(' ', @args));

    exit 0 if pretending();

    exec $program, @args or do {
        # If we get to here, that sucks, but don't continue.
        error ("Error executing $program: $!");
        exit 1;
    };
}

# This subroutine is the monitoring process for when using IPC::Pipe.  It reads
# in all status reports from the source update process and then holds on
# to them.  When the build process is ready to read information we send what
# we have.  Otherwise we're waiting on the update process to send us something.
#
# This convoluted arrangement is required to allow the source update
# process to go from start to finish without undue interruption on it waiting
# to write out its status to the build process which is usually busy.
#
# First parameter is the IPC object to use.
#
# Returns 0 on success, non-zero on failure.
sub handle_monitoring
{
    my $ipc = shift;

    # Setup some file handle sets to use in the select() call.
    # The out ones are copies of the in ones since select() overwrites its
    # parameters.
    my ($win, $wout, $rin, $rout);
    ($win, $rin) = ("") x 2; # Get rid of undefined warnings.

    my @msgs;  # Message queue.

    # Perl uses vec() to setup the file handle sets.  Make some local
    # subroutines to make it suck less in the real code.
    sub setFdInSet($$$) {
        my ($set, $fh, $inSet) = @_;
        vec($set, fileno($fh), 1) = $inSet;
        return $set;
    }

    sub fdIsChosen($$) {
        my ($set, $fh) = @_;
        return vec($set, fileno($fh), 1) == 1;
    }

    # We will write to the build process and read from the update process.
    $win = setFdInSet($win, $ipc->{'toBuild'}, 1);
    $rin = setFdInSet($rin, $ipc->{'fromSvn'}, 1);

    # Start the loop.  We will be waiting on either $win or $rin.  Whenever
    # select() returns we must check both sets.
    for(;;)
    {
        my $numFound = select($rout = $rin, $wout = $win, undef, undef);
        my $selectErr = $!;

        if ($numFound == -1)
        {
            error ("r[mon]: Monitor IPC error: r[$selectErr]");
            return 1;
        }

        # Check for svn updates first.
        if (fdIsChosen($rout, $ipc->{'fromSvn'}))
        {
            my $msg = $ipc->receiveFromUpdater();

            # undef can be returned on EOF as well as error.  EOF means the
            # other side is presumably done.
            if (not defined $msg and not $!)
            {
                $rin = setFdInSet($rin, $ipc->{'fromSvn'}, 0);
                last; # Select no longer needed, just output to build.
            }

            # Don't check for $! first, it seems to always be set to EBADF.
            # Probably I'm screwing up the select() call?
            if (defined $msg)
            {
                push @msgs, $msg;
            }
            else
            {
                error ("r[mon]: Error reading update: r[b[$selectErr]");
                return 1;
            }
        }

        # Now check for build updates.
        if (fdIsChosen($wout, $ipc->{'toBuild'}))
        {
            # If we're here the update is still going.  If we have no messages
            # to send wait for that first.
            if (not @msgs)
            {
                my ($rout2, $numFound2);
                $numFound2 = select($rout2 = $rin, undef, undef, undef);
                $selectErr = $!;

                if ($numFound2 == -1 and $selectErr)
                {
                    error ("r[mon]: Monitor IPC error: r[$selectErr]");
                    return 1;
                }

                # Assume EOF can happen here.
                my $msg = $ipc->receiveFromUpdater();
                $selectErr = $!;
                if (not defined $msg and $selectErr)
                {
                    error ("r[mon]: Monitor IPC error, unexpected disappearance of updater.");
                    error ("r[mon]: Mysterious circumstances: r[b[$selectErr]");
                    return 1;
                }

                push @msgs, $msg if $msg;
            }

            # Send the message (if we got one).
            if (scalar @msgs and !$ipc->sendToBuilder(shift @msgs))
            {
                error ("r[mon]: Build process stopped too soon! r[$!]");
                return 1;
            }
        }
    }

    # Send all remaining messages.
    while (@msgs)
    {
        if (!$ipc->sendToBuilder(shift @msgs))
        {
            error ("r[mon]: Build process stopped too soon! r[$!]");
            return 1;
        }
    }

    return 0;
}

# This subroutine performs the update and build process asynchronously.
#
# Only one thread or process of execution will return from this procedure.
#
# The first parameter should be the IPC object to use, which must support
# concurrency.
#
# Returns 0 on success, non-zero on failure.
sub handle_async_build
{
    # The exact method for async is that two children are forked.  One child
    # is a svn update process.  The other child is a monitor process which will
    # hold status updates from the svn process so that the svn updates may
    # happen without waiting for us to be ready to read.

    my ($ipc, $ctx) = @_;

    my $svnPid = fork;
    if ($svnPid == 0)
    { # child
        $ipc->setUpdater();
        # Avoid calling close subroutines in more than one routine.
        POSIX::_exit (handle_updates ($ipc, $ctx));
    }

    # Parent
    my $monPid = fork;
    if ($monPid == 0)
    { # monitor
        $ipc->setMonitor();
        # Avoid calling close subroutines in more than one routine.
        POSIX::_exit (handle_monitoring ($ipc));
    }

    # Still the parent, let's do the build.
    $ipc->setBuilder();
    my $result = handle_build ($ipc, $ctx);

    # Exit code is in $?.
    waitpid ($svnPid, 0);
    $result = 1 if $? != 0;

    waitpid ($monPid, 0);
    $result = 1 if $? != 0;

    return $result;
}

# Returns the unique entries in the given list, original ordering is not
# maintained.
sub unique_list
{
    # Take advantage of the fact that Perl hashes don't support duplicate
    # keys by stuffing each item in our input list into a hash as a key, then
    # retrieve the keys to get the unique items.
    # Using the hash slice notation @hash{@list} is apparently a bit faster.
    return do { my %tempHash; @tempHash{@_} = (); keys %tempHash; };
}

# Returns a list of module directory IDs that must be kept due to being
# referenced from the "latest" symlink.  It should be called with the "latest"
# directory that is a standard subdirectory of the log directory.
#
# First parameter is the directory to search under for symlinks.  This
# subroutine will call itself recursively if necessary to search under the given
# directory.  Any symlinks are read to see which log directory is pointed to.
sub needed_module_logs
{
    my $logdir = shift;
    my @dirs;

    # A lexicalized var (my $foo) is required in face of recursiveness.
    opendir(my $fh, $logdir) or croak_runtime("Can't opendir $logdir: $!");
    my $dir = readdir($fh);

    while(defined $dir) {
        if (-l "$logdir/$dir") {
            my $link = readlink("$logdir/$dir");
            push @dirs, $link;
        }
        elsif ($dir !~ /^\.{1,2}$/) {
            # Skip . and .. directories (this is a great idea, trust me)
            push @dirs, needed_module_logs("$logdir/$dir");
        }
        $dir = readdir $fh;
    }

    closedir $fh;

    # Convert directory names to numeric IDs.
    @dirs = map { m/(\d{4}-\d\d-\d\d-\d\d)/ } (@dirs);
    return unique_list(@dirs);
}

# This function removes log directories from old kdesrc-build runs.  All log
# directories not referenced by $log_dir/latest somehow are made to go away.
sub cleanup_log_directory
{
    my $ctx = assert_isa(shift, 'ksb::BuildContext');
    my $logdir = $ctx->getSubdirPath('log-dir');

    return 0 if ! -e "$logdir/latest"; # Could happen for error on first run...

    # This glob relies on the date being in the specific format YYYY-MM-DD-ID
    my @dirs = bsd_glob("$logdir/????-??-??-??/", GLOB_NOSORT);
    my @needed = needed_module_logs("$logdir/latest");

    # Convert a list to a hash lookup since Perl lacks a "list-has"
    my %needed_table;
    @needed_table{@needed} = (1) x @needed;

    my $length = scalar @dirs - scalar @needed;
    if ($length > 15) { # Arbitrary man is arbitrary
        note ("Removing y[b[$length] out of g[b[$#dirs] old log directories (this may take some time)...");
    }
    elsif ($length > 0) {
        info ("Removing g[b[$length] out of g[b[$#dirs] old log directories...");
    }

    for my $dir (@dirs) {
        my ($id) = ($dir =~ m/(\d\d\d\d-\d\d-\d\d-\d\d)/);
        safe_rmtree($dir) unless $needed_table{$id};
    }
}

# Script starts.

# Adding in a way to load all the functions without running the program to
# enable some kind of automated QA testing.
if (defined caller && caller eq 'test')
{
    print "kdesrc-build being run from testing framework, BRING IT.\n";
    print "kdesrc-build is version $SCRIPT_VERSION\n";
    return 1;
}

my $ctx;
our @atexit_subs;
our $basePid = $$; # Only run exit handlers from the process with the PID we started with.

END {
    # Basically used to call the finish() handler but only when appropriate.
    foreach my $sub (@atexit_subs) {
        &$sub();
    }
}

# Use some exception handling to avoid ucky error messages
eval
{
    # preinit {{{
    # Note: Don't change the order around unless you're sure of what you're
    # doing.

    # Default to colorized output if sending to TTY
    ksb::Debug::setColorfulOutput(-t STDOUT);
    $ctx = ksb::BuildContext->new();
    my $pendingOptions = { };

    # Process --help, --install, etc. first.
    my @modules = process_arguments($ctx, $pendingOptions, @ARGV);

    # Change name and type of command line entries beginning with + to force
    # them to be XML project modules.
    foreach (@modules) {
        if (substr($_->{name}, 0, 1) eq '+') {
            debug ("Forcing ", $_->name(), " to be an XML module");
            $_->setScmType('proj');
            substr($_->{name}, 0, 1) = ''; # Remove first char
        }
    }

    my $fh = $ctx->loadRcFile();

    # If we're still here, read the options
    my @optionModules = read_options($ctx, $fh);
    close $fh;

    # Modify the options read from the rc-file to have the pending changes from
    # the command line.
    foreach my $pendingModule (keys %{$pendingOptions}) {
        my $options = ${$pendingOptions}{$pendingModule};
        my ($module) = grep { $pendingModule eq $_->name() } (@optionModules);

        if (!$module) {
            warning ("Tried to set options for unknown module b[y[$pendingModule]");
            next;
        }

        while (my ($key, $value) = each %{$options}) {
            debug ("Setting pending option $key to $value for $pendingModule");
            $module->setOption($key, $value);
        }
    }

    # Check if we're supposed to drop into an interactive shell instead.  If so,
    # here's the stop off point.

    if (my $prog = $ctx->getOption('#start-program'))
    {
        # @modules is the command line arguments to pass in this case.
        execute_command_line_program($prog, @modules);
    }

    $ctx->setupOperatingEnvironment(); # i.e. niceness, ulimits, etc.

    my $commandLineModules = scalar @modules;

    # Allow named module-sets to be given on the command line.
    if ($commandLineModules) {
        # Copy ksb::Module objects from the ones created by read_options
        # since their module-type will actually be set.
        foreach my $module (@modules) {
            my ($optionModule) = grep {$_->name() eq $module->name()} @optionModules;
            $module = $optionModule if defined $optionModule;
        }

        # Modify l10n module inline, if present.
        for (@modules) {
            if ($_->name() eq 'l10n') { $_->setScmType('l10n') }
        }

        # Filter --resume-foo first so entire module-sets can be skipped.
        # Wrap in eval to catch runtime errors
        eval { @modules = applyModuleFilters($ctx, @modules); };
        @modules = expandModuleSets(\@modules, \@optionModules);
        ksb::Module->setModuleSource('cmdline');
    }
    else {
        @modules = @optionModules;

        if ($ctx->getOption('kde-languages')) {
            my $l10nModule = ksb::Module->new($ctx, 'l10n');
            $l10nModule->setScmType('l10n');
            $l10nModule->setBuildSystem($l10nModule->scm());

            push @modules, $l10nModule;
        }

        ksb::Module->setModuleSource('config');
    }

    # Must be done before filtering so that we can filter under module-sets.
    @modules = expandXMLModules($ctx, @modules);

    # Filter --resume-foo options. This might be a second pass, but that should
    # be OK since there's nothing different going on from the first pass in that
    # event.
    @modules = applyModuleFilters($ctx, @modules);

    # Apply kde-languages, by appending needed l10n modules to the end of the
    # build.
    @modules = expandl10nModules($ctx, @modules);

    # If modules were on the command line then they are effectively forced to
    # process unless overridden by command line options as well. If phases
    # *were* overridden on the command line, then no update pass is required
    # (all modules already have correct phases)
    @modules = updateModulePhases(@modules) unless $commandLineModules;

    if (exists $ENV{KDESRC_BUILD_DUMP_CONTEXT}) {
        local $Data::Dumper::Indent = 1;
        local $Data::Dumper::Sortkeys = 1;

        # This method call dumps the first list with the variables named by the
        # second list.
        print Data::Dumper->Dump([$ctx], [qw(ctx)]);
    }

    if (!pretending() && !$ctx->takeLock())
    {
        print "$0 is already running!\n";
        exit 1; # Don't finish(), it's not our lockfile!!
    }
    else
    {
        my $curPid = $$;
        push @atexit_subs, sub { finish($ctx, 99) if $$ == $curPid };
    }
    # }}}

    # execution phase {{{
    my $time = localtime;
    info ("Script started processing at g[$time]") unless pretending();

    $ctx->loadPersistentOptions();
    my $metadataModule;

    # If we have kde-build-metadata we must process it first, ASAP.
    if (grep { $_->name() eq 'kde-build-metadata' } @modules) {
        $metadataModule = shift @modules;
        assert_isa($metadataModule->scm(), 'ksb::Updater::KDEProjectMetadata');

        eval {
            super_mkdir($metadataModule->getSourceDir());
            info ("\tDownloading KDE Project module metadata...");
            $metadataModule->scm()->updateInternal();
        };

        if ($@) {
            warning (" b[r[*] Unable to download required metadata for build process");
            warning (" b[r[*] Will attempt to press onward...");
            warning (" b[r[*] Exception message: $@");
        }
    }

    # Reorder if necessary. This involves reading some metadata so wrap in its
    # own exception handler.
    eval {
        if ($metadataModule) {
            my $dependencyFile = $metadataModule->fullpath('source') . '/dependency-data';
            open my $dependencies, '<', $dependencyFile
                or die "Unable to open $dependencyFile: $!";

            my $dependencyResolver = ksb::DependencyResolver->new();
            $dependencyResolver->readDependencyData($dependencies);

            my @reorderedModules = $dependencyResolver->resolveDependencies(@modules);

            # If we make it here no exceptions were thrown, so accept the result
            @modules = @reorderedModules;
        }
    };

    if ($@) {
        warning (" r[b[*] Problems encountered trying to sort modules into correct order:");
        warning (" r[b[*] $@");
        warning (" r[b[*] Will attempt to continue.");
    }

    # Add to global module list now that we've filtered everything.
    $ctx->addModule($_) foreach @modules;

    my $result;
    my @update_list = map { $_->name() } ($ctx->modulesInPhase('update'));
    my @build_list = map { $_->name() } ($ctx->modulesInPhase('build'));

    debug ("Update list is ", join (', ', @update_list));
    debug ("Build list is ", join (', ', @build_list));

    # Do some necessary adjusting. Right now this is used for supporting
    # the command-line option shortcut to where you can enter e.g.
    # kdelibs/khtml, and the script will only try to update that part of
    # the module.
    # munge_lists(); # TODO: Unbreak my munge, say you'll work again.

    if ($run_mode eq 'build')
    {
        # No packages to install, we're in build mode

        # What we're going to do is fork another child to perform the svn
        # updates while we build.  Setup for this first by initializing some
        # shared memory.
        my $ipc = 0;

        if ($ctx->getOption('async'))
        {
            $ipc = ksb::IPC::Pipe->new();
        }

        if (!$ipc)
        {
            $ipc = ksb::IPC::Null->new();
            whisper ("Using no IPC mechanism\n");

            $result = handle_updates ($ipc, $ctx);
            $result = handle_build ($ipc, $ctx) || $result;
        }
        else
        {
            $result = handle_async_build ($ipc, $ctx);
        }
    }
    elsif ($run_mode eq 'install')
    {
        # Installation mode
        my @installList = $ctx->modulesInPhase('install');

        $result = handle_install ($ctx, @installList);
    }
    elsif ($run_mode eq 'uninstall')
    {
        my @uninstallList = $ctx->modulesInPhase('uninstall');

        # Make handle_uninstall handle in right order (it reverses the order
        # so that the first module uninstalled is the last one installed).
        if (ksb::Module->moduleSource() eq 'cmdline') {
            @uninstallList = reverse @uninstallList;
        }

        $result = handle_uninstall ($ctx, @uninstallList);
    }

    cleanup_log_directory($ctx) if $ctx->getOption('purge-old-logs');
    output_failed_module_lists($ctx);
    installCustomSessionDriver($ctx) if $ctx->getOption('install-session-driver');

    $time = localtime;
    my $color = '';
    $color = 'r[' if $result;

    info ("${color}Script finished processing at g[$time]") unless pretending();

    @atexit_subs = (); # Clear exit handlers
    finish($ctx, $result);

    # }}}
};

if (my $err = $@)
{
    if (ref $err && $err->isa('BuildException')) {
        print $err->{'exception_type'}, " error: ", $err->{'message'}, "\n";
        print "\tCan't continue, so stopping now.\n";

        if ($err->{'exception_type'} eq 'Internal') {
            print "\nPlease submit a bug against kdesrc-build on http://bugs.kde.org/\n"
        }
    }
    else {
        # We encountered an error.
        print "Encountered an error in the execution of the script.\n";
        print "The error reported was $err\n";
        print "Please submit a bug against kdesrc-build on http://bugs.kde.org/\n";
    }

    exit 99;
}

# vim: set et sw=4 ts=4 fdm=marker:<|MERGE_RESOLUTION|>--- conflicted
+++ resolved
@@ -94,6318 +94,6 @@
 
 # }}}
 
-<<<<<<< HEAD
-=======
-# package IPC {{{
-{
-    # Separate package for namespacing.
-    package IPC;
-# IPC message types
-    use constant {
-        MODULE_SUCCESS  => 1, # Used for a successful src checkout
-        MODULE_FAILURE  => 2, # Used for a failed src checkout
-        MODULE_SKIPPED  => 3, # Used for a skipped src checkout (i.e. build anyways)
-        MODULE_UPTODATE => 4, # Used to skip building a module when had no code updates
-
-        # One of these messages should be the first message placed on the queue.
-        ALL_SKIPPED     => 5, # Used to indicate a skipped update process (i.e. build anyways)
-        ALL_FAILURE     => 6, # Used to indicate a major update failure (don't build)
-        ALL_UPDATING    => 7, # Informational message, feel free to start the build.
-
-        # Used to indicate specifically that a source conflict has occurred.
-        MODULE_CONFLICT => 8,
-    };
-
-    1;
-}
-# }}}
-
-# package ksb::Debug {{{
-{
-    package ksb::Debug;
-
-    # Debugging level constants.
-    use constant {
-        DEBUG   => 0,
-        WHISPER => 1,
-        INFO    => 2,
-        NOTE    => 3,
-        WARNING => 4,
-        ERROR   => 5,
-    };
-
-    my $screenLog;   # Filehandle pointing to the "build log".
-    my $isPretending = 0;
-    my $debugLevel = INFO;
-
-    # Colors
-    my ($RED, $GREEN, $YELLOW, $NORMAL, $BOLD) = ("") x 5;
-
-    # Subroutine definitions
-
-    sub import
-    {
-        my $pkg = shift;
-        my $caller = caller;
-        my @exports = qw(debug pretending debugging whisper
-                         note info warning error pretend);
-
-        ksb::Util::exportFunctionsToPackage($pkg, $caller, @exports);
-    }
-
-    sub ksb::Debug::colorize
-    {
-        my $str = shift;
-
-        $str =~ s/g\[/$GREEN/g;
-        $str =~ s/]/$NORMAL/g;
-        $str =~ s/y\[/$YELLOW/g;
-        $str =~ s/r\[/$RED/g;
-        $str =~ s/b\[/$BOLD/g;
-
-        return $str;
-    }
-
-    # Subroutine which returns true if pretend mode is on.  Uses the prototype
-    # feature so you don't need the parentheses to use it.
-    sub pretending()
-    {
-        return $isPretending;
-    }
-
-    sub setPretending
-    {
-        $isPretending = shift;
-    }
-
-    sub setColorfulOutput
-    {
-        # No colors unless output to a tty.
-        return unless -t STDOUT;
-
-        my $useColor = shift;
-
-        if ($useColor) {
-            $RED = "\e[31m";
-            $GREEN = "\e[32m";
-            $YELLOW = "\e[33m";
-            $NORMAL = "\e[0m";
-            $BOLD = "\e[1m";
-        }
-        else {
-            ($RED, $GREEN, $YELLOW, $NORMAL, $BOLD) = ("") x 5;
-        }
-    }
-
-    # Subroutine which returns true if debug mode is on.  Uses the prototype
-    # feature so you don't need the parentheses to use it.
-    sub debugging(;$)
-    {
-        my $level = shift // DEBUG;
-        return $debugLevel <= $level;
-    }
-
-    sub setDebugLevel
-    {
-        $debugLevel = shift;
-    }
-
-    sub setLogFile
-    {
-        my $fileName = shift;
-
-        return if pretending();
-        open ($screenLog, '>', $fileName) or error ("Unable to open log file $fileName!");
-    }
-
-    # The next few subroutines are used to print output at different importance
-    # levels to allow for e.g. quiet switches, or verbose switches.  The levels are,
-    # from least to most important:
-    # debug, whisper, info (default), note (quiet), warning (very-quiet), and error.
-    #
-    # You can also use the pretend output subroutine, which is emitted if, and only
-    # if pretend mode is enabled.
-    #
-    # ksb::Debug::colorize is automatically run on the input for all of those
-    # functions.  Also, the terminal color is automatically reset to normal as
-    # well so you don't need to manually add the ] to reset.
-
-    # Subroutine used to actually display the data, calls ksb::Debug::colorize on each entry first.
-    sub print_clr(@)
-    {
-        # Leading + prevents Perl from assuming the plain word "colorize" is actually
-        # a filehandle or future reserved word.
-        print +colorize($_) foreach (@_);
-        print +colorize("]\n");
-
-        if (defined $screenLog) {
-            my @savedColors = ($RED, $GREEN, $YELLOW, $NORMAL, $BOLD);
-            # Remove color but still extract codes
-            ($RED, $GREEN, $YELLOW, $NORMAL, $BOLD) = ("") x 5;
-
-            print ($screenLog colorize($_)) foreach (@_);
-            print ($screenLog "\n");
-
-            ($RED, $GREEN, $YELLOW, $NORMAL, $BOLD) = @savedColors;
-        }
-    }
-
-    sub debug(@)
-    {
-        print_clr(@_) if debugging;
-    }
-
-    sub whisper(@)
-    {
-        print_clr(@_) if $debugLevel <= WHISPER;
-    }
-
-    sub info(@)
-    {
-        print_clr(@_) if $debugLevel <= INFO;
-    }
-
-    sub note(@)
-    {
-        print_clr(@_) if $debugLevel <= NOTE;
-    }
-
-    sub warning(@)
-    {
-        print_clr(@_) if $debugLevel <= WARNING;
-    }
-
-    sub error(@)
-    {
-        print STDERR (colorize $_) foreach (@_);
-        print STDERR (colorize "]\n");
-    }
-
-    sub pretend(@)
-    {
-        print_clr(@_) if pretending();
-    }
-
-    1;
-}
-
-# }}}
-
-# package ksb::Util {{{
-{
-    package ksb::Util;
-
-    use Carp qw(cluck);
-    use Scalar::Util qw(blessed);
-    use File::Path qw(make_path);
-    use Cwd qw(getcwd);
-    use Errno qw(:POSIX);
-    use Digest::MD5;
-
-    ksb::Debug->import();
-
-    # This function exports some functions from a source package (who should
-    # actually call this function) to a destination package (who should have
-    # made the request by calling $sourcePackage->import()). Any subroutine
-    # prototypes defined when this function is called are copied over as well.
-    #
-    # The first parameter is the name of the source package.
-    # The second parameter is the name of the destination package.
-    # The remaining parameters are the names of the functions to export.
-    sub exportFunctionsToPackage
-    {
-        my ($sourcePackage, $destinationPackage, @exports) = @_;
-
-        # This loop is only slightly "magical". Basically to import functions
-        # into a different package in Perl, we can use something like:
-        # *PACKAGE::FUNCTION = \&SOURCE_PACKAGE::FUNCTION;
-        # where the *PACKAGE modifies the symbol table for that package.
-        #
-        # The extra part, which requires using eval, is to predeclare the
-        # subroutine with a prototype first (if that subroutine has a
-        # prototype).
-        # "sub foo($old_prototype);"
-
-        for my $fn (@exports) {
-            my $prototype = prototype("${sourcePackage}::$fn");
-            if ($prototype) {
-                eval "sub ${destinationPackage}::${fn}(${prototype});\n" .
-                     "*${destinationPackage}::${fn} = \\&${sourcePackage}::${fn};";
-            }
-            else {
-                eval "*${destinationPackage}::${fn} = \\&${sourcePackage}::${fn};";
-            }
-        }
-    }
-
-    sub import
-    {
-        my $pkg = shift;
-        my $caller = caller;
-        my @exports = qw(list_has make_exception assert_isa assert_in
-                         croak_runtime croak_internal
-                         download_file
-                         absPathToExecutable fileDigestMD5
-                         log_command disable_locale_message_translation
-                         split_quoted_on_whitespace
-                         safe_unlink safe_system p_chdir super_mkdir
-                         filter_program_output prettify_seconds
-        );
-
-        exportFunctionsToPackage($pkg, $caller, @exports);
-    }
-
-    # Function to work around a Perl language limitation.
-    # First parameter is a reference to the list to search. ALWAYS.
-    # Second parameter is the value to search for.
-    # Returns true if the value is in the list
-    sub list_has
-    {
-        my ($listRef, $value) = @_;
-        my @list = @{$listRef};
-
-        return scalar grep { "$_" eq "$value" } (@list);
-    }
-
-    # Subroutine to return the path to the given executable based on the
-    # current PATH.  e.g. if you pass make you could get '/usr/bin/make'.  If
-    # the executable is not found undef is returned.
-    #
-    # This assumes that the module environment has already been updated since
-    # binpath doesn't exactly correspond to $ENV{'PATH'}.
-    sub absPathToExecutable
-    {
-        my $prog = shift;
-        my @paths = split(/:/, $ENV{'PATH'});
-
-        # If it starts with a / the path is already absolute.
-        return $prog if $prog =~ /^\//;
-
-        for my $path (@paths)
-        {
-            return "$path/$prog" if (-x "$path/$prog");
-        }
-
-        return undef;
-    }
-
-    # Returns a Perl object worth "die"ing for. (i.e. can be given to the die
-    # function and handled appropriately later with an eval). The returned
-    # reference will be an instance of BuildException. The actual exception
-    # type is passed in as the first parameter (as a string), and can be
-    # retrieved from the object later using the 'exception_type' key, and the
-    # message is returned as 'message'
-    #
-    # First parameter: Exception type. Recommended are one of: Config, Internal
-    # (for logic errors), Runtime (other runtime errors which are not logic
-    # bugs in kdesrc-build), or just leave blank for 'Exception'.
-    # Second parameter: Message to show to user
-    # Return: Reference to the exception object suitable for giving to "die"
-    sub make_exception
-    {
-        my $exception_type = shift // 'Exception';
-        my $message = shift;
-        my $levels = shift // 0; # Allow for more levels to be removed from bt
-
-        # Remove this subroutine from the backtrace
-        local $Carp::CarpLevel = 1 + $levels;
-
-        $message = Carp::cluck($message) if $exception_type eq 'Internal';
-        return bless({
-            'exception_type' => $exception_type,
-            'message'        => $message,
-        }, 'BuildException');
-    }
-
-    # Should be used for "runtime errors" (i.e. unrecoverable runtime problems that
-    # don't indicate a bug in the program itself).
-    sub croak_runtime
-    {
-        die (make_exception('Runtime', $_[0], 1));
-    }
-
-    # Should be used for "logic errors" (i.e. impossibilities in program state, things
-    # that shouldn't be possible no matter what input is fed at runtime)
-    sub croak_internal
-    {
-        die (make_exception('Internal', $_[0], 1));
-    }
-
-    # Throws an exception if the first parameter is not an object at all, or if
-    # it is not an object of the type given by the second parameter (which
-    # should be a string of the class name. There is no return value;
-    sub assert_isa
-    {
-        my ($obj, $class) = @_;
-
-        if (!blessed($obj) || !$obj->isa($class)) {
-            croak_runtime("$obj is not of type $class, but of type " . ref($obj));
-        }
-
-        return $obj;
-    }
-
-    # Throws an exception if the first parameter is not included in the
-    # provided list of possible alternatives. The list of alternatives must
-    # be passed as a reference, as the second parameter.
-    sub assert_in
-    {
-        my ($val, $listRef) = @_;
-
-        if (!list_has($listRef, $val)) {
-            croak_runtime("$val is not a permissible value for its argument");
-        }
-
-        return $val;
-    }
-
-    # Subroutine to unlink the given symlink if global-pretend isn't set.
-    sub safe_unlink
-    {
-        if (pretending())
-        {
-            pretend ("\tWould have unlinked ", shift, ".");
-            return 1; # Return true
-        }
-
-        return unlink (shift);
-    }
-
-    # Subroutine to execute the system call on the given list if the pretend
-    # global option is not set.
-    #
-    # Returns the shell error code, so 0 means success, non-zero means failure.
-    sub safe_system(@)
-    {
-        if (!pretending())
-        {
-            whisper ("\tExecuting g['", join("' '", @_), "'");
-            return system (@_) >> 8;
-        }
-
-        pretend ("\tWould have run g['", join("' '", @_), "'");
-        return 0; # Return true
-    }
-
-    # Is exactly like "chdir", but it will also print out a message saying that
-    # we're switching to the directory when debugging.
-    sub p_chdir($)
-    {
-        my $dir = shift;
-        debug ("\tcd g[$dir]\n");
-
-        chdir ($dir) or do {
-            return 1 if pretending();
-            croak_runtime("Could not change to directory $dir: $!");
-        };
-    }
-
-    # Helper subroutine to create a directory, including any parent
-    # directories that may also need created.
-    # Throws an exception on failure. See File::Path.
-    sub super_mkdir
-    {
-        my $pathname = shift;
-        state %createdPaths;
-
-        if (pretending()) {
-            if (!exists $createdPaths{$pathname} && ! -e $pathname) {
-                pretend ("\tWould have created g[$pathname]");
-            }
-
-            $createdPaths{$pathname} = 1;
-            return 1;
-        }
-        else {
-            make_path($pathname);
-            return (-e $pathname) ? 1 : 0;
-        }
-    }
-
-    # Calculates the MD5 digest of a file already on-disk. The digest is
-    # returned as a hex string digest as from Digest::MD5::md5_hex
-    #
-    # First parameter: File name to read
-    # Return value: hex string MD5 digest of file.
-    # An exception is thrown if an error occurs reading the file.
-    sub fileDigestMD5
-    {
-        my $fileName = shift;
-        my $md5 = Digest::MD5->new;
-
-        open my $file, '<', $fileName or croak_runtime(
-            "Unable to open $fileName: $!");
-        binmode($file);
-
-        $md5->addfile($file);
-        return $md5->hexdigest();
-    }
-
-    # This function is intended to disable the message translation catalog
-    # settings in the program environment, so that any child processes executed
-    # will have their output untranslated (and therefore scrapeable).
-    #
-    # As such this should only be called for a forked child about to exec as
-    # there is no easy way to undo this within the process.
-    sub disable_locale_message_translation
-    {
-        # Ensure that program output is untranslated by setting 'C' locale.
-        # We're really trying to affect the LC_MESSAGES locale category, but
-        # LC_ALL is a catch-all for that (so needs to be unset if set).
-        #
-        # Note that the ONLY SUPPORTED way to pass file names, command-line
-        # args, etc. to commands is under the UTF-8 encoding at this point, as
-        # that is the only sane way for this en_US-based developer to handle
-        # the task.  Patches (likely using Encode::Locale) are accepted. :P
-
-        $ENV{'LC_MESSAGES'} = 'C';
-        if ($ENV{'LC_ALL'}) {
-            $ENV{'LANG'} = $ENV{'LC_ALL'}; # This is lower-priority "catch all"
-            delete $ENV{'LC_ALL'};
-        }
-    }
-
-    # Returns an array of lines output from a program.  Use this only if you
-    # expect that the output will be short.
-    #
-    # Since there is no way to disambiguate no output from an error, this
-    # function will call die on error, wrap in eval if this bugs you.
-    #
-    # First parameter is subroutine reference to use as a filter (this sub will
-    # be passed a line at a time and should return true if the line should be
-    # returned).  If no filtering is desired pass 'undef'.
-    #
-    # Second parameter is the program to run (either full path or something
-    # accessible in $PATH).
-    #
-    # All remaining arguments are passed to the program.
-    #
-    # Return value is an array of lines that were accepted by the filter.
-    sub filter_program_output
-    {
-        my ($filterRef, $program, @args) = @_;
-        $filterRef //= sub { return 1 }; # Default to all lines
-
-        debug ("Slurping '$program' '", join("' '", @args), "'");
-
-        my $pid = open(my $childOutput, '-|');
-        croak_internal("Can't fork: $!") if ! defined($pid);
-
-        if ($pid) {
-            # parent
-            my @lines = grep { &$filterRef; } (<$childOutput>);
-            close $childOutput;
-            waitpid $pid, 0;
-
-            return @lines;
-        }
-        else {
-            disable_locale_message_translation();
-
-            # We don't want stderr output on tty.
-            open (STDERR, '>', '/dev/null') or close (STDERR);
-
-            exec { $program } ($program, @args) or
-                croak_internal("Unable to exec $program: $!");
-        }
-    }
-
-    # Subroutine to return a string suitable for displaying an elapsed time,
-    # (like a stopwatch) would.  The first parameter is the number of seconds
-    # elapsed.
-    sub prettify_seconds
-    {
-        my $elapsed = $_[0];
-        my $str = "";
-        my ($days,$hours,$minutes,$seconds,$fraction);
-
-        $fraction = int (100 * ($elapsed - int $elapsed));
-        $elapsed = int $elapsed;
-
-        $seconds = $elapsed % 60;
-        $elapsed = int $elapsed / 60;
-
-        $minutes = $elapsed % 60;
-        $elapsed = int $elapsed / 60;
-
-        $hours = $elapsed % 24;
-        $elapsed = int $elapsed / 24;
-
-        $days = $elapsed;
-
-        $seconds = "$seconds.$fraction" if $fraction;
-
-        my @str_list;
-
-        for (qw(days hours minutes seconds))
-        {
-            # Use a symbolic reference without needing to disable strict refs.
-            # I couldn't disable it even if I wanted to because these variables
-            # aren't global or localized global variables.
-            my $value = eval "return \$$_;";
-            my $text = $_;
-            $text =~ s/s$// if $value == 1; # Make singular
-
-            push @str_list, "$value $text" if $value or $_ eq 'seconds';
-        }
-
-        # Add 'and ' in front of last element if there was more than one.
-        push @str_list, ("and " . pop @str_list) if (scalar @str_list > 1);
-
-        $str = join (", ", @str_list);
-
-        return $str;
-    }
-
-    # Subroutine to mark a file as being the error log for a module.  This also
-    # creates a symlink in the module log directory for easy viewing.
-    # First parameter is the module in question.
-    # Second parameter is the filename in the log directory of the error log.
-    sub _setErrorLogfile
-    {
-        my $module = assert_isa(shift, 'Module');
-        my $logfile = shift;
-
-        return unless $logfile;
-
-        my $logdir = $module->getLogDir();
-
-        $module->setOption('#error-log-file', "$logdir/$logfile");
-        debug ("Logfile for $module is $logfile");
-
-        # Setup symlink in the module log directory pointing to the appropriate
-        # file.  Make sure to remove it first if it already exists.
-        unlink("$logdir/error.log") if -l "$logdir/error.log";
-
-        if(-e "$logdir/error.log")
-        {
-            # Maybe it was a regular file?
-            error ("r[b[ * Unable to create symlink to error log file]");
-            return;
-        }
-
-        symlink "$logfile", "$logdir/error.log";
-    }
-
-
-    # Subroutine to run a command, optionally filtering on the output of the child
-    # command.
-    #
-    # First parameter is the module object being built (for logging purposes
-    #   and such).
-    # Second parameter is the name of the log file to use (relative to the log
-    #   directory).
-    # Third parameter is a reference to an array with the command and its
-    #   arguments.  i.e. ['command', 'arg1', 'arg2']
-    #
-    # After the required three parameters you can pass a hash reference of
-    # optional features:
-    #   'callback' => a reference to a subroutine to have each line
-    #   of child output passed to.  This output is not supposed to be printed
-    #   to the screen by the subroutine, normally the output is only logged.
-    #   However this is useful for e.g. munging out the progress of the build.
-    #   USEFUL: When there is no more output from the child, the callback will be
-    #     called with an undef string.  (Not just empty, it is also undefined).
-    #
-    #   'no_translate' => any true value will cause a flag to be set to request
-    #   the executed child process to not translate (for locale purposes) its
-    #   output, so that it can be screen-scraped.
-    #
-    # The return value is the shell return code, so 0 is success, and non-zero is
-    #   failure.
-    #
-    # NOTE: This function has a special feature.  If the command passed into the
-    #   argument reference is 'kdesrc-build', then log_command will, when it
-    #   forks, execute the subroutine named by the second parameter rather than
-    #   executing a child process.  The subroutine should include the full package
-    #   name as well (otherwise the package containing log_command's implementation
-    #   is used).  The remaining arguments in the list are passed to the
-    #   subroutine that is called.
-    sub log_command
-    {
-        my ($module, $filename, $argRef, $optionsRef) = @_;
-        assert_isa($module, 'Module');
-        my @command = @{$argRef};
-
-        $optionsRef //= { };
-        my $callbackRef = $optionsRef->{'callback'};
-
-        debug ("log_command(): Module $module, Command: ", join(' ', @command));
-
-        # Fork a child, with its stdout connected to CHILD.
-        my $pid = open(CHILD, '-|');
-        if ($pid)
-        {
-            # Parent
-            if (!$callbackRef && debugging()) {
-                # If no other callback given, pass to debug() if debug-mode is on.
-                $callbackRef = sub {
-                    return unless $_; chomp; debug($_);
-                };
-            }
-
-            # Final fallback: Do nothing
-            $callbackRef //= sub { };
-
-            # Filter each line
-            &{$callbackRef}($_) while (<CHILD>);
-
-            # Let callback know there is no more output.
-            &{$callbackRef}(undef) if defined $callbackRef;
-
-            close CHILD;
-
-            # If the module fails building, set an internal flag in the module
-            # options with the name of the log file containing the error message.
-            # TODO: ($? is set when closing CHILD pipe?)
-            my $result = $?;
-            _setErrorLogfile($module, "$filename.log") if $result;
-
-            return $result;
-        }
-        else
-        {
-            # Child. Note here that we need to avoid running our exit cleanup
-            # handlers in here. For that we need POSIX::_exit.
-
-            # Apply altered environment variables.
-            $module->buildContext()->commitEnvironmentChanges();
-
-            if (pretending())
-            {
-                pretend ("\tWould have run g['", join ("' '", @command), "'");
-                POSIX::_exit(0);
-            }
-
-            my $logdir = $module->getLogDir();
-            if (!$logdir || ! -e $logdir)
-            {
-                # Error creating directory for some reason.
-                error ("\tLogging to std out due to failure creating log dir.");
-            }
-
-            # Redirect STDIN to /dev/null so that the handle is open but fails when
-            # being read from (to avoid waiting forever for e.g. a password prompt
-            # that the user can't see.
-
-            open (STDIN, '<', "/dev/null") unless exists $ENV{'KDESRC_BUILD_USE_TTY'};
-            open (STDOUT, "|tee $logdir/$filename.log") or do {
-                error ("Error opening pipe to tee command.");
-                # Don't abort, hopefully STDOUT still works.
-            };
-
-            # Make sure we log everything.
-            # In the case of Qt, we may have forced on progress output so let's
-            # leave that interactive to keep the logs sane.
-            if (!($module->buildSystemType() eq 'Qt' &&
-               $module->buildSystem()->forceProgressOutput()))
-            {
-                open (STDERR, ">&STDOUT");
-            }
-
-            # Call internal function, name given by $command[1]
-            if ($command[0] eq 'kdesrc-build')
-            {
-                # No colors!
-                ksb::Debug::setColorfulOutput(0);
-                debug ("Calling $command[1]");
-
-                my $cmd = $command[1];
-                splice (@command, 0, 2); # Remove first two elements.
-
-                no strict 'refs'; # Disable restriction on symbolic subroutines.
-                if (! &{$cmd}(@command)) # Call sub
-                {
-                    POSIX::_exit (EINVAL);
-                }
-
-                POSIX::_exit (0); # Exit child process successfully.
-            }
-
-            # Don't leave empty output files, give an indication of the particular
-            # command run. Use print to go to stdout.
-            say "# kdesrc-build running: '", join("' '", @command), "'";
-            say "# from directory: ", getcwd();
-
-            # If a callback is set assume no translation can be permitted.
-            disable_locale_message_translation() if $optionsRef->{'no_translate'};
-
-            # External command.
-            exec (@command) or do {
-                my $cmd_string = join(' ', @command);
-                error (<<EOF);
-r[b[Unable to execute "$cmd_string"]!
-    $!
-
-Please check your binpath setting (it controls the PATH used by kdesrc-build).
-Currently it is set to g[$ENV{PATH}].
-EOF
-                # Don't use return, this is the child still!
-                POSIX::_exit (1);
-            };
-        }
-    }
-
-    # This subroutine acts like split(' ', $_) except that double-quoted strings
-    # are not split in the process.
-    #
-    # First parameter: String to split on whitespace.
-    # Return value: A list of the individual words and quoted values in the string.
-    # The quotes themselves are not returned.
-    sub split_quoted_on_whitespace
-    {
-        use Text::ParseWords qw(parse_line);
-        my $line = shift;
-
-        # Remove leading/trailing whitespace
-        $line =~ s/^\s+//;
-        $line =~ s/\s+$//;
-
-        # 0 means not to keep delimiters or quotes
-        return parse_line('\s+', 0, $line);
-    }
-
-    # This subroutine downloads the file pointed to by the URL given in the
-    # first parameter, saving to the given filename.  (FILENAME, not
-    # directory). HTTP and FTP are supported, but this functionality requires
-    # libwww-perl
-    #
-    # First parameter: URL of link to download (i.e. http://kdesrc-build.kde.org/foo.tbz2)
-    # Second parameter: Filename to save as (i.e. $ENV{HOME}/blah.tbz2)
-    # Third parameter: URL of a proxy to use (undef or empty means proxy as set in environment)
-    # Return value is 0 for failure, non-zero for success.
-    sub download_file
-    {
-        my ($url, $filename, $proxy) = @_;
-
-        my $ua = LWP::UserAgent->new(timeout => 30);
-
-        # Trailing space adds the appropriate LWP info since the resolver is not
-        # my custom coding anymore.
-        $ua->agent("kdesrc-build/$versionNum ");
-
-        if ($proxy) {
-            whisper ("Using proxy $proxy for FTP, HTTP downloads");
-            $ua->proxy(['http', 'ftp'], $proxy);
-        }
-        else {
-            whisper ("Using proxy as determined by environment");
-            $ua->env_proxy();
-        }
-
-        whisper ("Downloading g[$filename] from g[$url]");
-        my $response = $ua->mirror($url, $filename);
-
-        # LWP's mirror won't auto-convert "Unchanged" code to success, so check for
-        # both.
-        return 1 if $response->code == 304 || $response->is_success;
-
-        error ("Failed to download y[b[$url] to b[$filename]");
-        error ("Result was: y[b[" . $response->status_line . "]");
-        return 0;
-    }
-
-    1;
-}
-
-# }}}
-
-# package BaseIPC {{{
-# Base class for IPC interaction. Should have most of the functionality, with
-# the actual bits of reading and writing left to subclasses.
-{
-    package BaseIPC;
-
-    ksb::Util->import(); # make_exception, list_has
-    ksb::Debug->import();
-
-    sub new
-    {
-        my $class = shift;
-
-        # Must bless a hash ref since subclasses expect it.
-        my $ref = {};
-        $ref->{'residue'} = ''; # Define this for later.
-        $ref->{'updated'} = {}; # Tracks modules we've received status for.
-
-        return bless $ref, $class;
-    }
-
-    sub notifyUpdateSuccess
-    {
-        my $self = shift;
-        my ($module, $msg) = @_;
-
-        $self->sendIPCMessage(IPC::MODULE_SUCCESS, "$module,$msg");
-    }
-
-    # Waits for an update for a module with the given name.
-    # Returns a list containing whether the module was successfully updated,
-    # and any specific string message (e.g. for module update success you get
-    # number of files affected)
-    # Will throw an exception for an IPC failure or if the module should not be
-    # built.
-    sub waitForModule
-    {
-        my ($self, $module) = @_;
-        assert_isa($module, 'Module');
-
-        my $moduleName = $module->name();
-        my $updated = $self->{'updated'};
-        my $message;
-
-        # Wait for for the initial phase to complete, if it hasn't.
-        $self->waitForStreamStart();
-
-        # No update? Just mark as successful
-        if ($self->{'no_update'} || !$module->phases()->has('update')) {
-            $updated->{$moduleName} = 'success';
-            return ('success', 'Skipped');
-        }
-
-        while(! defined $updated->{$moduleName}) {
-            my $buffer;
-            info ("\tWaiting for source code update.");
-
-            my $ipcType = $self->receiveIPCMessage(\$buffer);
-            if (!$ipcType)
-            {
-                croak_runtime("IPC failure updating $moduleName: $!");
-            }
-
-            whisper ("\tReceived IPC status message for $buffer: $ipcType");
-
-            given ($ipcType) {
-                when (IPC::MODULE_SUCCESS) {
-                    my ($ipcModuleName, $msg) = split(/,/, $buffer);
-                    $message = $msg;
-                    $updated->{$ipcModuleName} = 'success';
-
-                }
-                when (IPC::MODULE_SKIPPED) {
-                    # The difference between success here and 'skipped' below
-                    # is that success means we should build even though we
-                    # didn't perform an update, while 'skipped' means the
-                    # *build* should be skipped even though there was no
-                    # failure.
-                    $message = 'skipped';
-                    $updated->{$buffer} = 'success';
-                }
-                when (IPC::MODULE_CONFLICT) {
-                    $module->setPersistentOption('conflicts-present', 1);
-                    $message = 'conflicts present';
-                    $updated->{$buffer} = 'failed';
-                }
-                when (IPC::MODULE_FAILURE) {
-                    $message = 'update failed';
-                    $updated->{$buffer} = 'failed';
-                }
-                when (IPC::MODULE_UPTODATE) {
-                    # Properly account for users manually doing --refresh-build or
-                    # using .refresh-me.
-                    $message = 'no files affected';
-                    if ($module->buildSystem()->needsRefreshed())
-                    {
-                        $updated->{$buffer} = 'success';
-                        note ("\tNo source update, but g[$module] meets other building criteria.");
-                    }
-                    else
-                    {
-                        $updated->{$buffer} = 'skipped';
-                    }
-                }
-                default {
-                    croak_internal("Unhandled IPC type: $ipcType");
-                }
-            }
-        }
-
-        # Out of while loop, should have a status now.
-        return ($updated->{$moduleName}, $message);
-    }
-
-    # Waits on the IPC connection until one of the ALL_* IPC codes is returned.
-    # If IPC::ALL_SKIPPED is returned then the 'no_update' entry will be set in
-    # $self to flag that you shouldn't wait.
-    # If IPC::ALL_FAILURE is returned then an exception will be thrown due to the
-    # fatal error.
-    # This method can be called multiple times, but only the first time will
-    # result in a wait.
-    sub waitForStreamStart
-    {
-        my $self = shift;
-        state $waited = 0;
-
-        return if $waited;
-
-        my $buffer = '';
-        my $ipcType = $self->receiveIPCMessage(\$buffer);
-        $waited = 1;
-
-        if ($ipcType == IPC::ALL_FAILURE)
-        {
-            croak_runtime("Unable to perform source update for any module:\n\t$buffer");
-        }
-        elsif ($ipcType == IPC::ALL_SKIPPED)
-        {
-            $self->{'no_update'} = 1;
-        }
-        elsif ($ipcType != IPC::ALL_UPDATING)
-        {
-            croak_runtime("IPC failure while expecting an update status: Incorrect type: $ipcType");
-        }
-    }
-
-    # Sends an IPC message along with some IPC type information.
-    #
-    # First parameter is the IPC type to send.
-    # Second parameter is the actual message.
-    # All remaining parameters are sent to the object's sendMessage()
-    #  procedure.
-    sub sendIPCMessage
-    {
-        # Use shift for these to empty @_ of the parameters.
-        my $self = shift;
-        my $ipcType = shift;
-        my $msg = shift;
-
-        my $encodedMsg = pack("l! a*", $ipcType, $msg);
-        return $self->sendMessage("$encodedMsg\n", @_);
-    }
-
-    # Static class function to unpack a message.
-    #
-    # First parameter is the message.
-    # Second parameter is a reference to a scalar to store the result in.
-    #
-    # Returns the IPC message type.
-    sub unpackMsg
-    {
-        my ($msg, $outBuffer) = @_;
-        my $returnType;
-
-        ($returnType, $$outBuffer) = unpack("l! a*", $msg);
-
-        return $returnType;
-    }
-
-    # Receives an IPC message and decodes it into the message and its
-    # associated type information.
-    #
-    # First parameter is a *reference* to a scalar to hold the message contents.
-    # All remaining parameters are passed to the underlying receiveMessage()
-    #  procedure.
-    #
-    # Returns the IPC type, or undef on failure.
-    sub receiveIPCMessage
-    {
-        my $self = shift;
-        my $outBuffer = shift;
-
-        # Check if we still have data left over from last read, and if it
-        # contains a full message.
-        if ($self->{'residue'} =~ /\n/)
-        {
-            my ($first, $remainder) = split(/\n/, $self->{'residue'}, 2);
-            $self->{'residue'} = defined $remainder ? $remainder : '';
-
-            return unpackMsg($first, $outBuffer);
-        }
-
-        # Read in messages enough to get to the message separator (\n)
-        my $msg = '';
-        while($msg !~ /\n/) {
-            my $msgFragment = $self->receiveMessage(@_);
-            $msg .= $msgFragment if defined $msgFragment;
-
-            last unless defined $msgFragment;
-        }
-
-        return undef if not defined $msg or $msg eq '';
-
-        # We may have residue still if we had a partial husk of a message, so
-        # append to the residue before breaking up the message.  We assume a
-        # newline separates the messages.
-        $msg = $self->{'residue'} . $msg;
-        my ($first, $remainder) = split(/\n/, $msg, 2);
-
-        # Save rest for later.
-        $self->{'residue'} = defined $remainder ? $remainder : '';
-
-        return unpackMsg($first, $outBuffer);
-    }
-
-    # These must be reimplemented.  They must be able to handle scalars without
-    # any extra frills.
-    #
-    # sendMessage should accept one parameter (the message to send) and return
-    # true on success, or false on failure.  $! should hold the error information
-    # if false is returned.
-    sub sendMessage { croak_internal("Unimplemented."); }
-
-    # receiveMessage should return a message received from the other side, or
-    # undef for EOF or error.  On error, $! should be set to hold the error
-    # information.
-    sub receiveMessage { croak_internal("Unimplemented."); }
-
-    # Should be reimplemented if default does not apply.
-    sub supportsConcurrency
-    {
-        return 0;
-    }
-
-    1;
-}
-# }}}
-
-# package PipeIPC {{{
-# IPC class that uses pipes for communication.  Basically requires
-# forking two children in order to communicate with.  Assumes that the two
-# children are the update process and a monitor process which keeps the update
-# going and informs us (the build process) of the status when we're ready to
-# hear about it.
-{
-    package PipeIPC;
-
-    our(@ISA);
-    @ISA = qw(BaseIPC);
-
-    sub new
-    {
-        my $class = shift;
-        my $self = $class->SUPER::new;
-
-        # Define file handles.
-        $self->{$_} = new IO::Handle foreach qw/fromMon toMon fromSvn toBuild/;
-
-        if (not pipe($self->{'fromSvn'}, $self->{'toMon'})or
-            not pipe($self->{'fromMon'}, $self->{'toBuild'}))
-        {
-            return undef;
-        }
-
-        return bless $self, $class;
-    }
-
-    # Must override to send to correct filehandle.
-    sub notifyUpdateSuccess
-    {
-        my $self = shift;
-        my ($module, $msg) = @_;
-
-        $self->sendIPCMessage(IPC::MODULE_SUCCESS, "$module,$msg", 'toMon');
-    }
-
-    # Closes the given list of filehandle ids.
-    sub closeFilehandles
-    {
-        my $self = shift;
-        my @fhs = @_;
-
-        for my $fh (@fhs) {
-            close $self->{$fh};
-            $self->{$fh} = 0;
-        }
-    }
-
-    # Call this to let the object know it will be the update process.
-    sub setUpdater
-    {
-        my $self = shift;
-        $self->closeFilehandles(qw/fromSvn fromMon toBuild/);
-    }
-
-    sub setBuilder
-    {
-        my $self = shift;
-        $self->closeFilehandles(qw/fromSvn toMon toBuild/);
-    }
-
-    sub setMonitor
-    {
-        my $self = shift;
-        $self->closeFilehandles(qw/toMon fromMon/);
-    }
-
-    sub supportsConcurrency
-    {
-        return 1;
-    }
-
-    # First parameter is the ipc Type of the message to send.
-    # Second parameter is the module name (or other message).
-    # Third parameter is the file handle id to send on.
-    sub sendMessage
-    {
-        my $self = shift;
-        my ($msg, $fh) = @_;
-
-        return syswrite ($self->{$fh}, $msg);
-    }
-
-    # Override of sendIPCMessage to specify which filehandle to send to.
-    sub sendIPCMessage
-    {
-        my $self = shift;
-        push @_, 'toMon'; # Add filehandle to args.
-
-        return $self->SUPER::sendIPCMessage(@_);
-    }
-
-    # Used by monitor process, so no message encoding or decoding required.
-    sub sendToBuilder
-    {
-        my ($self, $msg) = @_;
-        return $self->sendMessage($msg, 'toBuild');
-    }
-
-    # First parameter is a reference to the output buffer.
-    # Second parameter is the id of the filehandle to read from.
-    sub receiveMessage
-    {
-        my $self = shift;
-        my $fh = shift;
-        my $value;
-
-        undef $!; # Clear error marker
-        my $result = sysread ($self->{$fh}, $value, 256);
-
-        return undef if not $result;
-        return $value;
-    }
-
-    # Override of receiveIPCMessage to specify which filehandle to receive from.
-    sub receiveIPCMessage
-    {
-        my $self = shift;
-        push @_, 'fromMon'; # Add filehandle to args.
-
-        return $self->SUPER::receiveIPCMessage(@_);
-    }
-
-    # Used by monitor process, so no message encoding or decoding required.
-    sub receiveFromUpdater
-    {
-        my $self = shift;
-        return $self->receiveMessage('fromSvn');
-    }
-
-    1;
-}
-# }}}
-
-# package NullIPC {{{
-# Dummy IPC module in case SysVIPC doesn't work.
-{
-    package NullIPC;
-
-    our @ISA = qw(BaseIPC);
-
-    sub new
-    {
-        my $class = shift;
-        my $self = $class->SUPER::new;
-
-        $self->{'msgList'} = []; # List of messages.
-        return bless $self, $class; # OOP in Perl is so completely retarded
-    }
-
-    sub sendMessage
-    {
-        my $self = shift;
-        my $msg = shift;
-
-        push @{$self->{'msgList'}}, $msg;
-        return 1;
-    }
-
-    sub receiveMessage
-    {
-        my $self = shift;
-
-        return undef unless scalar @{$self->{'msgList'}} > 0;
-
-        return shift @{$self->{'msgList'}};
-    }
-
-    1;
-}
-# }}}
-
-# package KDEXMLReader {{{
-# kde_projects.xml module-handling code.
-# The core of this was graciously contributed by Allen Winter, and then
-# touched-up and kdesrc-build'ed by myself -mpyne.
-{
-    package KDEXMLReader;
-    use XML::Parser;
-    use strict;
-    use warnings;
-
-    sub new
-    {
-        my $class = shift;
-        my $inputHandle = shift;
-
-        my $self = {
-            inputHandle => $inputHandle,
-        };
-
-        return bless ($self, $class);
-    }
-
-    sub inputHandle
-    {
-        my $self = shift;
-        return $self->{inputHandle};
-    }
-
-    my @nameStack = ();        # Used to assign full names to modules.
-    my %xmlGroupingIds;        # XML tags which group repositories.
-    my @modules;               # Result list
-    my $curRepository;         # ref to hash table when we are in a repo
-    my $trackingReposFlag = 0; # >0 if we should be tracking for repo elements.
-    my $inRepo = 0;            # >0 if we are actually in a repo element.
-    my $repoFound = 0;         # If we've already found the repo we need.
-    my $searchProject = '';    # Project we're looking for.
-    my $desiredProtocol = '';  # URL protocol desired (normally 'git')
-
-    # Note on searchProject: A /-separated path is fine, in which case we look
-    # for the right-most part of the full path which matches all of searchProject.
-    # e.g. kde/kdebase/kde-runtime would be matched searchProject of either
-    # "kdebase/kde-runtime" or simply "kde-runtime".
-    sub getModulesForProject
-    {
-        # These are the elements that can have <repo> under them AFAICS, and
-        # participate in module naming. e.g. kde/calligra or
-        # extragear/utils/kdesrc-build
-        @xmlGroupingIds{qw/component module project/} = 1;
-
-        my ($self, $proj, $protocol) = @_;
-
-        $searchProject = $proj;
-        @modules = ();
-        @nameStack = ();
-        $inRepo = 0;
-        $trackingReposFlag = 0;
-        $curRepository = undef;
-        $desiredProtocol = $protocol;
-
-        my $parser = XML::Parser->new(
-            Handlers =>
-                {
-                    Start => \&xmlTagStart,
-                    End => \&xmlTagEnd,
-                    Char => \&xmlCharData,
-                },
-        );
-
-        my $result = $parser->parse($self->inputHandle());
-        return @modules;
-    }
-
-    sub xmlTagStart
-    {
-        my ($expat, $element, %attrs) = @_;
-
-        # In order to ensure that repos which are recursively under this node are
-        # actually handled, we increment this flag if it's already >0 (which means
-        # we're actively tracking repos for some given module).
-        # xmlTagEnd will then decrement the flag so we eventually stop tracking
-        # repos once we've fully recursively handled the node we cared about.
-        if ($trackingReposFlag > 0) {
-            ++$trackingReposFlag;
-        }
-
-        if (exists $xmlGroupingIds{$element}) {
-            push @nameStack, $attrs{'identifier'};
-
-            # If we're not tracking something, see if we should be. The logic is
-            # fairly long-winded but essentially just breaks searchProject into
-            # its components and compares it item-for-item to the end of our name
-            # stack.
-            if ($trackingReposFlag <= 0) {
-                my @searchParts = split(m{/}, $searchProject);
-                if (scalar @nameStack >= scalar @searchParts) {
-                    my @candidateArray = @nameStack[-(scalar @searchParts)..-1];
-                    die "candidate vs. search array mismatch" if $#candidateArray != $#searchParts;
-
-                    $trackingReposFlag = 1;
-                    for (my $i = 0; $i < scalar @searchParts; ++$i) {
-                        if (($searchParts[$i] ne $candidateArray[$i]) &&
-                            ($searchParts[$i] ne '*'))
-                        {
-                            $trackingReposFlag = 0;
-                            last;
-                        }
-                    }
-
-                    # Reset our found flag if we're looking for another repo
-                    $repoFound = 0 if $trackingReposFlag > 0;
-                }
-            }
-        }
-
-        # Checking that we haven't already found a repo helps us out in
-        # situations where a supermodule has its own repo, -OR- you could build
-        # it in submodules. We won't typically want to do both, so prefer
-        # supermodules this way. (e.g. Calligra and its Krita submodules)
-        if ($element eq 'repo' &&     # Found a repo
-            $trackingReposFlag > 0 && # When we were looking for one
-            ($trackingReposFlag <= $repoFound || $repoFound == 0))
-                # (That isn't a direct child of an existing repo)
-        {
-            die "We are already tracking a repository" if $inRepo > 0;
-            $inRepo = 1;
-            $repoFound = $trackingReposFlag;
-            $curRepository = {
-                'fullName' => join('/', @nameStack),
-                'repo' => '',
-                'name' => $nameStack[-1],
-                'active' => 'false',
-                'tarball' => '',
-                'branch:stable' => '',
-            }; # Repo/Active/tarball to be added by char handler.
-        }
-
-        # Currently we only pull data while under a <repo> tag, so bail early if
-        # we're not doing this to simplify later logic.
-        return unless $inRepo;
-
-        # Character data is integrated by the char handler. To avoid having it
-        # dump all willy-nilly into our dict, we leave a flag for what the
-        # resultant key should be.
-        if ($element eq 'active') {
-            $curRepository->{'needs'} = 'active';
-
-            # Unset our default value since one is present in the XML
-            $curRepository->{'active'} = '';
-        }
-        # For git repos we want to retain the repository data and any snapshot
-        # tarballs available.
-        elsif ($element eq 'url') {
-            $curRepository->{'needs'} =
-                #                     this proto       | needs this attr set
-                $attrs{'protocol'} eq $desiredProtocol ? 'repo'    :
-                $attrs{'protocol'} eq 'tarball'        ? 'tarball' : undef;
-        }
-        # i18n data gives us the defined stable and trunk branches.
-        elsif ($element eq 'branch' && $attrs{'i18n'} && $attrs{'i18n'} eq 'stable') {
-            $curRepository->{'needs'} = 'branch:stable';
-        }
-    }
-
-    sub xmlTagEnd
-    {
-        my ($expat, $element) = @_;
-
-        if (exists $xmlGroupingIds{$element}) {
-            pop @nameStack;
-        }
-
-        # If gathering data for char handler, stop now.
-        if ($inRepo && defined $curRepository->{'needs'}) {
-            delete $curRepository->{'needs'};
-        }
-
-        if ($element eq 'repo' && $inRepo) {
-            $inRepo = 0;
-            push @modules, $curRepository;
-            $curRepository = undef;
-        }
-
-        # See xmlTagStart above for an explanation.
-        --$trackingReposFlag;
-    }
-
-    sub xmlCharData
-    {
-        my ($expat, $utf8Data) = @_;
-
-        # The XML::Parser manpage makes it clear that the char handler can be
-        # called consecutive times with data for the same tag, so we use the
-        # append operator and then clear our flag in xmlTagEnd.
-        if ($curRepository && defined $curRepository->{'needs'}) {
-            $curRepository->{$curRepository->{'needs'}} .= $utf8Data;
-        }
-    }
-
-    1;
-}
-# }}}
-
-# package ksb::PhaseList {{{
-{
-    # Handles the "phases" for kdesrc-build, e.g. a simple list of phases,
-    # and methods to add, clear, or filter out phases.
-    package ksb::PhaseList;
-
-    ksb::Util->import();
-
-    # Constructor. Passed in values are the initial phases in this set.
-    sub new
-    {
-        my ($class, @args) = @_;
-        return bless [@args], $class;
-    }
-
-    # Filters out the given phase from the current list of phases.
-    sub filterOutPhase
-    {
-        my ($self, $phase) = @_;
-        @{$self} = grep { $_ ne $phase } @{$self};
-    }
-
-    # Adds the requested phase to the list of phases to build.
-    sub addPhase
-    {
-        my ($self, $phase) = @_;
-        push @{$self}, $phase unless list_has([@{$self}], $phase);
-    }
-
-    # Returns true if the given phase name is present in this list.
-    sub has
-    {
-        my ($self, $phase) = @_;
-        return grep { $_ eq $phase } (@{$self});
-    }
-
-    # Get/sets number of phases depending on whether any are passed in.
-    sub phases
-    {
-        my ($self, @args) = @_;
-        @$self = @args if scalar @args;
-        return @$self;
-    }
-
-    sub clear
-    {
-        my $self = shift;
-        splice @$self;
-    }
-
-    1;
-}
-# }}}
-
-# package ksb::BuildContext {{{
-{
-    # This contains the information needed about the build context, e.g.
-    # list of modules, what phases each module is in, the various options,
-    # etc.
-    package ksb::BuildContext;
-
-    use Carp 'confess';
-    use File::Basename; # dirname
-    use IO::File;
-    use POSIX qw(strftime);
-    use Errno qw(:POSIX);
-
-    # We derive from Module so that BuildContext acts like the 'global'
-    # Module, with some extra functionality.
-    our @ISA = qw(Module);
-
-    # This is the second-half of "use Foo". The first-half is "require Foo" but
-    # we already have ksb::Debug loaded above.
-    ksb::Debug->import();
-
-    ksb::Util->import();
-
-    my @DefaultPhases = qw/update build install/;
-    my @rcfiles = ("./kdesrc-buildrc", "$ENV{HOME}/.kdesrc-buildrc");
-    my $LOCKFILE_NAME = '.kdesrc-lock';
-
-    # The # will be replaced by the directory the rc File is stored in.
-    my $PERSISTENT_FILE_NAME = '#/.kdesrc-build-data';
-
-    # defaultGlobalOptions {{{
-    my %defaultGlobalOptions = (
-        "async"                => 1,
-        "binpath"              => '',
-        "branch"               => "",
-        "build-dir"            => "build",
-        "build-system-only"    => "",
-        "build-when-unchanged" => 1, # Safe default
-        "checkout-only"        => "",
-        "cmake-options"        => "",
-        "colorful-output"      => 1, # Use color by default.
-        "configure-flags"      => "",
-        "custom-build-command" => '',
-        "cxxflags"             => "-pipe",
-        "debug"                => "",
-        "debug-level"          => ksb::Debug::INFO,
-        "delete-my-patches"    => 0, # Should only be set from cmdline
-        "delete-my-settings"   => 0, # Should only be set from cmdline
-        "dest-dir"             => '${MODULE}', # single quotes used on purpose!
-        "disable-agent-check"  => 0,   # If true we don't check on ssh-agent
-        "do-not-compile"       => "",
-        "git-desired-protocol" => 'git', # protocol to grab from kde-projects
-        "git-repository-base"  => {}, # Base path template for use multiple times.
-        "http-proxy"           => '', # Proxy server to use for HTTP.
-        "install-after-build"  => 1,  # Default to true
-        "install-session-driver" => 0,# Default to false
-        "kdedir"               => "$ENV{HOME}/kde",
-        "kde-languages"        => "",
-        "libpath"              => "",
-        "log-dir"              => "log",
-        "make-install-prefix"  => "",  # Some people need sudo
-        "make-options"         => "",
-        "manual-build"         => "",
-        "manual-update"        => "",
-        "module-base-path"     => "",  # Used for tags and branches
-        "niceness"             => "10",
-        "no-svn"               => "",
-        "override-build-system"=> "",
-        "override-url"         => "",
-        "persistent-data-file" => "",
-        "prefix"               => "", # Override installation prefix.
-        "pretend"              => "",
-        "purge-old-logs"       => 1,
-        "qtdir"                => "$ENV{HOME}/qt4",
-        "reconfigure"          => "",
-        "refresh-build"        => "",
-        "remove-after-install" => "none", # { none, builddir, all }
-        "repository"           => '',     # module's git repo
-        "revision"             => 0,
-        "run-tests"            => 0,  # 1 = make test, upload = make Experimental
-        "set-env"              => { }, # Hash of environment vars to set
-        "source-dir"           => "$ENV{HOME}/kdesrc",
-        "ssh-identity-file"    => '', # If set, is passed to ssh-add.
-        "stop-on-failure"      => "",
-        "svn-server"           => "svn://anonsvn.kde.org/home/kde",
-        "tag"                  => "",
-        "use-clean-install"    => 0,
-        "use-idle-io-priority" => 0,
-        "use-modules"          => "",
-        # Controls whether to build "stable" branches instead of "master"
-        "use-stable-kde"       => 0,
-    );
-    # }}} 1
-
-    sub new
-    {
-        my ($class, @args) = @_;
-
-        # It is very important to use the Module:: syntax instead of Module->,
-        # otherwise you can't pass $class and have it used as the classname.
-        my $self = Module::new($class, undef, 'global');
-        my %newOpts = (
-            modules => [],
-            context => $self, # Fix link to buildContext (i.e. $self)
-            build_options => {
-                global => \%defaultGlobalOptions,
-                # Module options are stored under here as well, keyed by module->name()
-            },
-            # This one replaces Module::{phases}
-            phases  => ksb::PhaseList->new(@DefaultPhases),
-            errors  => {
-                # Phase names from phases map to a references to a list of failed Modules
-                # from that phase.
-            },
-            logPaths=> {
-                # Holds a hash table of log path bases as expanded by
-                # getSubdirPath (e.g. [source-dir]/log) to the actual log dir
-                # *this run*, with the date and unique id added. You must still
-                # add the module name to use.
-            },
-            rcFiles => [@rcfiles],
-            rcFile  => undef,
-            env     => { },
-            ignore_list => [ ], # List of XML paths to ignore completely.
-        );
-
-        # Merge all new options into our self-hash.
-        @{$self}{keys %newOpts} = values %newOpts;
-        $self->{options} = $self->{build_options}{global};
-
-        assert_isa($self, 'Module');
-        assert_isa($self, 'ksb::BuildContext');
-
-        return $self;
-    }
-
-    # Gets the ksb::PhaseList for this context, and optionally sets it first to
-    # the ksb::PhaseList passed in.
-    sub phases
-    {
-        my ($self, $phases) = @_;
-
-        if ($phases) {
-            confess("Invalid type, expected PhaseList")
-                unless $phases->isa('ksb::PhaseList');
-            $self->{phases} = $phases;
-        }
-        return $self->{phases};
-    }
-
-    sub addModule
-    {
-        my ($self, $module) = @_;
-        Carp::confess("No module to push") unless $module;
-
-        if (list_has($self->{modules}, $module)) {
-            debug("Skipping duplicate module ", $module->name());
-        }
-        elsif ($module->getOption('#xml-full-path') &&
-               list_has($self->{ignore_list}, $module->getOption('#xml-full-path')))
-        {
-            debug("Skipping ignored module $module");
-        }
-        else {
-            debug("Adding ", $module->name(), " to module list");
-            push @{$self->{modules}}, $module;
-        }
-    }
-
-    sub moduleList
-    {
-        my $self = shift;
-        return $self->{modules};
-    }
-
-    # Sets a list of modules to ignore processing on completely.
-    # Parameters should simply be a list of XML repository paths to ignore,
-    # e.g. 'extragear/utils/kdesrc-build'.
-    sub setIgnoreList
-    {
-        my $self = shift;
-        $self->{ignore_list} = [@_];
-
-        debug ("Set context ignore list to ", join(', ', @_));
-    }
-
-    sub setupOperatingEnvironment
-    {
-        my $self = shift;
-        # Set the process priority
-        POSIX::nice(int $self->getOption('niceness'));
-
-        # Set the IO priority if available.
-        if ($self->getOption('use-idle-io-priority')) {
-            # -p $$ is our PID, -c3 is idle priority
-            # 0 return value means success
-            if (safe_system('ionice', '-c3', '-p', $$) != 0) {
-                warning (" b[y[*] Unable to lower I/O priority, continuing...");
-            }
-        }
-
-        # Get ready for logged output.
-        ksb::Debug::setLogFile($self->getLogDirFor($self) . '/build-log');
-
-        # Propagate HTTP proxy through environment unless overridden.
-        if ((my $proxy = $self->getOption('http-proxy')) &&
-            !defined $ENV{'http_proxy'})
-        {
-            $self->queueEnvironmentVariable('http_proxy', $proxy);
-        }
-    }
-
-    # Clears the list of environment variables to set for log_command runs.
-    sub resetEnvironment
-    {
-        my $self = assert_isa(shift, 'ksb::BuildContext');
-
-        $self->{env} = { };
-    }
-
-    # Adds an environment variable and value to the list of environment
-    # variables to apply for the next subprocess execution.
-    #
-    # Note that these changes are /not/ reflected in the current environment,
-    # so if you are doing something that requires that kind of update you
-    # should do that yourself (but remember to have some way to restore the old
-    # value if necessary).
-    #
-    # In order to keep compatibility with the old 'setenv' sub, no action is
-    # taken if the value is not equivalent to boolean true.
-    sub queueEnvironmentVariable
-    {
-        my $self = assert_isa(shift, 'ksb::BuildContext');
-        my ($key, $value) = @_;
-
-        return unless $value;
-
-        debug ("\tQueueing g[$key] to be set to y[$value]");
-        $self->{env}->{$key} = $value;
-    }
-
-    # Applies all changes queued by queueEnvironmentVariable to the actual
-    # environment irretrievably. Use this before exec()'ing another child, for
-    # instance.
-    sub commitEnvironmentChanges
-    {
-        my $self = assert_isa(shift, 'ksb::BuildContext');
-
-        while (my ($key, $value) = each %{$self->{env}}) {
-            $ENV{$key} = $value;
-            debug ("\tSetting environment variable g[$key] to g[b[$value]");
-        }
-    }
-
-    # Adds the given library paths to the path already given in an environment
-    # variable. In addition, detected "system paths" are stripped to ensure
-    # that we don't inadvertently re-add a system path to be promoted over the
-    # custom code we're compiling (for instance, when a system Qt is used and
-    # installed to /usr).
-    #
-    # If the environment variable to be modified has already been queued using
-    # queueEnvironmentVariable, then that (queued) value will be modified and
-    # will take effect with the next forked subprocess.
-    #
-    # Otherwise, the current environment variable value will be used, and then
-    # queued. Either way the current environment will be unmodified afterward.
-    #
-    # First parameter is the name of the environment variable to modify
-    # All remaining paramters are prepended to the current environment path, in
-    # the order given. (i.e. param1, param2, param3 ->
-    # param1:param2:param3:existing)
-    sub prependEnvironmentValue
-    {
-        my $self = assert_isa(shift, 'ksb::BuildContext');
-        my ($envName, @items) = @_;
-        my @curPaths = split(':', $self->{env}->{$envName} // $ENV{$envName} // '');
-
-        # Filter out entries to add that are already in the environment from
-        # the system.
-        for my $path (grep { list_has(\@curPaths, $_) } (@items) ) {
-            debug ("\tNot prepending y[$path] to y[$envName] as it appears " .
-                  "to already be defined in y[$envName].");
-        }
-
-        @items = grep { not list_has(\@curPaths, $_); } (@items);
-
-        my $envValue = join(':', @items, @curPaths);
-
-        $envValue =~ s/^:*//;
-        $envValue =~ s/:*$//; # Remove leading/trailing colons
-        $envValue =~ s/:+/:/; # Remove duplicate colons
-
-        $self->queueEnvironmentVariable($envName, $envValue);
-    }
-
-    # Installs the given subroutine as a signal handler for a set of signals which
-    # could kill the program.
-    #
-    # First parameter is a reference to the sub to act as the handler.
-    sub installSignalHandlers
-    {
-        my $handlerRef = shift;
-        my @signals = qw/HUP INT QUIT ABRT TERM PIPE/;
-
-        @SIG{@signals} = ($handlerRef) x scalar @signals;
-    }
-
-    # Tries to take the lock for our current base directory, which currently is
-    # what passes for preventing people from accidentally running kdesrc-build
-    # multiple times at once.  The lock is based on the base directory instead
-    # of being global to allow for motivated and/or brave users to properly
-    # configure kdesrc-build to run simultaneously with different
-    # configurations.
-    #
-    # Return value is a boolean success flag.
-    sub takeLock
-    {
-        my $self = assert_isa(shift, 'ksb::BuildContext');
-        my $baseDir = $self->baseConfigDirectory();
-        my $lockfile = "$baseDir/$LOCKFILE_NAME";
-
-        $! = 0; # Force reset to non-error status
-        sysopen LOCKFILE, $lockfile, O_WRONLY | O_CREAT | O_EXCL;
-        my $errorCode = $!; # Save for later testing.
-
-        # Install signal handlers to ensure that the lockfile gets closed.
-        # There is a race condition here, but at worst we have a stale lock
-        # file, so I'm not *too* concerned.
-        installSignalHandlers(sub {
-            note ("Signal received, terminating.");
-            @main::atexit_subs = (); # Remove their finish, doin' it manually
-            main::finish($self, 5);
-        });
-
-        if ($errorCode == EEXIST)
-        {
-            # Path already exists, read the PID and see if it belongs to a
-            # running process.
-            open (my $pidFile, "<", $lockfile) or do
-            {
-                # Lockfile is there but we can't open it?!?  Maybe a race
-                # condition but I have to give up somewhere.
-                warning (" WARNING: Can't open or create lockfile r[$lockfile]");
-                return 1;
-            };
-
-            my $pid = <$pidFile>;
-            close $pidFile;
-
-            if ($pid)
-            {
-                # Recent kdesrc-build; we wrote a PID in there.
-                chomp $pid;
-
-                # See if something's running with this PID.
-                if (kill(0, $pid) == 1)
-                {
-                    # Something *is* running, likely kdesrc-build.  Don't use error,
-                    # it'll scan for $!
-                    print ksb::Debug::colorize(" r[*y[*r[*] kdesrc-build appears to be running.  Do you want to:\n");
-                    print ksb::Debug::colorize("  (b[Q])uit, (b[P])roceed anyways?: ");
-
-                    my $choice = <STDIN>;
-                    chomp $choice;
-
-                    if (lc $choice ne 'p')
-                    {
-                        say ksb::Debug::colorize(" y[*] kdesrc-build run canceled.");
-                        return 0;
-                    }
-
-                    # We still can't grab the lockfile, let's just hope things
-                    # work out.
-                    note (" y[*] kdesrc-build run in progress by user request.");
-                    return 1;
-                }
-
-                # If we get here, then the program isn't running (or at least not
-                # as the current user), so allow the flow of execution to fall
-                # through below and unlink the lockfile.
-            } # pid
-
-            # No pid found, optimistically assume the user isn't running
-            # twice.
-            warning (" y[WARNING]: stale kdesrc-build lockfile found, deleting.");
-            unlink $lockfile;
-
-            sysopen (LOCKFILE, $lockfile, O_WRONLY | O_CREAT | O_EXCL) or do {
-                error (" r[*] Still unable to lock $lockfile, proceeding anyways...");
-                return 1;
-            };
-
-            # Hope the sysopen worked... fall-through
-        }
-        elsif ($errorCode == ENOTTY)
-        {
-            # Stupid bugs... normally sysopen will return ENOTTY, not sure who's to blame between
-            # glibc and Perl but I know that setting PERLIO=:stdio in the environment "fixes" things.
-            ; # pass
-        }
-        elsif ($errorCode != 0) # Some other error occurred.
-        {
-            warning (" r[*]: Error $errorCode while creating lock file (is $baseDir available?)");
-            warning (" r[*]: Continuing the script for now...");
-
-            # Even if we fail it's generally better to allow the script to proceed
-            # without being a jerk about things, especially as more non-CLI-skilled
-            # users start using kdesrc-build to build KDE.
-            return 1;
-        }
-
-        say LOCKFILE "$$";
-        close LOCKFILE;
-
-        return 1;
-    }
-
-    # Releases the lock obtained by takeLock.
-    sub closeLock
-    {
-        my $self = assert_isa(shift, 'ksb::BuildContext');
-        my $baseDir = $self->baseConfigDirectory();
-        my $lockFile = "$baseDir/$LOCKFILE_NAME";
-
-        unlink ($lockFile) or warning(" y[*] Failed to close lock: $!");
-    }
-
-    # This subroutine accepts a Module parameter, and returns the log directory
-    # for it. You can also pass a BuildContext (including this one) to get the
-    # default log directory.
-    #
-    # As part of setting up what path to use for the log directory, the
-    # 'latest' symlink will also be setup to point to the returned log
-    # directory.
-    sub getLogDirFor
-    {
-        my ($self, $module) = @_;
-
-        my $baseLogPath = $module->getSubdirPath('log-dir');
-        my $logDir;
-
-        if (!exists $self->{logPaths}{$baseLogPath}) {
-            # No log dir made for this base, do so now.
-            my $id = '01';
-            my $date = strftime "%F", localtime; # ISO 8601 date
-            $id++ while -e "$baseLogPath/$date-$id";
-            $self->{logPaths}{$baseLogPath} = "$baseLogPath/$date-$id";
-        }
-
-        $logDir = $self->{logPaths}{$baseLogPath};
-        return $logDir if pretending();
-
-        super_mkdir($logDir) unless -e $logDir;
-
-        # No symlink munging or module-name-adding is needed for the default
-        # log dir.
-        return $logDir if $module->isa('ksb::BuildContext');
-
-        # Add a symlink to the latest run for this module.  'latest' itself is
-        # a directory under the default log directory that holds module
-        # symlinks, pointing to the last log directory run for that module.  We
-        # do need to be careful of modules that have multiple directory names
-        # though (like extragear/foo).
-
-        my $latestPath = "$baseLogPath/latest";
-
-        # Handle stuff like playground/utils or KDE/kdelibs
-        my ($moduleName, $modulePath) = fileparse($module->name());
-        $latestPath .= "/$modulePath" if $module->name() =~ m(/);
-
-        super_mkdir($latestPath);
-
-        my $symlinkTarget = "$logDir/$moduleName";
-        my $symlink = "$latestPath/$moduleName";
-
-        if (-l $symlink and readlink($symlink) ne $symlinkTarget)
-        {
-            unlink($symlink);
-            symlink($symlinkTarget, $symlink);
-        }
-        elsif(not -e $symlink)
-        {
-            # Create symlink initially if we've never done it before.
-            symlink($symlinkTarget, $symlink);
-        }
-
-        super_mkdir($symlinkTarget);
-        return $symlinkTarget;
-    }
-
-    # Returns rc file in use. Call loadRcFile first.
-    sub rcFile
-    {
-        my $self = shift;
-        return $self->{rcFile};
-    }
-
-    # Forces the rc file to be read from to be that given by the first
-    # parameter.
-    sub setRcFile
-    {
-        my ($self, $file) = @_;
-        $self->{rcFiles} = [$file];
-        $self->{rcFile} = undef;
-    }
-
-    # Returns an open filehandle to the user's chosen rc file.  Use setRcFile
-    # to choose a file to load before calling this function, otherwise
-    # loadRcFile will search the default search path.  After this function is
-    # called, rcFile() can be used to determine which file was loaded.
-    #
-    # If unable to find or open the rc file an exception is raised. Empty rc
-    # files are supported however.
-    #
-    # TODO: Support a fallback default rc file.
-    sub loadRcFile
-    {
-        my $self = shift;
-        my @rcFiles = @{$self->{rcFiles}};
-        my $fh;
-
-        for my $file (@rcFiles)
-        {
-            if (open ($fh, '<', "$file"))
-            {
-                $self->{rcFile} = File::Spec->rel2abs($file);
-                return $fh;
-            }
-        }
-
-        # No rc found, check if we can use default.
-        if (scalar @rcFiles == 1)
-        {
-            # This can only happen if the user uses --rc-file, so if we fail to
-            # load the file, we need to fail to load at all.
-            my $failedFile = $rcFiles[0];
-
-            error (<<EOM);
-Unable to open config file $failedFile
-
-Script stopping here since you specified --rc-file on the command line to
-load $failedFile manually.  If you wish to run the script with no configuration
-file, leave the --rc-file option out of the command line.
-
-If you want to force an empty rc file, use --rc-file /dev/null
-
-EOM
-            croak_runtime("Missing $failedFile");
-        }
-
-        # Set rcfile to something so the user knows what file to edit to
-        # get what they want to work.
-
-        # Our default is to use a kdesrc-buildrc-sample if present in the same
-        # directory.
-        my $basePath = dirname($0);
-        my $sampleConfigFile = "$basePath/kdesrc-buildrc-sample";
-        open ($fh, '<', $sampleConfigFile)
-            or croak_runtime("No configuration available");
-
-        $self->{rcFile} = $sampleConfigFile;
-        $self->{rcFile} =~ s,^$ENV{HOME}/,~/,;
-        note (" * Using included sample configuration.");
-
-        return $fh;
-    }
-
-    # Returns the base directory that holds the configuration file. This is
-    # typically used as the directory base for other necessary kdesrc-build
-    # execution files, such as the persistent data store and lock file.
-    #
-    # The RC file must have been found and loaded first, obviously.
-    sub baseConfigDirectory
-    {
-        my $self = assert_isa(shift, 'ksb::BuildContext');
-        my $rcfile = $self->rcFile() or
-            croak_internal("Call to baseConfigDirectory before loadRcFile");
-
-        return dirname($rcfile);
-    }
-
-    sub modulesInPhase
-    {
-        my ($self, $phase) = @_;
-        my @list = grep { list_has([$_->phases()->phases()], $phase) } (@{$self->moduleList()});
-        return @list;
-    }
-
-    # Searches for a module with a name that matches the provided parameter,
-    # and returns its Module object. Returns undef if no match was found.
-    # As a special-case, returns the BuildContext itself if the name passed is
-    # 'global', since the BuildContext also is a (in the "is-a" OOP sense)
-    # Module, specifically the 'global' one.
-    sub lookupModule
-    {
-        my ($self, $moduleName) = @_;
-
-        return $self if $moduleName eq 'global';
-
-        my @options = grep { $_->name() eq $moduleName } (@{$self->moduleList()});
-        return undef unless @options;
-
-        if (scalar @options > 1) {
-            croak_internal("Detected 2 or more $moduleName Module objects");
-        }
-
-        return $options[0];
-    }
-
-    sub markModulePhaseFailed
-    {
-        my ($self, $phase, $module) = @_;
-        assert_isa($module, 'Module');
-
-        # Make a default empty list if we haven't already marked a module in this phase as
-        # failed.
-        $self->{errors}{$phase} //= [ ];
-        push @{$self->{errors}{$phase}}, $module;
-    }
-
-    # Returns a list (i.e. not a reference to, but a real list) of Modules that failed to
-    # complete the given phase.
-    sub failedModulesInPhase
-    {
-        my ($self, $phase) = @_;
-
-        # The || [] expands an empty array if we had no failures in the given phase.
-        return @{$self->{errors}{$phase} || []};
-    }
-
-    # Returns true if the build context has overridden the value of the given module
-    # option key. Use getOption (on this object!) to get what the value actually is.
-    sub hasStickyOption
-    {
-        my ($self, $key) = @_;
-        $key =~ s/^#//; # Remove sticky marker.
-
-        return 1 if list_has([qw/pretend disable-agent-check/], $key);
-        return $self->hasOption("#$key");
-    }
-
-    # OVERRIDE: Returns one of the following:
-    # 1. The sticky option overriding the option name given.
-    # 2. The value of the option name given.
-    # 3. The empty string (this function never returns undef).
-    #
-    # The first matching option is returned. See Module::getOption, which is
-    # typically what you should be using.
-    sub getOption
-    {
-        my ($self, $key) = @_;
-
-        foreach ("#$key", $key) {
-            return $self->{options}{$_} if exists $self->{options}{$_};
-        }
-
-        return '';
-    }
-
-    # OVERRIDE: Overrides Module::setOption to handle some global-only options.
-    sub setOption
-    {
-        my ($self, %options) = @_;
-
-        # Actually set options.
-        $self->SUPER::setOption(%options);
-
-        # Automatically respond to various global option changes.
-        while (my ($key, $value) = each %options) {
-            my $normalizedKey = $key;
-            $normalizedKey =~ s/^#//; # Remove sticky key modifier.
-            given ($normalizedKey) {
-                when ('colorful-output') { ksb::Debug::setColorfulOutput($value); }
-                when ('debug-level')     { ksb::Debug::setDebugLevel($value); }
-                when ('pretend')         { ksb::Debug::setPretending($value); }
-            }
-        }
-    }
-
-    #
-    # Persistent option handling
-    #
-
-    # Returns the name of the file to use for persistent data.
-    # Supports expanding '#' at the beginning of the filename to the directory
-    # containing the rc-file in use, but only for the default name at this
-    # point.
-    sub persistentOptionFileName
-    {
-        my $self = shift;
-        my $filename = $self->getOption('persistent-data-file');
-
-        if (!$filename) {
-            $filename = $PERSISTENT_FILE_NAME;
-            my $dir = $self->baseConfigDirectory();
-            $filename =~ s/^#/$dir/;
-        }
-        else {
-            # Tilde-expand
-            $filename =~ s/^~\//$ENV{HOME}\//;
-        }
-
-        return $filename;
-    }
-
-    # Reads in all persistent options from the file where they are kept
-    # (.kdesrc-build-data) for use in the program.
-    #
-    # The directory used is the same directory that contains the rc file in use.
-    sub loadPersistentOptions
-    {
-        my $self = assert_isa(shift, 'ksb::BuildContext');
-        my $fh = IO::File->new($self->persistentOptionFileName(), '<');
-
-        return unless $fh;
-
-        my $persistent_data;
-        {
-            local $/ = undef; # Read in whole file with <> operator.
-            $persistent_data = <$fh>;
-        }
-
-        # $persistent_data should be Perl code which, when evaluated will give us
-        # a hash called persistent_options which we can then merge into our
-        # persistent options.
-
-        my $persistent_options;
-
-        # eval must appear after declaration of $persistent_options
-        eval $persistent_data;
-        if ($@)
-        {
-            # Failed.
-            error ("Failed to read persistent module data: r[b[$@]");
-            return;
-        }
-
-        # We need to keep persistent data with the context instead of with the
-        # applicable modules since otherwise we might forget to write out
-        # persistent data for modules we didn't build in this run. So, we just
-        # store it all.
-        # Layout of this data:
-        #  $self->persistent_options = {
-        #    'module-name' => {
-        #      option => value,
-        #      # foreach option/value pair
-        #    },
-        #    # foreach module
-        #  }
-        $persistent_options = {} if ref $persistent_options ne 'HASH';
-        $self->{persistent_options} = $persistent_options;
-    }
-
-    # Writes out the persistent options to the file .kdesrc-build-data.
-    #
-    # The directory used is the same directory that contains the rc file in use.
-    sub storePersistentOptions
-    {
-        my $self = assert_isa(shift, 'ksb::BuildContext');
-        return if pretending();
-
-        my $fh = IO::File->new($self->persistentOptionFileName(), '>');
-
-        if (!$fh)
-        {
-            error ("Unable to save persistent module data: b[r[$!]");
-            return;
-        }
-
-        print $fh "# AUTOGENERATED BY kdesrc-build $versionNum\n";
-
-        $Data::Dumper::Indent = 1;
-        print $fh Data::Dumper->Dump([$self->{persistent_options}], ["persistent_options"]);
-        undef $fh; # Closes the file
-    }
-
-    # Returns the value of a "persistent" option (normally read in as part of
-    # startup), or undef if there is no value stored.
-    #
-    # First parameter is the module name to get the option for, or 'global' if
-    # not for a module.
-    #     Note that unlike setOption/getOption, no inheritance is done at this
-    #     point so if an option is present globally but not for a module you
-    #     must check both if that's what you want.
-    # Second parameter is the name of the value to retrieve (i.e. the key)
-    sub getPersistentOption
-    {
-        my ($self, $moduleName, $key) = @_;
-        my $persistent_opts = $self->{persistent_options};
-
-        # We must check at each level of indirection to avoid
-        # "autovivification"
-        return unless exists $persistent_opts->{$moduleName};
-        return unless exists $persistent_opts->{$moduleName}{$key};
-
-        return $persistent_opts->{$moduleName}{$key};
-    }
-
-    # Clears a persistent option if set (for a given module and option-name).
-    #
-    # First parameter is the module name to get the option for, or 'global' for
-    # the global options.
-    # Second parameter is the name of the value to clear.
-    # No return value.
-    sub unsetPersistentOption
-    {
-        my ($self, $moduleName, $key) = @_;
-        my $persistent_opts = $self->{persistent_options};
-
-        if (exists $persistent_opts->{$moduleName} &&
-            exists $persistent_opts->{$moduleName}->{$key})
-        {
-            delete $persistent_opts->{$moduleName}->{$key};
-        }
-    }
-
-    # Sets a "persistent" option which will be read in for a module when
-    # kdesrc-build starts up and written back out at (normal) program exit.
-    #
-    # First parameter is the module name to set the option for, or 'global'.
-    # Second parameter is the name of the value to set (i.e. key)
-    # Third parameter is the value to store, which must be a scalar.
-    sub setPersistentOption
-    {
-        my ($self, $moduleName, $key, $value) = @_;
-        my $persistent_opts = $self->{persistent_options};
-
-        # Initialize empty hash ref if nothing defined for this module.
-        $persistent_opts->{$moduleName} //= { };
-
-        $persistent_opts->{$moduleName}{$key} = $value;
-    }
-
-    1;
-}
-# }}}
-
-# package UpdateHandler {{{
-{
-    package UpdateHandler;
-
-    ksb::Util->import();
-
-    sub new
-    {
-        my ($class, $module) = @_;
-
-        return bless { module => $module }, $class;
-    }
-
-    sub name
-    {
-        croak_internal('This package should not be used directly.');
-    }
-
-    sub module
-    {
-        my $self = shift;
-        return $self->{module};
-    }
-
-    1;
-}
-# }}}
-
-# package KDEProjectUpdate {{{
-{
-    package KDEProjectUpdate;
-
-    our @ISA = qw(GitUpdate);
-
-    sub name
-    {
-        return 'proj';
-    }
-
-    1;
-}
-# }}}
-
-# package KDEProjectMetadataUpdate {{{
-{
-    package KDEProjectMetadataUpdate;
-
-    our @ISA = qw(KDEProjectUpdate);
-
-    ksb::Util->import();
-
-    sub name
-    {
-        return 'metadata';
-    }
-
-    sub updateInternal
-    {
-        my $self = assert_isa(shift, 'KDEProjectMetadataUpdate');
-        my $count = $self->SUPER::updateInternal();
-
-        # Now that we in theory have up-to-date source code, read in the
-        # ignore file and propagate that information to our context object.
-
-        my $path = $self->module()->fullpath('source') . "/build-script-ignore";
-        open my $fh, '<', $path or croak_internal("Unable to read ignore data: $!");
-
-        my $ctx = $self->module()->buildContext();
-        my @ignoreModules = map { chomp $_; $_ } (<$fh>);
-
-        $ctx->setIgnoreList(@ignoreModules);
-
-        return $count;
-    }
-
-    1;
-}
-# }}}
-
-# package GitUpdate {{{
-{
-    package GitUpdate;
-
-    ksb::Debug->import();
-    ksb::Util->import();
-
-    our @ISA = ('UpdateHandler');
-
-    use File::Basename; # basename
-    use File::Spec;     # tmpdir
-    use POSIX qw(strftime);
-    use List::Util qw(first);
-
-    use constant {
-        DEFAULT_GIT_REMOTE => 'origin',
-    };
-
-    # scm-specific update procedure.
-    # May change the current directory as necessary.
-    # Assumes called as part of a Module (i.e. $self->isa('Module') should be true.
-    sub updateInternal
-    {
-        my $self = assert_isa(shift, 'GitUpdate');
-        return $self->updateCheckout();
-    }
-
-    sub name
-    {
-        return 'git';
-    }
-
-    sub currentRevisionInternal
-    {
-        my $self = assert_isa(shift, 'GitUpdate');
-        return $self->commit_id('HEAD');
-    }
-
-    # Returns the current sha1 of the given git "commit-ish".
-    sub commit_id
-    {
-        my $self = assert_isa(shift, 'GitUpdate');
-        my $commit = shift or croak_internal("Must specify git-commit to retrieve id for");
-        my $module = $self->module();
-
-        my $gitdir = $module->fullpath('source') . '/.git';
-
-        # Note that the --git-dir must come before the git command itself.
-        my ($id, undef) = filter_program_output(
-            undef, # No filter
-            qw/git --git-dir/, $gitdir, 'rev-parse', $commit,
-        );
-        chomp $id if $id;
-
-        return $id;
-    }
-
-    # Perform a git clone to checkout the latest branch of a given git module
-    #
-    # First parameter is the repository (typically URL) to use.
-    # Returns boolean true if successful, false otherwise.
-    sub clone
-    {
-        my $self = assert_isa(shift, 'GitUpdate');
-        my $git_repo = shift;
-        my $module = $self->module();
-        my $srcdir = $module->fullpath('source');
-        my @args = ('--', $git_repo, $srcdir);
-
-        # The -v forces progress output from git, which seems to work around either
-        # a gitorious.org bug causing timeout errors after cloning large
-        # repositories (such as Qt...)
-        if ($module->buildSystemType() eq 'Qt' &&
-            $module->buildSystem()->forceProgressOutput())
-        {
-            unshift (@args, '-v');
-        }
-
-        note ("Cloning g[$module]");
-
-        my $result = ($self->installGitSnapshot()) ||
-                     0 == log_command($module, 'git-clone', ['git', 'clone', @args]);
-
-        if ($result) {
-            $module->setPersistentOption('git-cloned-repository', $git_repo);
-
-            my $branch = $self->getBranch();
-            p_chdir($srcdir);
-
-            # Switch immediately to user-requested tag or branch now.
-            if (my $rev = $module->getOption('revision')) {
-                info ("\tSwitching to specific revision g[$rev]");
-                $result = (log_command($module, 'git-checkout-rev',
-                    ['git', 'checkout', $rev]) == 0);
-            }
-            elsif (my $tag = $module->getOption('tag')) {
-                info ("\tSwitching to specific tagged-commit g[$tag]");
-                $result = (log_command($module, 'git-checkout-tag',
-                    ['git', 'checkout', "refs/tags/$tag"]) == 0);
-            }
-            elsif ((my $branch = $self->getBranch()) ne 'master') {
-                info ("\tSwitching to branch g[$branch]");
-                $result = (log_command($module, 'git-checkout',
-                    ['git', 'checkout', '-b', $branch, "origin/$branch"]) == 0);
-            }
-        }
-
-        return ($result != 0);
-    }
-
-    # Either performs the initial checkout or updates the current git checkout
-    # for git-using modules, as appropriate.
-    #
-    # If errors are encountered, an exception is raised using die().
-    #
-    # Returns the number of *commits* affected.
-    sub updateCheckout
-    {
-        my $self = assert_isa(shift, 'GitUpdate');
-        my $module = $self->module();
-        my $srcdir = $module->fullpath('source');
-
-        if (-d "$srcdir/.git") {
-            # Note that this function will throw an exception on failure.
-            return $self->updateExistingClone();
-        }
-        else {
-            # Check if an existing source directory is there somehow.
-            if (-e "$srcdir") {
-                if ($module->getOption('#delete-my-patches')) {
-                    warning ("\tRemoving conflicting source directory " .
-                             "as allowed by --delete-my-patches");
-                    warning ("\tRemoving b[$srcdir]");
-                    main::safe_rmtree($srcdir) or do {
-                        die "Unable to delete r[b[$srcdir]!";
-                    };
-                }
-                else {
-                    error (<<EOF);
-The source directory for b[$module] does not exist. kdesrc-build would download
-it, except there is already a file or directory present in the desired source
-directory:
-\ty[b[$srcdir]
-
-Please either remove the source directory yourself and re-run this script, or
-pass the b[--delete-my-patches] option to kdesrc-build and kdesrc-build will
-try to do so for you.
-
-DO NOT FORGET TO VERIFY THERE ARE NO UNCOMMITTED CHANGES OR OTHER VALUABLE
-FILES IN THE DIRECTORY.
-
-EOF
-
-                    if (-e "$srcdir/.svn") {
-                        error ("svn status of $srcdir:");
-                        system('svn', 'st', '--non-interactive', $srcdir);
-                    }
-
-                    die ('Conflicting source-dir present');
-                }
-            }
-
-            my $git_repo = $module->getOption('repository');
-
-            if (!$git_repo) {
-                die "Unable to checkout $module, you must specify a repository to use.";
-            }
-
-            $self->clone($git_repo) or die "Can't checkout $module: $!";
-
-            return 1 if pretending();
-            return count_command_output('git', '--git-dir', "$srcdir/.git", 'ls-files');
-        }
-
-        return 0;
-    }
-
-    # Selects a git remote for the user's selected repository (preferring a
-    # defined remote if available, using 'origin' otherwise).
-    #
-    # Assumes the current directory is already set to the source directory.
-    #
-    # Return value: Remote name that should be used for further updates.
-    #
-    # See also the 'repository' module option.
-    sub _setupBestRemote
-    {
-        my $self     = assert_isa(shift, 'GitUpdate');
-        my $module   = $self->module();
-        my $cur_repo = $module->getOption('repository');
-
-        # Search for an existing remote name first. If none, add our alias.
-        my @remoteNames = $self->bestRemoteName($cur_repo);
-
-        if (!@remoteNames) {
-            # The desired repo doesn't have a named remote, this should be
-            # because the user switched it in the rc-file. We control the
-            # 'origin' remote to fix this.
-            if ($self->hasRemote(DEFAULT_GIT_REMOTE)) {
-                if (log_command($module, 'git-update-remote',
-                            ['git', 'remote', 'set-url', DEFAULT_GIT_REMOTE, $cur_repo])
-                    != 0)
-                {
-                    die "Unable to update the fetch URL for existing remote alias for $module";
-                }
-            }
-            elsif (log_command($module, 'git-remote-setup',
-                           ['git', 'remote', 'add', DEFAULT_GIT_REMOTE, $cur_repo])
-                != 0)
-            {
-                die "Unable to add a git remote named " . DEFAULT_GIT_REMOTE . " for $cur_repo";
-            }
-
-            push @remoteNames, DEFAULT_GIT_REMOTE;
-        }
-
-        # Make a notice if the repository we're using has moved.
-        my $old_repo = $module->getPersistentOption('git-cloned-repository');
-        if ($old_repo and ($cur_repo ne $old_repo)) {
-            note (" y[b[*]\ty[$module]'s selected repository has changed");
-            note (" y[b[*]\tfrom y[$old_repo]");
-            note (" y[b[*]\tto   b[$cur_repo]");
-            note (" y[b[*]\tThe git remote named b[", DEFAULT_GIT_REMOTE, "] has been updated");
-
-            # Update what we think is the current repository on-disk.
-            $module->setPersistentOption('git-cloned-repository', $cur_repo);
-        }
-
-        return $remoteNames[0];
-    }
-
-    # Completes the steps needed to update a git checkout to be checked-out to
-    # a given remote-tracking branch. Any existing local branch with the given
-    # branch set as upstream will be used if one exists, otherwise one will be
-    # created. The given branch will be rebased into the local branch.
-    #
-    # No checkout is done, this should be performed first.
-    # Assumes we're already in the needed source dir.
-    # Assumes we're in a clean working directory (use git-stash to achieve
-    #   if necessary).
-    #
-    # First parameter is the remote to use.
-    # Second parameter is the branch to update to.
-    # Returns boolean success flag.
-    # Exception may be thrown if unable to create a local branch.
-    sub _updateToRemoteHead
-    {
-        my $self = shift;
-        my ($remoteName, $branch) = @_;
-        my $module = $self->module();
-
-        # The 'branch' option requests a given head in the user's selected
-        # repository. Normally the remote head is mapped to a local branch,
-        # which can have a different name. So, first we make sure the remote
-        # head is actually available, and if it is we compare its SHA1 with
-        # local branches to find a matching SHA1. Any local branches that are
-        # found must also be remote-tracking. If this is all true we just
-        # re-use that branch, otherwise we create our own remote-tracking
-        # branch.
-        my $branchName = $self->getRemoteBranchName($remoteName, $branch);
-
-        if (!$branchName) {
-            my $newName = $self->makeBranchname($remoteName, $branch);
-            whisper ("\tUpdating g[$module] with new remote-tracking branch y[$newName]");
-            if (0 != log_command($module, 'git-checkout-branch',
-                          ['git', 'checkout', '-b', $newName, "$remoteName/$branch"]))
-            {
-                die "Unable to perform a git checkout of $remoteName/$branch to a local branch of $newName";
-            }
-        }
-        else {
-            whisper ("\tUpdating g[$module] using existing branch g[$branchName]");
-            if (0 != log_command($module, 'git-checkout-update',
-                          ['git', 'checkout', $branchName]))
-            {
-                die "Unable to perform a git checkout to existing branch $branchName";
-            }
-
-            # On the right branch, merge in changes.
-            return 0 == log_command($module, 'git-rebase',
-                          ['git', 'rebase', "$remoteName/$branch"]);
-        }
-
-        return 1;
-    }
-
-    # Completes the steps needed to update a git checkout to be checked-out to
-    # a given commit. The local checkout is left in a detached HEAD state,
-    # even if there is a local branch which happens to be pointed to the
-    # desired commit. Based the given commit is used directly, no rebase/merge
-    # is performed.
-    #
-    # No checkout is done, this should be performed first.
-    # Assumes we're already in the needed source dir.
-    # Assumes we're in a clean working directory (use git-stash to achieve
-    #   if necessary).
-    #
-    # First parameter is the commit to update to. This can be in pretty
-    #     much any format that git itself will respect (e.g. tag, sha1, etc.).
-    #     It is recommended to use refs/$foo/$bar syntax for specificity.
-    # Returns boolean success flag.
-    sub _updateToDetachedHead
-    {
-        my ($self, $commit) = @_;
-        my $module = $self->module();
-
-        info ("\tDetaching head to b[$commit]");
-        return 0 == log_command($module, 'git-checkout-commit',
-                         ['git', 'checkout', $commit]);
-    }
-
-    # Updates an already existing git checkout by running git pull.
-    #
-    # Return parameter is the number of affected *commits*. Errors are
-    # returned only via exceptions because of this.
-    sub updateExistingClone
-    {
-        my $self     = assert_isa(shift, 'GitUpdate');
-        my $module   = $self->module();
-        my $cur_repo = $module->getOption('repository');
-        my $result;
-
-        p_chdir($module->fullpath('source'));
-
-        my $remoteName = $self->_setupBestRemote();
-
-        # Download updated objects. This also updates remote heads so do this
-        # before we start comparing branches and such.
-        info ("Downloading updates for g[$module]");
-        if (0 != log_command($module, 'git-fetch', ['git', 'fetch', $remoteName])) {
-            die "Unable to perform git fetch for $remoteName, which should be $cur_repo";
-        }
-
-        # Now we need to figure out if we should update a branch, or simply
-        # checkout a specific tag/SHA1/etc.
-        # We need to be wordy here to placate the Perl warning generator.
-        my @gitRefTypes = (
-            [qw/revision commit/], [qw/tag tag/],
-        );
-        my $gitRefType = (first { $module->getOption($_->[0]) } @gitRefTypes) //
-                          ['branch', 'branch'];
-        my ($chosenRefOption, $type) = @$gitRefType;
-
-        my $branch = $type eq 'branch' ? $self->getBranch()
-                                       : $module->getOption($chosenRefOption);
-
-        note ("Updating g[$module] (to $type b[$branch])");
-        my $start_commit = $self->commit_id('HEAD');
-
-        my $updateSub = sub { $self->_updateToRemoteHead($remoteName, $branch) };
-        if ($type ne 'branch') {
-            $branch = "refs/tags/$branch" if $type eq 'tag';
-            $updateSub = sub { $self->_updateToDetachedHead($branch); }
-        }
-
-        # With all remote branches fetched, and the checkout of our desired
-        # branch completed, we can now use our update sub to complete the
-        # changes.
-        if ($self->stashAndUpdate($updateSub)) {
-            return count_command_output('git', 'rev-list', "$start_commit..HEAD");
-        }
-        else {
-            # We must throw an exception if we fail.
-            die "Unable to update $module";
-        }
-    }
-
-    # Returns the user-selected branch for the given module, or 'master' if no
-    # branch was selected.
-    #
-    # First parameter is the module name.
-    sub getBranch
-    {
-        my $self = assert_isa(shift, 'GitUpdate');
-        my $module = $self->module();
-        my $branch = $module->getOption('branch');
-
-        if (!$branch && $module->getOption('use-stable-kde')) {
-            my $stable = $module->getOption('#branch:stable');
-            if ($stable && $stable ne 'none') {
-                $branch = $stable;
-            }
-        }
-
-        $branch ||= 'master'; # If no branch, use 'master'
-        return $branch;
-    }
-
-    # Attempts to download and install a git snapshot for the given Module.
-    # This requires the module to have the '#snapshot-tarball' option set,
-    # normally done after KDEXMLReader is used to parse the projects.kde.org
-    # XML database.  This function should be called with the current directory
-    # set to the source directory.
-    #
-    # After installing the tarball, an immediate git pull will be run to put the
-    # module up-to-date. The branch is not updated however!
-    #
-    # The user can cause this function to fail by setting the disable-snapshots
-    # option for the module (either at the command line or in the rc file).
-    #
-    # Returns boolean true on success, false otherwise.
-    sub installGitSnapshot
-    {
-        my $self = assert_isa(shift, 'GitUpdate');
-        my $module = $self->module();
-        my $tarball = $module->getOption('#snapshot-tarball');
-
-        return 0 if $module->getOption('disable-snapshots');
-        return 0 unless $tarball;
-
-        if (pretending()) {
-            pretend ("\tWould have downloaded snapshot for g[$module], from");
-            pretend ("\tb[g[$tarball]");
-            return 1;
-        }
-
-        info ("\tDownloading git snapshot for g[$module]");
-
-        my $filename = basename(URI->new($tarball)->path());
-        my $tmpdir = File::Spec->tmpdir() // "/tmp";
-        $filename = "$tmpdir/$filename"; # Make absolute
-
-        if (!download_file($tarball, $filename, $module->getOption('http-proxy'))) {
-            error ("Unable to download snapshot for module r[$module]");
-            return 0;
-        }
-
-        info ("\tDownload complete, preparing module source code");
-
-        # It would be possible to use Archive::Tar, but it's apparently fairly
-        # slow. In addition we need to use -C and --strip-components (which are
-        # also supported in BSD tar, perhaps not Solaris) to ensure it's extracted
-        # in a known location. Since we're using "sufficiently good" tar programs
-        # we can take advantage of their auto-decompression.
-        my $sourceDir = $module->fullpath('source');
-        super_mkdir($sourceDir);
-
-        my $result = safe_system(qw(tar --strip-components 1 -C),
-                              $sourceDir, '-xf', $filename);
-        my $savedError = $!; # Avoid interference from safe_unlink
-        safe_unlink ($filename);
-
-        if ($result) {
-            error ("Unable to extract snapshot for r[b[$module]: $savedError");
-            main::safe_rmtree($sourceDir);
-            return 0;
-        }
-
-        whisper ("\tg[$module] snapshot is in place");
-
-        # Complete the preparation by running the initrepo.sh script
-        p_chdir($sourceDir);
-        $result = log_command($module, 'init-git-repo', ['/bin/sh', './initrepo.sh']);
-
-        if ($result) {
-            error ("Snapshot for r[$module] extracted successfully, but failed to complete initrepo.sh");
-            main::safe_rmtree($sourceDir);
-            return 0;
-        }
-
-        whisper ("\tConverting to kde:-style URL");
-        $result = log_command($module, 'fixup-git-remote',
-            ['git', 'remote', 'set-url', 'origin', "kde:$module"]);
-
-        if ($result) {
-            warning ("\tUnable to convert origin URL to kde:-style URL. Things should");
-            warning ("\tstill work, you may have to adjust push URL manually.");
-        }
-
-        info ("\tGit snapshot installed, now bringing up to date.");
-        $result = log_command($module, 'init-git-pull', ['git', 'pull']);
-        return ($result == 0);
-    }
-
-    # This stashes existing changes if necessary, and then runs a provided
-    # update routine in order to advance the given module to the desired head.
-    # Finally, if changes were stashed, they are applied and the stash stack is
-    # popped.
-    #
-    # It is assumed that the required remote has been setup already, that we
-    # are on the right branch, and that we are already in the correct
-    # directory.
-    #
-    # First parameter is a reference to the subroutine to run. This subroutine
-    # should need no parameters and return a boolean success indicator. It may
-    # throw exceptions.
-    #
-    # Returns true on success, false otherwise. Some egregious errors result in
-    # exceptions being thrown however.
-    sub stashAndUpdate
-    {
-        my $self = assert_isa(shift, 'GitUpdate');
-        my $updateSub = shift;
-        my $module = $self->module();
-        my $date = strftime ("%F-%R", gmtime()); # ISO Date, hh:mm time
-
-        # To find out if we should stash, we just use git diff --quiet, twice to
-        # account for the index and the working dir.
-        # Note: Don't use safe_system, as the error code is stripped to the exit code
-        my $status = pretending() ? 0 : system('git', 'diff', '--quiet');
-
-        if ($status == -1 || $status & 127) {
-            croak_runtime("$module doesn't appear to be a git module.");
-        }
-
-        my $needsStash = 0;
-        if ($status) {
-            # There are local changes.
-            $needsStash = 1;
-        }
-        else {
-            $status = pretending() ? 0 : system('git', 'diff', '--cached', '--quiet');
-            if ($status == -1 || $status & 127) {
-                croak_runtime("$module doesn't appear to be a git module.");
-            }
-            else {
-                $needsStash = ($status != 0);
-            }
-        }
-
-        if ($needsStash) {
-            info ("\tLocal changes detected, stashing them away...");
-            $status = log_command($module, 'git-stash-save', [
-                    qw(git stash save --quiet), "kdesrc-build auto-stash at $date",
-                ]);
-            if ($status != 0) {
-                croak_runtime("Unable to stash local changes for $module, aborting update.");
-            }
-        }
-
-        if (!$updateSub->()) {
-            error ("Unable to update the source code for r[b[$module]");
-            return 0;
-        }
-
-        # Update is performed and successful, re-apply the stashed changes
-        if ($needsStash) {
-            info ("\tModule updated, reapplying your local changes.");
-            $status = log_command($module, 'git-stash-pop', [
-                    qw(git stash pop --index --quiet)
-                ]);
-            if ($status != 0) {
-                error (<<EOF);
- r[b[*]
- r[b[*] Unable to re-apply stashed changes to r[b[$module]!
- r[b[*]
- * These changes were saved using the name "kdesrc-build auto-stash at $date"
- * and should still be available using the name stash\@{0}, the command run
- * to re-apply was y[git stash --pop --index]. Resolve this before you run
- * kdesrc-build to update this module again.
- *
- * If you do not desire to keep your local changes, then you can generally run
- * r[b[git reset --hard HEAD], or simply delete the source directory for
- * $module. Developers be careful, doing either of these options will remove
- * any of your local work.
-EOF
-                return 0;
-            }
-        }
-
-        return 1;
-    }
-
-    # This subroutine finds an existing remote-tracking branch name for the
-    # given repository's named remote. For instance if the user was using the
-    # local remote-tracking branch called 'qt-stable' to track kde-qt's master
-    # branch, this subroutine would return the branchname 'qt-stable' when
-    # passed kde-qt and 'master'.
-    #
-    # The current directory must be the source directory of the git module.
-    #
-    # First parameter : The git remote to use (normally origin).
-    # Second parameter: The remote head name to find a local branch for.
-    # Returns: Empty string if no match is found, or the name of the local
-    #          remote-tracking branch if one exists.
-    sub getRemoteBranchName
-    {
-        my $self = assert_isa(shift, 'GitUpdate');
-        my $remoteName = shift;
-        my $branchName = shift;
-
-        # We'll parse git config output to search for branches that have a
-        # remote of $remoteName and a 'merge' of refs/heads/$branchName.
-
-        # TODO: Replace with git for-each-ref refs/heads and the %(upstream)
-        # format.
-        my @branches = slurp_git_config_output(
-            qw/git config --null --get-regexp branch\..*\.remote/, $remoteName
-        );
-
-        foreach my $gitBranch (@branches) {
-            # The key/value is \n separated, we just want the key.
-            my ($keyName) = split(/\n/, $gitBranch);
-            my ($thisBranch) = ($keyName =~ m/^branch\.(.*)\.remote$/);
-
-            # We have the local branch name, see if it points to the remote
-            # branch we want.
-            my @configOutput = slurp_git_config_output(
-                qw/git config --null/, "branch.$thisBranch.merge"
-            );
-
-            if (@configOutput && $configOutput[0] eq "refs/heads/$branchName") {
-                # We have a winner
-                return $thisBranch;
-            }
-        }
-
-        return '';
-    }
-
-    # 99% of the time the 'origin' remote will be what we want anyways, and
-    # 0.5% of the rest the user will have manually added a remote, which we
-    # should try to utilize when doing checkouts for instance. To aid in this,
-    # this subroutine returns a list of all remote aliased matching the
-    # supplied repository (besides the internal alias that is).
-    #
-    # Assumes that we are already in the proper source directory.
-    #
-    # First parameter: Repository URL to match.
-    # Returns: A list of matching remote names (list in case the user hates us
-    # and has aliased more than one remote to the same repo). Obviously the list
-    # will be empty if no remote names were found.
-    sub bestRemoteName
-    {
-        my $self = assert_isa(shift, 'GitUpdate');
-        my $repoUrl = shift;
-        my @outputs;
-
-        # The Repo URL isn't much good, let's find a remote name to use it with.
-        # We'd have to escape the repo URL to pass it to Git, which I don't trust,
-        # so we just look for all remotes and make sure the URL matches afterwards.
-        eval {
-            @outputs = slurp_git_config_output(
-                qw/git config --null --get-regexp remote\..*\.url ./
-            );
-        };
-
-        if ($@) {
-            error ("Unable to run git config, is there a setup error?");
-            return;
-        }
-
-        my @results;
-        foreach my $output (@outputs) {
-            # git config output between key/val is divided by newline.
-            my ($remoteName, $url) = split(/\n/, $output);
-
-            $remoteName =~ s/^remote\.//;
-            $remoteName =~ s/\.url$//; # Extract the cruft
-
-            # Skip other remotes
-            next if $url ne $repoUrl;
-
-            # Try to avoid "weird" remote names.
-            next if $remoteName !~ /^[\w-]*$/;
-
-            # A winner is this one.
-            push @results, $remoteName;
-        }
-
-        return @results;
-    }
-
-    # Generates a potential new branch name for the case where we have to setup
-    # a new remote-tracking branch for a repository/branch. There are several
-    # criteria that go into this:
-    # * The local branch name will be equal to the remote branch name to match usual
-    #   Git convention.
-    # * The name chosen must not already exist. This methods tests for that.
-    # * The repo name chosen should be (ideally) a remote name that the user has
-    #   added. If not, we'll try to autogenerate a repo name (but not add a
-    #   remote!) based on the repository.git part of the URI.
-    #
-    # As with nearly all git support functions, we should be running in the
-    # source directory of the git module.  Don't call this function unless
-    # you've already checked that a suitable remote-tracking branch doesn't
-    # exist.
-    #
-    # First parameter: The Module being worked on.
-    # Second parameter: The name of a git remote to use.
-    # Third parameter: The name of the remote head we need to make a branch name
-    # of.
-    # Returns: A useful branch name that doesn't already exist, or '' if no
-    # name can be generated.
-    sub makeBranchname
-    {
-        my $self = assert_isa(shift, 'GitUpdate');
-        my $remoteName = shift || 'origin';
-        my $branch = shift;
-        my $module = $self->module();
-        my $chosenName;
-
-        # Use "$branch" directly if not already used, otherwise try to prefix
-        # with the remote name.
-        for my $possibleBranch ($branch, "$remoteName-$branch", "ksdc-$remoteName-$branch") {
-            my $result = safe_system('git', 'show-ref', '--quiet', '--verify',
-                '--', "/refs/heads/$possibleBranch");
-
-            return $possibleBranch if $result == 1;
-        }
-
-        croak_runtime("Unable to find good branch name for $module branch name $branch");
-    }
-
-    # Returns the number of lines in the output of the given command. The command
-    # and all required arguments should be passed as a normal list, and the current
-    # directory should already be set as appropriate.
-    #
-    # Return value is the number of lines of output.
-    # Exceptions are raised if the command could not be run.
-    sub count_command_output
-    {
-        # Don't call with $self->, all args are passed to filter_program_output
-        my @args = @_;
-        my $count = 0;
-
-        filter_program_output(sub { $count++ if $_ }, @args);
-        return $count;
-    }
-
-    # A simple wrapper that is used to split the output of 'git config --null'
-    # correctly. All parameters are then passed to filter_program_output (so look
-    # there for help on usage).
-    sub slurp_git_config_output
-    {
-        # Don't call with $self->, all args are passed to filter_program_output
-        local $/ = "\000"; # Split on null
-
-        # This gets rid of the trailing nulls for single-line output. (chomp uses
-        # $/ instead of hardcoding newline
-        chomp(my @output = filter_program_output(undef, @_)); # No filter
-        return @output;
-    }
-
-    # Returns true if the git module in the current directory has a remote of the
-    # name given by the first parameter.
-    sub hasRemote
-    {
-        my ($self, $remote) = @_;
-        my $hasRemote = 0;
-
-        eval {
-            filter_program_output(sub { $hasRemote ||= ($_ && /^$remote/) }, 'git', 'remote');
-        };
-
-        return $hasRemote;
-    }
-
-    # Subroutine to add the 'kde:' alias to the user's git config if it's not
-    # already set.
-    #
-    # Call this as a static class function, not as an object method
-    # (i.e. GitUpdate::verifyGitConfig, not $foo->verifyGitConfig)
-    #
-    # Returns false on failure of any sort, true otherwise.
-    sub verifyGitConfig
-    {
-        my $configOutput =
-            qx'git config --global --get url.git://anongit.kde.org/.insteadOf kde:';
-
-        # 0 means no error, 1 means no such section exists -- which is OK
-        if ((my $errNum = $? >> 8) >= 2) {
-            my $error = "Code $errNum";
-            my %errors = (
-                3   => 'Invalid config file (~/.gitconfig)',
-                4   => 'Could not write to ~/.gitconfig',
-                128 => 'HOME environment variable is not set (?)',
-            );
-
-            $error = $errors{$errNum} if exists $errors{$errNum};
-            error (" r[*] Unable to run b[git] command:\n\t$error");
-            return 0;
-        }
-
-        # If we make it here, I'm just going to assume git works from here on out
-        # on this simple task.
-        if ($configOutput !~ /^kde:\s*$/) {
-            info ("\tAdding git download kde: alias");
-            my $result = safe_system(
-                qw(git config --global --add url.git://anongit.kde.org/.insteadOf kde:)
-            ) >> 8;
-            return 0 if $result != 0;
-        }
-
-        $configOutput =
-            qx'git config --global --get url.git@git.kde.org:.pushInsteadOf kde:';
-
-        if ($configOutput !~ /^kde:\s*$/) {
-            info ("\tAdding git upload kde: alias");
-            my $result = safe_system(
-                qw(git config --global --add url.git@git.kde.org:.pushInsteadOf kde:)
-            ) >> 8;
-            return 0 if $result != 0;
-        }
-
-        return 1;
-    }
-
-    1;
-}
-# }}}
-
-# package BzrUpdate {{{
-# Support the bazaar source control manager for libdbusmenu-qt
-{
-    package BzrUpdate;
-
-    ksb::Debug->import();
-    ksb::Util->import();
-
-    # Our superclass
-    our @ISA = ('UpdateHandler');
-
-    # scm-specific update procedure.
-    # May change the current directory as necessary.
-    # Should return a count of files changed (or commits, or something similar)
-    sub updateInternal
-    {
-        my $self = assert_isa(shift, 'BzrUpdate');
-        my $module = assert_isa($self->module(), 'Module');
-
-        # Full path to source directory on-disk.
-        my $srcdir = $module->fullpath('source');
-        my $bzrRepoName = $module->getOption('repository');
-
-        # Or whatever regex is appropriate to strip the bzr URI protocol.
-        $bzrRepoName =~ s/^bzr:\/\///;
-
-        if (! -e "$srcdir/.bzr") {
-            # Cmdline assumes bzr will create the $srcdir directory and then
-            # check the source out into that directory.
-            my @cmd = ('bzr', 'branch', $bzrRepoName, $srcdir);
-
-            # Exceptions are used for failure conditions
-            if (log_command($module, 'bzr-branch', \@cmd) != 0) {
-                die make_exception('Internal', "Unable to checkout $module!");
-            }
-
-            # TODO: Filtering the output by passing a subroutine to log_command
-            # should give us the number of revisions, or we can just somehow
-            # count files.
-            my $newRevisionCount = 0;
-            return $newRevisionCount;
-        }
-        else {
-            # Update existing checkout. The source is currently in $srcdir
-            p_chdir($srcdir);
-
-            if (log_command($module, 'bzr-up', ['bzr', 'up']) != 0) {
-                die make_exception('Internal', "Unable to update $module!");
-            }
-
-            # I haven't looked at bzr up output yet to determine how to find
-            # number of affected files or number of revisions skipped.
-            my $changeCount = 0;
-            return $changeCount;
-        }
-
-        return 0;
-    }
-
-    sub name
-    {
-        return 'bzr';
-    }
-
-    # This is used to track things like the last successfully installed
-    # revision of a given module.
-    sub currentRevisionInternal
-    {
-        my $self = assert_isa(shift, 'BzrUpdate');
-        my $module = $self->module();
-        my $result;
-
-        # filter_program_output can throw exceptions
-        eval {
-            p_chdir($module->fullpath('source'));
-
-            ($result, undef) = filter_program_output(undef, 'bzr', 'revno');
-            chomp $result if $result;
-        };
-
-        if ($@) {
-            error ("Unable to run r[b[bzr], is bazaar installed?");
-            error (" -- Error was: r[$@]");
-            return undef;
-        }
-
-        return $result;
-    }
-
-    1;
-}
-# }}}
-
-# package SvnUpdate {{{
-{
-    package SvnUpdate;
-
-    ksb::Debug->import();
-    ksb::Util->import();
-
-    our @ISA = ('UpdateHandler');
-
-    use IPC::Open3 qw(open3);
-
-    # Returns true if a module has a base component to their name (e.g. KDE/,
-    # extragear/, or playground).  Note that modules that aren't in trunk/KDE
-    # don't necessary meet this criteria (e.g. kdereview is a module itself).
-    sub _has_base_module
-    {
-        my $moduleName = shift;
-
-        return $moduleName =~ /^(extragear|playground|KDE)(\/[^\/]+)?$/;
-    }
-
-    # Subroutine to return the branch prefix. i.e. the part before the branch
-    # name and module name.
-    #
-    # The first parameter is the module name in question.
-    # The second parameter should be 'branches' if we're dealing with a branch
-    #      or 'tags' if we're dealing with a tag.
-    #
-    # Ex: 'kdelibs'  => 'branches/KDE'
-    #     'kdevelop' => 'branches/kdevelop'
-    sub _branch_prefix
-    {
-        my $moduleName = shift;
-        my $type = shift;
-
-        # These modules seem to have their own subdir in /tags.
-        my @tag_components = qw/arts koffice amarok kst qt taglib/;
-
-        # The map call adds the kde prefix to the module names because I don't feel
-        # like typing them all in.
-        my @kde_module_list = ((map {'kde' . $_} qw/-base-artwork -wallpapers accessibility
-                addons admin artwork base bindings edu games graphics libs
-                network pim pimlibs plasma-addons sdk toys utils webdev/));
-
-        # If the user already has the module in the form KDE/foo, it's already
-        # done.
-        return "$type/KDE" if $moduleName =~ /^KDE\//;
-
-        # KDE proper modules seem to use this pattern.
-        return "$type/KDE" if list_has(\@kde_module_list, $moduleName);
-
-        # KDE extragear / playground modules use this pattern
-        return "$type" if _has_base_module($moduleName);
-
-        # If we doing a tag just return 'tags' because the next part is the actual
-        # tag name, which is added by the caller, unless the module has its own
-        # subdirectory in /tags.
-        return "$type" if $type eq 'tags' and not list_has(\@tag_components, $moduleName);
-
-        # Everything else.
-        return "$type/$moduleName";
-    }
-
-    # This subroutine is responsible for stripping the KDE/ part from the
-    # beginning of modules that were entered by the user like "KDE/kdelibs"
-    # instead of the normal "kdelibs".  That way you can search for kdelibs
-    # without having to strip KDE/ everywhere.
-    sub _moduleBaseName
-    {
-        my $moduleName = shift;
-        $moduleName =~ s/^KDE\///;
-
-        return $moduleName;
-    }
-
-    # Subroutine to return a module URL for a module using the 'branch' option.
-    # First parameter is the module in question.
-    # Second parameter is the type ('tags' or 'branches')
-    sub _handle_branch_tag_option
-    {
-        my $module = assert_isa(shift, 'Module');
-        my $type = shift;
-        my $branch = _branch_prefix($module->name(), $type);
-        my $svn_server = $module->getOption('svn-server');
-        my $branchname = $module->getOption($type eq 'branches' ? 'branch' : 'tag');
-
-        # Remove trailing slashes.
-        $svn_server =~ s/\/*$//;
-
-        # Remove KDE/ prefix for module name.
-        my $moduleName = _moduleBaseName($module->name());
-
-        # KDE modules have a different module naming scheme than the rest it seems.
-        return "$svn_server/$branch/$branchname/$moduleName" if $branch =~ /\/KDE\/?$/;
-
-        # Non-trunk translations happen in a single branch. Assume all non-trunk
-        # global branches are intended for the stable translations.
-        if ($moduleName =~ /^l10n-kde4\/?/ && $branch ne 'trunk') {
-            return "$svn_server/branches/stable/$moduleName";
-        }
-
-        # Otherwise don't append the module name by default since it makes more
-        # sense to branch this way in many situations (i.e. kdesupport tags, phonon)
-        return "$svn_server/$branch/$branchname";
-    }
-
-    # Subroutine to return the appropriate SVN URL for a given module, based on
-    # the user settings.  For example, 'kdelibs' ->
-    # https://svn.kde.org/home/kde/trunk/KDE/kdelibs
-    #
-    # This operates under a double hierarchy:
-    # 1. If any module-specific option is present, it wins.
-    # 2. If only global options are present, the order override-url, tag,
-    #    branch, module-base-path, is preferred.
-    sub svn_module_url
-    {
-        my $self = assert_isa(shift, 'SvnUpdate');
-        my $module = $self->module();
-        my $svn_server = $module->getOption('svn-server');
-        my $modulePath;
-
-        foreach my $levelLimit ('module', 'allow-inherit') {
-            $modulePath = $module->getOption('module-base-path', $levelLimit);
-
-            # Allow user to override normal processing of the module in a few ways,
-            # to make it easier to still be able to use kdesrc-build even when I
-            # can't be there to manually update every little special case.
-            if($module->getOption('override-url', $levelLimit))
-            {
-                return $module->getOption('override-url', $levelLimit);
-            }
-
-            if($module->getOption('tag', $levelLimit))
-            {
-                return _handle_branch_tag_option($module, 'tags');
-            }
-
-            my $branch = $module->getOption('branch', $levelLimit);
-            if($branch and $branch ne 'trunk')
-            {
-                return _handle_branch_tag_option($module, 'branches');
-            }
-
-            my $moduleName = _moduleBaseName($module->name());
-
-            # The following modules are in /trunk, not /trunk/KDE.  There are others,
-            # but these are the important ones.
-            my @non_trunk_modules = qw(extragear kdesupport koffice icecream kde-common
-                playground KDE kdereview www l10n-kde4);
-
-            my $module_root = $moduleName;
-            $module_root =~ s/\/.*//; # Remove everything after the first slash
-
-            if (not $modulePath and $levelLimit eq 'allow-inherit')
-            {
-                $modulePath = "trunk/KDE/$moduleName";
-                $modulePath = "trunk/$moduleName" if list_has(\@non_trunk_modules, $module_root);
-                $modulePath =~ s/^\/*//; # Eliminate / at beginning of string.
-                $modulePath =~ s/\/*$//; # Likewise at the end.
-            }
-
-            last if $modulePath;
-        }
-
-        # Remove trailing slashes.
-        $svn_server =~ s/\/*$//;
-
-        # Note that the module name is no longer appended if module-base-path is used (i.e.
-        # $branch variable was set.  This is a change as of version 1.8.
-        return "$svn_server/$modulePath";
-    }
-
-    # Subroutine to determine whether or not the given module has the correct
-    # URL.  If not, a warning is printed out.
-    # First parameter: module to check.
-    # Return: Nothing.
-    sub _verifyCorrectServerURL
-    {
-        my $self = assert_isa(shift, 'SvnUpdate');
-
-        my $module_expected_url = $self->svn_module_url();
-        my $module_actual_url = $self->svnInfo('URL');
-
-        if (!$module_actual_url) {
-            croak_runtime ("Unable to determine working copy's svn URL for " . $self->module());
-        }
-
-        $module_expected_url =~ s{/+$}{}; # Remove trailing slashes
-        $module_actual_url   =~ s{/+$}{}; # Remove trailing slashes
-
-        if ($module_actual_url ne $module_expected_url)
-        {
-            # Check if the --src-only flag was passed.
-            my $module = $self->module();
-            if ($module->buildContext()->getOption('#allow-auto-repo-move'))
-            {
-                note ("g[$module] is checked out from a different location than expected.");
-                note ("Attempting to correct");
-
-                log_command($module, 'svn-switch', ['svn', 'switch', $module_expected_url]);
-                return;
-            }
-
-            warning (<<EOF);
- y[!!]
- y[!!] g[$module] seems to be checked out from somewhere other than expected.
- y[!!]
-
-kdesrc-build expects:        y[$module_expected_url]
-The module is actually from: y[$module_actual_url]
-
-If the module location is incorrect, you can fix it by either deleting the
-g[b[source] directory, or by changing to the source directory and running
-  svn switch $module_expected_url
-
-If the module is fine, please update your configuration file.
-
-If you use kdesrc-build with --src-only it will try switching for you (might not work
-correctly).
-EOF
-        }
-    }
-
-    # This procedure should be run before any usage of a local working copy to
-    # ensure it is valid. This should only be run if there's actually a local
-    # copy.
-    #
-    # Any errors will be fatal, so a 'Runtime' exception would be raised.
-    sub check_module_validity
-    {
-        my $self = assert_isa(shift, 'SvnUpdate');
-        my $module = $self->module();
-
-        # svn 1.7 has a different working copy format that must be manually
-        # converted. This will mess up everything else so make this our first
-        # check.
-        p_chdir($module->fullpath('source'));
-
-        # gensym makes a symbol that can be made a filehandle by open3
-        use Symbol qw(gensym);
-
-        # Can't use filter_program_output as that doesn't capture STDERR on
-        # purpose. We, on the other hand, just want STDERR.
-        my $stderrReader = gensym();
-        my $pid = open3(undef, undef, $stderrReader,
-            'svn', '--non-interactive', 'status');
-
-        my @errorLines = grep { /:\s*E155036:/ } (<$stderrReader>);
-        waitpid ($pid, 0);
-
-        if (@errorLines) {
-            warning (<<EOF);
- y[*] A new version of svn has been installed which requires a b[one-time] update
- y[*] Currently running b[svn upgrade], this may take some time but should only
- y[*] be needed once.
-EOF
-
-            if (0 != log_command($module, 'svn-upgrade', ['svn', '--non-interactive', 'upgrade'])) {
-                error (<<EOF);
- r[*] Unable to run b[svn upgrade] for b[r[$module]!
- r[*] If you have no local changes you should try deleting the $module
- r[*] source directory, and re-run b[kdesrc-build], which will re-download.
- r[*]
- r[*] There is no way for kdesrc-build to safely make this check for you as
- r[*] the old version of b[svn] is required to read the current repository!
-EOF
-                croak_runtime("Unable to run svn upgrade for $module");
-            }
-
-            # By this point svn-upgrade should have run successfully, unless
-            # we're in pretend mode.
-            if (pretending()) {
-                croak_runtime("Unable to use --pretend for svn module $module until svn-upgrade is run");
-            }
-        }
-
-        # Ensure the URLs are correct.
-        $self->_verifyCorrectServerURL();
-    }
-
-    # Subroutine used to handle the checkout-only option.  It handles updating
-    # subdirectories of an already-checked-out module.
-    #
-    # This function can throw an exception in the event of a update failure.
-    #
-    # First parameter is the module.
-    # All remaining parameters are subdirectories to check out.
-    #
-    # Returns the number of files changed by the update, or undef if unable to
-    # be determined.
-    sub update_module_subdirectories
-    {
-        my $self = assert_isa(shift, 'SvnUpdate');
-        my $module = $self->module();
-        my $numChanged = 0;
-
-        # If we have elements in @path, download them now
-        for my $dir (@_)
-        {
-            info ("\tUpdating g[$dir]");
-
-            my $logname = $dir;
-            $logname =~ tr{/}{-};
-
-            my $count = $self->run_svn("svn-up-$logname", [ 'svn', 'up', $dir ]);
-            $numChanged = undef unless defined $count;
-            $numChanged += $count if defined $numChanged;
-        }
-
-        return $numChanged;
-    }
-
-    # Checkout a module that has not been checked out before, along with any
-    # subdirectories the user desires.
-    #
-    # This function will throw an exception in the event of a failure to update.
-    #
-    # The first parameter is the module to checkout (including extragear and
-    # playground modules).
-    # All remaining parameters are subdirectories of the module to checkout.
-    #
-    # Returns number of files affected, or undef.
-    sub checkout_module_path
-    {
-        my $self = assert_isa(shift, 'SvnUpdate');
-        my $module = $self->module();
-        my @path = @_;
-        my %pathinfo = main::get_module_path_dir($module, 'source');
-        my @args;
-
-        if (not -e $pathinfo{'path'} and not super_mkdir($pathinfo{'path'}))
-        {
-            croak_runtime ("Unable to create path r[$pathinfo{path}]!");
-        }
-
-        p_chdir ($pathinfo{'path'});
-
-        my $svn_url = $self->svn_module_url();
-        my $modulename = $pathinfo{'module'}; # i.e. kdelibs for KDE/kdelibs as $module
-
-        push @args, ('svn', 'co', '--non-interactive');
-        push @args, '-N' if scalar @path; # Tells svn to only update the base dir
-        push @args, $svn_url;
-        push @args, $modulename;
-
-        note ("Checking out g[$module]");
-
-        my $count = $self->run_svn('svn-co', \@args);
-
-        p_chdir ($pathinfo{'module'}) if scalar @path;
-
-        my $count2 = $self->update_module_subdirectories(@path);
-
-        return $count + $count2 if defined $count and defined $count2;
-        return undef;
-    }
-
-    # Update a module that has already been checked out, along with any
-    # subdirectories the user desires.
-    #
-    # This function will throw an exception in the event of an update failure.
-    #
-    # The first parameter is the module to checkout (including extragear and
-    # playground modules).
-    # All remaining parameters are subdirectories of the module to checkout.
-    sub update_module_path
-    {
-        my ($self, @path) = @_;
-        assert_isa($self, 'SvnUpdate');
-        my $module = $self->module();
-        my $fullpath = $module->fullpath('source');
-        my @args;
-
-        p_chdir ($fullpath);
-
-        push @args, ('svn', 'up', '--non-interactive');
-        push @args, '-N' if scalar @path;
-
-        note ("Updating g[$module]");
-
-        my $count = eval { $self->run_svn('svn-up', \@args); };
-
-        # Update failed, try svn cleanup.
-        if ($@ && $@->{exception_type} ne 'ConflictPresent')
-        {
-            info ("\tUpdate failed, trying a cleanup.");
-            my $result = safe_system('svn', 'cleanup');
-            $result == 0 or croak_runtime ("Unable to update $module, " .
-                               "svn cleanup failed with exit code $result");
-
-            info ("\tCleanup complete.");
-
-            # Now try again (allow exception to bubble up this time).
-            $count = $self->run_svn('svn-up-2', \@args);
-        }
-
-        my $count2 = $self->update_module_subdirectories(@path);
-
-        return $count + $count2 if defined $count and defined $count2;
-        return undef;
-    }
-
-    # The function checks whether subversion already has an ssl acceptance
-    # notification for svn.kde.org, and if it's doesn't, installs one.
-    # Problems: First off, installing any kind of "accept this ssl cert without
-    # user's active consent" kind of sucks.  Second, this function is very
-    # specific to the various signature algorithms used by svn, so it could break
-    # in the future.  But there's not a better way to skip warnings about svn.kde.org
-    # until the site has a valid ssl certificate.
-    #
-    # Accepts no arguments, has no return value.
-    sub _install_missing_ssl_signature
-    {
-        my $sig_dir  = "$ENV{HOME}/.subversion/auth/svn.ssl.server";
-        my $sig_file = "ec08b331e2e6cabccb6c3e17a85e28ce";
-
-        debug ("Checking $sig_dir/$sig_file for KDE SSL signature.");
-
-        if (-e "$sig_dir/$sig_file")
-        {
-            debug ("KDE SSL Signature file present.");
-            return;
-        }
-
-        debug ("No KDE SSL Signature found.");
-        return if pretending();
-
-        # Now we're definitely installing, let the user know.
-        warning ("Installing b[y[KDE SSL signature] for Subversion.  This is to avoid");
-        warning ("Subversion warnings about KDE's self-signed SSL certificate for svn.kde.org");
-
-        # Make sure the directory is created.
-        if (!super_mkdir($sig_dir))
-        {
-            error ("Unable to create r[Subversion signature] directory!");
-            error ("$!");
-
-            return;
-        }
-
-        my $sig_data =
-'K 10
-ascii_cert
-V 1216
-MIIDijCCAvOgAwIBAgIJAO9Ca3rOVtgrMA0GCSqGSIb3DQEBBQUAMIGLMQswCQYDVQQGE\
-wJERTEQMA4GA1UECBMHQmF2YXJpYTESMBAGA1UEBxMJTnVlcm5iZXJnMREwDwYDVQQKEw\
-hLREUgZS5WLjEMMAoGA1UECxMDU1ZOMRQwEgYDVQQDEwtzdm4ua2RlLm9yZzEfMB0GCSq\
-GSIb3DQEJARYQc3lzYWRtaW5Aa2RlLm9yZzAeFw0wNTA1MTExMDA4MjFaFw0xNTA1MDkx\
-MDA4MjFaMIGLMQswCQYDVQQGEwJERTEQMA4GA1UECBMHQmF2YXJpYTESMBAGA1UEBxMJT\
-nVlcm5iZXJnMREwDwYDVQQKEwhLREUgZS5WLjEMMAoGA1UECxMDU1ZOMRQwEgYDVQQDEw\
-tzdm4ua2RlLm9yZzEfMB0GCSqGSIb3DQEJARYQc3lzYWRtaW5Aa2RlLm9yZzCBnzANBgk\
-qhkiG9w0BAQEFAAOBjQAwgYkCgYEA6COuBkrEcEJMhzHajKpN/StQwr/YeXIXKwtROWEt\
-7evsXBNqqRe6TuUc/iVYgBuZ4umVlJ/qJ7Q8cSa8Giuk2B3ShZx/WMSC80OfGDJ4LoWm3\
-uoW8h45ExAACBlhuuSSa7MkH6EXhru1SvLbAbTcSVqyTzoWxhkAb8ujy6CUxHsCAwEAAa\
-OB8zCB8DAdBgNVHQ4EFgQUx2W0046HfWi1fGL1V8NlDJvnPRkwgcAGA1UdIwSBuDCBtYA\
-Ux2W0046HfWi1fGL1V8NlDJvnPRmhgZGkgY4wgYsxCzAJBgNVBAYTAkRFMRAwDgYDVQQI\
-EwdCYXZhcmlhMRIwEAYDVQQHEwlOdWVybmJlcmcxETAPBgNVBAoTCEtERSBlLlYuMQwwC\
-gYDVQQLEwNTVk4xFDASBgNVBAMTC3N2bi5rZGUub3JnMR8wHQYJKoZIhvcNAQkBFhBzeX\
-NhZG1pbkBrZGUub3JnggkA70Jres5W2CswDAYDVR0TBAUwAwEB/zANBgkqhkiG9w0BAQU\
-FAAOBgQDjATlL2NByFDo5hhQAQdXjSYrMxil7zcpQjR+KYVizC7yK99ZsA0LYf/Qbu/pa\
-oMnmKLKWeNlF8Eq7/23TeAJmjw1pKi97ZO2FJ8jvy65iBEJLRYnpJ75dvg05iugm9GZ5w\
-Px6GHZmkSrteGDXgVbbSDy5exv1naqc+qEM7Ar4Xw==
-K 8
-failures
-V 1
-8
-K 15
-svn:realmstring
-V 23
-https://svn.kde.org:443
-END
-';
-
-        # Remove the \<newline> parts (the gibberish should be one big long
-        # line).
-        $sig_data =~ s/\\\n//gm;
-
-        open (my $sig, '>', "$sig_dir/$sig_file") or do {
-            error ("Unable to open KDE SSL signature file!");
-            error ("r[$!]");
-
-            return;
-        };
-
-        print $sig $sig_data or do {
-            error ("Unable to write to KDE SSL signature file!");
-            error ("r[$!]");
-        };
-
-        close $sig;
-    }
-
-    # Run the svn command.  This is a special subroutine so that we can munge
-    # the generated output to see what files have been added, and adjust the
-    # build according.
-    #
-    # This function will throw an exception in the event of a build failure.
-    #
-    # First parameter is the Module object we're building.
-    # Second parameter is the filename to use for the log file.
-    # Third parameter is a reference to a list, which is the command ('svn')
-    #       and all of its arguments.
-    # Return value is the number of files update (may be undef if unable to tell)
-    sub run_svn
-    {
-        my ($self, $logfilename, $arg_ref) = @_;
-        assert_isa($self, 'SvnUpdate');
-        my $module = $self->module();
-
-        my $revision = $module->getOption('revision');
-        if ($revision ne '0')
-        {
-            my @tmp = @{$arg_ref};
-
-            # Insert after first two entries, deleting 0 entries from the
-            # list.
-            splice @tmp, 2, 0, '-r', $revision;
-            $arg_ref = \@tmp;
-        }
-
-        my $count = 0;
-        my $conflict = 0;
-
-        my $callback = sub {
-            return unless $_;
-
-            # The check for capitalized letters in the second column is because
-            # svn can use the first six columns for updates (the characters will
-            # all be uppercase), which makes it hard to tell apart from normal
-            # sentences (like "At Revision foo"
-            $count++      if /^[UPDARGMC][ A-Z]/;
-            $conflict = 1 if /^C[ A-Z]/;
-        };
-
-        # Do svn update.
-        my $result = log_command($module, $logfilename, $arg_ref, { callback => $callback });
-
-        return 0 if pretending();
-
-        croak_runtime("Error updating $module!") unless $result == 0;
-
-        if ($conflict)
-        {
-            warning ("Source code conflict exists in r[$module], this module will not");
-            warning ("build until it is resolved.");
-
-            die make_exception('ConflictPresent', "Source conflicts exist in $module");
-        }
-
-        return $count;
-    }
-
-    # Subroutine to check for subversion conflicts in a module.  Basically just
-    # runs svn st and looks for "^C".
-    #
-    # First parameter is the module to check for conflicts on.
-    # Returns 0 if a conflict exists, non-zero otherwise.
-    sub module_has_conflict
-    {
-        my $module = assert_isa(shift, 'Module');
-        my $srcdir = $module->fullpath('source');
-
-        if ($module->getOption('no-svn'))
-        {
-            whisper ("\tSource code conflict check skipped.");
-            return 1;
-        }
-        else
-        {
-            info ("\tChecking for source conflicts... ");
-        }
-
-        my $pid = open my $svnProcess, "-|";
-        if (!$pid)
-        {
-            error ("\tUnable to open check source conflict status: b[r[$!]");
-            return 0; # false allows the build to proceed anyways.
-        };
-
-        if (0 == $pid)
-        {
-            # Avoid calling close subroutines in more than one routine.
-            @main::atexit_subs = ();
-
-            close STDERR; # No broken pipe warnings
-
-            disable_locale_message_translation();
-            exec {'svn'} (qw/svn --non-interactive st/, $srcdir) or
-                croak_runtime("Cannot execute 'svn' program: $!");
-            # Not reached
-        }
-
-        while (<$svnProcess>)
-        {
-            if (/^C/)
-            {
-                error (<<EOF);
-The $module module has source code conflicts present.  This can occur
-when you have made changes to the source code in the local copy
-at $srcdir
-that interfere with a change introduced in the source repository.
-EOF
-
-                error (<<EOF);
-To fix this, y[if you have made no source changes that you haven't committed],
-run y[svn revert -R $srcdir]
-to bring the source directory back to a pristine state and trying building the
-module again.
-
-NOTE: Again, if you have uncommitted source code changes, running this command
-will delete your changes in favor of the version in the source repository.
-EOF
-
-                kill "TERM", $pid; # Kill svn
-                waitpid ($pid, 0);
-                close $svnProcess;
-                return 0;
-            }
-        }
-
-        # conflicts cleared apparently.
-        waitpid ($pid, 0);
-        close $svnProcess;
-        return 1;
-    }
-
-    # scm-specific update procedure.
-    # May change the current directory as necessary.
-    # Assumes called as part of a Module (i.e. $self->isa('Module') should be true.
-    sub updateInternal
-    {
-        my $self = assert_isa(shift, 'SvnUpdate');
-        my $module = $self->module();
-        my $fullpath = $module->fullpath('source');
-        my @options = split(' ', $module->getOption('checkout-only'));
-
-        if (-e "$fullpath/.svn") {
-            $self->check_module_validity();
-            my $updateCount = $self->update_module_path(@options);
-
-            my $log_filter = sub {
-                return unless defined $_;
-                print $_ if /^C/;
-                print $_ if /Checking for/;
-                return;
-            };
-
-            # Use log_command as the check so that an error file gets created.
-            if (0 != log_command($module, 'conflict-check',
-                                 ['kdesrc-build', 'SvnUpdate::module_has_conflict',
-                                                  $module],
-                                 { callback => $log_filter, no_translate => 1 })
-               )
-            {
-                croak_runtime (" * Conflicts present in module $module");
-            }
-
-            return $updateCount;
-        }
-        else {
-            return $self->checkout_module_path(@options);
-        }
-    }
-
-    sub name
-    {
-        return 'svn';
-    }
-
-    sub currentRevisionInternal
-    {
-        my $self = assert_isa(shift, 'SvnUpdate');
-        return $self->svnInfo('Revision');
-    }
-
-    # Returns a requested parameter from 'svn info'.
-    #
-    # First parameter is a string with the name of the parameter to retrieve (e.g. URL).
-    #   Each line of output from svn info is searched for the requested string.
-    # Returns the string value of the parameter or undef if an error occurred.
-    sub svnInfo
-    {
-        my $self = assert_isa(shift, 'SvnUpdate');
-        my $module = $self->module();
-
-        my $param = shift;
-        my $srcdir = $module->fullpath('source');
-        my $result; # Predeclare to outscope upcoming eval
-
-        if (pretending() && ! -e $srcdir) {
-            return 'Unknown';
-        }
-
-        # Search each line of output, ignore stderr.
-        # eval since filter_program_output uses exceptions.
-        eval
-        {
-            # Need to chdir into the srcdir, in case srcdir is a symlink.
-            # svn info /path/to/symlink barfs otherwise.
-            p_chdir ($srcdir);
-
-            my @lines = filter_program_output(
-                sub { /^$param:/ },
-                'svn', 'info', '--non-interactive', '.'
-            );
-
-            croak_runtime ("No svn info output!") unless @lines;
-            chomp ($result = $lines[0]);
-            $result =~ s/^$param:\s*//;
-        };
-
-        if($@)
-        {
-            if (ref $@ && $@->isa('BuildException')) {
-                $@ = $@->{message};
-            }
-
-            error ("Unable to run r[b[svn], is the Subversion program installed?");
-            error (" -- Error was: r[$@]");
-            return undef;
-        }
-
-        return $result;
-    }
-
-    1;
-}
-# }}}
-
-# package GenericBuildSystem {{{
-{
-    package GenericBuildSystem;
-
-    ksb::Debug->import();
-    ksb::Util->import();
-
-    use List::Util qw(first);
-
-    sub new
-    {
-        my ($class, $module) = @_;
-        return bless { module => $module }, $class;
-    }
-
-    sub module
-    {
-        my $self = shift;
-        return $self->{module};
-    }
-
-    # Subroutine to determine if a given module needs to have the build system
-    # recreated from scratch.
-    # If so, it returns boolean true.
-    sub needsRefreshed
-    {
-        my $self = assert_isa(shift, 'GenericBuildSystem');
-        my $module = $self->module();
-        my $builddir = $module->fullpath('build');
-        my $confFileKey = $self->configuredModuleFileName();
-
-        return 1 if ((not -e "$builddir") ||
-            (-e "$builddir/.refresh-me") ||
-            $module->getOption("refresh-build") ||
-            (($module->getPersistentOption('failure-count') // 0) > 1) ||
-            (not -e "$builddir/$confFileKey"));
-
-        return 0;
-    }
-
-    # Returns true if the given subdirectory (reference from the module's root source directory)
-    # can be built or not. Should be reimplemented by subclasses as appropriate.
-    sub isSubdirBuildable
-    {
-        return 1;
-    }
-
-    # Returns true if the buildsystem will give percentage-completion updates on its output.
-    # Such percentage updates will be searched for to update the kdesrc-build status.
-    sub isProgressOutputSupported
-    {
-        return 0;
-    }
-
-    # If this method returns a non-empty string, then that string is the name
-    # of an environment variable to prepend the module's installation prefix
-    # path to. Mostly a hack, but will have to do until there's a better scheme
-    # for giving integration points for build systems into the actual build
-    # process.
-    sub prefixEnvironmentVariable
-    {
-        return undef;
-    }
-
-    # Returns true if the module should have make install run in order to be
-    # used, or false if installation is not required or possible.
-    sub needsInstalled
-    {
-        return 1;
-    }
-
-    # This should return a list of executable names that must be present to
-    # even bother attempting to use this build system. An empty list should be
-    # returned if there's no required programs.
-    sub requiredPrograms
-    {
-        return;
-    }
-
-    sub name
-    {
-        return 'generic';
-    }
-
-    # Returns a list of possible build commands to run, any one of which should
-    # be supported by the build system.
-    sub buildCommands
-    {
-        # Non Linux systems can sometimes fail to build when GNU Make would work,
-        # so prefer GNU Make if present, otherwise try regular make.
-        return 'gmake', 'make';
-    }
-
-    # Return value style: boolean
-    sub buildInternal
-    {
-        my $self = shift;
-
-        return $self->safe_make({
-            target => undef,
-            message => 'Compiling...',
-            'make-options' => [
-                split(' ', $self->module()->getOption('make-options')),
-            ],
-            logbase => 'build',
-            subdirs => [
-                split(' ', $self->module()->getOption("checkout-only"))
-            ],
-        }) == 0;
-    }
-
-    # Return value style: boolean
-    sub configureInternal
-    {
-        # It is possible to make it here if there's no source dir and if we're
-        # pretending. If we're not actually pretending then this should be a
-        # bug...
-        return 1 if pretending();
-
-        croak_internal('We were not supposed to get to this point...');
-    }
-
-    # Returns name of file that should exist (relative to the module's build directory)
-    # if the module has been configured.
-    sub configuredModuleFileName
-    {
-        my $self = shift;
-        return 'Makefile';
-    }
-
-    # Runs the testsuite for the given module.
-    # Returns true if a testsuite is present and all tests passed, false otherwise.
-    sub runTestsuite
-    {
-        my $self = shift;
-        my $module = $self->module();
-
-        info ("\ty[$module] does not support the b[run-tests] option");
-        return 0;
-    }
-
-    # Used to install a module (that has already been built, tested, etc.)
-    # All options passed are prefixed to the eventual command to be run.
-    # Returns boolean false if unable to install, true otherwise.
-    sub installInternal
-    {
-        my $self = shift;
-        my $module = $self->module();
-        my @cmdPrefix = @_;
-
-        return $self->safe_make ({
-                target => 'install',
-                message => "Installing g[$module]",
-                'prefix-options' => [@cmdPrefix],
-                subdirs => [ split(' ', $module->getOption("checkout-only")) ],
-               }) == 0;
-    }
-
-    # Used to uninstall a previously installed module.
-    # All options passed are prefixed to the eventual command to be run.
-    # Returns boolean false if unable to uninstall, true otherwise.
-    sub uninstallInternal
-    {
-        my $self = shift;
-        my $module = $self->module();
-        my @cmdPrefix = @_;
-
-        return $self->safe_make ({
-                target => 'uninstall',
-                message => "Uninstalling g[$module]",
-                'prefix-options' => [@cmdPrefix],
-                subdirs => [ split(' ', $module->getOption("checkout-only")) ],
-               }) == 0;
-    }
-
-    # Subroutine to clean the build system for the given module.  Works by
-    # recursively deleting the directory and then recreating it.
-    # Returns 0 for failure, non-zero for success.
-    sub cleanBuildSystem
-    {
-        my $self = assert_isa(shift, 'GenericBuildSystem');
-        my $module = $self->module();
-        my $srcdir = $module->fullpath('source');
-        my $builddir = $module->fullpath('build');
-
-        if (pretending())
-        {
-            pretend ("\tWould have cleaned build system for g[$module]");
-            return 1;
-        }
-
-        # Use an existing directory
-        if (-e $builddir && $builddir ne $srcdir)
-        {
-            info ("\tRemoving files in build directory for g[$module]");
-
-            # This variant of log_command runs the sub prune_under_directory($builddir)
-            # in a forked child, so that we can log its output.
-            if (log_command($module, 'clean-builddir', [ 'kdesrc-build', 'main::prune_under_directory', $builddir ]))
-            {
-                error (" r[b[*]\tFailed to clean build directory.  Verify the permissions are correct.");
-                return 0; # False for this function.
-            }
-
-            # Let users know we're done so they don't wonder why rm -rf is taking so
-            # long and oh yeah, why's my HD so active?...
-            info ("\tOld build system cleaned, starting new build system.");
-        }
-        # or create the directory
-        elsif (!super_mkdir ($builddir))
-        {
-            error ("\tUnable to create directory r[$builddir].");
-            return 0;
-        }
-
-        return 1;
-    }
-
-    # Return convention: boolean
-    sub createBuildSystem
-    {
-        my $self = assert_isa(shift, 'GenericBuildSystem');
-        my $module = $self->module();
-        my $builddir = $module->fullpath('build');
-
-        if (! -e "$builddir" && !super_mkdir("$builddir"))
-        {
-            error ("\tUnable to create build directory for r[$module]!!");
-            return 0;
-        }
-
-        return 1;
-    }
-
-    # Subroutine to run the build command with the arguments given by the
-    # passed hash.
-    #
-    # In addition to finding the proper executable, this function handles the
-    # step of running the build command for individual subdirectories (as
-    # specified by the checkout-only option to the module).  Due to the various
-    # ways the build command is called by this script, it is required to pass
-    # customization options in a hash:
-    # {
-    #    target         => undef, or a valid build target e.g. 'install',
-    #    message        => 'Compiling.../Installing.../etc.'
-    #    make-options   => [ list of command line arguments to pass to make. See
-    #                        make-options ],
-    #    prefix-options => [ list of command line arguments to prefix *before* the
-    #                        make command, used for make-install-prefix support for
-    #                        e.g. sudo ],
-    #    logbase        => 'base-log-filename',
-    #    subdirs        => [ list of subdirectories of the module to build,
-    #                        relative to the module's own build directory. ]
-    # }
-    #
-    # target and message are required. logbase is required if target is left
-    # undefined, but otherwise defaults to the same value as target.
-    #
-    # Note that the make command is based on the results of the 'buildCommands'
-    # subroutine which should be overridden if necessary by subclasses. Each
-    # command should be the command name (i.e. no path). The user may override
-    # the command used (for build only) by using the 'custom-build-command'
-    # option.
-    #
-    # The first command name found which resolves to an executable on the
-    # system will be used, if no command this function will fail.
-    #
-    # The first argument should be the Module object to be made.
-    # The second argument should be the reference to the hash described above.
-    #
-    # Returns 0 on success, non-zero on failure (shell script style)
-    sub safe_make (@)
-    {
-        my ($self, $optsRef) = @_;
-        assert_isa($self, 'GenericBuildSystem');
-        my $module = $self->module();
-
-        # Convert the path to an absolute path since I've encountered a sudo
-        # that is apparently unable to guess.  Maybe it's better that it
-        # doesn't guess anyways from a security point-of-view.
-        my $buildCommand = first { absPathToExecutable($_) } $self->buildCommands();
-        my @buildCommandLine = $buildCommand;
-
-        # Check for custom user command. We support command line options being
-        # passed to the command as well.
-        my $userCommand = $module->getOption('custom-build-command');
-        if ($userCommand) {
-            @buildCommandLine = split_quoted_on_whitespace($userCommand);
-            $buildCommand = absPathToExecutable($buildCommandLine[0]);
-        }
-
-        if (!$buildCommand) {
-            $buildCommand = $userCommand || $self->buildCommands();
-            error (" r[b[*] Unable to find the g[$buildCommand] executable!");
-            return 1;
-        }
-
-        # Make it prettier if pretending (Remove leading directories).
-        $buildCommand =~ s{^/.*/}{} if pretending();
-        shift @buildCommandLine; # $buildCommand is already the first entry.
-
-        # Simplify code by forcing lists to exist.
-        $optsRef->{'prefix-options'} //= [ ];
-        $optsRef->{'make-options'} //= [ ];
-        $optsRef->{'subdirs'} //= [ ];
-
-        my @prefixOpts = @{$optsRef->{'prefix-options'}};
-
-        # If using sudo ensure that it doesn't wait on tty, but tries to read from
-        # stdin (which should fail as we redirect that from /dev/null)
-        if (@prefixOpts && $prefixOpts[0] eq 'sudo' && !grep { /^-S$/ } @prefixOpts)
-        {
-            splice (@prefixOpts, 1, 0, '-S'); # Add -S right after 'sudo'
-        }
-
-        # Assemble arguments
-        my @args = (@prefixOpts, $buildCommand, @buildCommandLine);
-        push @args, $optsRef->{target} if $optsRef->{target};
-        push @args, @{$optsRef->{'make-options'}};
-
-        info ("\t", $optsRef->{message});
-
-        # Here we're attempting to ensure that we either run the build command
-        # in each subdirectory, *or* for the whole module, but not both.
-        my @dirs = @{$optsRef->{subdirs}};
-        push (@dirs, "") if scalar @dirs == 0;
-
-        for my $subdir (@dirs)
-        {
-            # Some subdirectories shouldn't have the build command run within
-            # them.
-            next unless $self->isSubdirBuildable($subdir);
-
-            my $logname = $optsRef->{logbase} // $optsRef->{target};
-
-            if ($subdir ne '')
-            {
-                $logname = $logname . "-$subdir";
-
-                # Remove slashes in favor of something else.
-                $logname =~ tr{/}{-};
-
-                # Mention subdirectory that we're working on, move ellipsis
-                # if present.
-                my $subdirMessage = $optsRef->{message};
-                if ($subdirMessage =~ /\.\.\.$/) {
-                    $subdirMessage =~ s/(\.\.\.)?$/ subdirectory g[$subdir]$1/;
-                }
-                info ("\t$subdirMessage");
-            }
-
-            my $builddir = $module->fullpath('build') . "/$subdir";
-            $builddir =~ s/\/*$//; # Remove trailing /
-
-            p_chdir ($builddir);
-
-            my $result = $self->runBuildCommand($logname, \@args);
-            return $result if $result;
-        };
-
-        return 0;
-    }
-
-    # Subroutine to run make and process the build process output in order to
-    # provide completion updates.  This procedure takes the same arguments as
-    # log_command() (described here as well), except that the callback argument
-    # is not used.
-    #
-    # First parameter is the name of the log file to use (relative to the log
-    #   directory).
-    # Second parameter is a reference to an array with the command and its
-    #   arguments.  i.e. ['command', 'arg1', 'arg2']
-    # The return value is the shell return code, so 0 is success, and non-zero
-    #   is failure.
-    sub runBuildCommand
-    {
-        my ($self, $filename, $argRef) = @_;
-        assert_isa($self, 'GenericBuildSystem');
-        my $module = $self->module();
-
-        # There are situations when we don't want (or can't get) progress output:
-        # 1. Not using CMake (i.e. Qt)
-        # 2. If we're not printing to a terminal.
-        # 3. When we're debugging (we'd interfere with debugging output).
-        if (!$self->isProgressOutputSupported() || ! -t STDERR || debugging())
-        {
-            return log_command($module, $filename, $argRef);
-        }
-
-        # Setup callback function for use by log_command.
-        my $last = -1;
-
-        # w00t.  Check out the closure!  Maks would be so proud.
-        my $log_command_callback = sub {
-            my ($input) = shift;
-
-            if (not defined $input)
-            {
-                # End of input, cleanup.
-                print STDERR "\r\e[K";
-            }
-            else
-            {
-                chomp($input);
-
-                my $percentage = '';
-
-                if ($input =~ /^\[\s*([0-9]+)%]/)
-                {
-                    $percentage = $1;
-                }
-
-                # Update terminal (\e[K clears to the end of line) if the
-                # percentage changed.
-                if ($percentage and $percentage ne $last)
-                {
-                    print STDERR "\r$percentage% \e[K";
-                }
-
-                $last = $percentage;
-            }
-        };
-
-        return log_command($module, $filename, $argRef, { callback => $log_command_callback });
-    }
-
-    1;
-}
-# }}}
-
-# package QMakeBuildSystem {{{
-{
-    package QMakeBuildSystem;
-
-    our @ISA = ('GenericBuildSystem');
-
-    use List::Util qw(first);
-
-    ksb::Debug->import();
-    ksb::Util->import();
-
-    sub name
-    {
-        return 'qmake';
-    }
-
-    sub requiredPrograms
-    {
-        return qw{qmake};
-    }
-
-    # Returns the absolute path to 'qmake'. Note the actual executable name may
-    # not necessarily be 'qmake' as some distributions rename it to allow for
-    # co-installability with Qt 3 (and 5...)
-    # If no suitable qmake can be found, undef is returned.
-    # This is a "static class method" i.e. use QMakeBuildSystem::absPathToQMake()
-    sub absPathToQMake
-    {
-        my @possibilities = qw/qmake qmake4 qmake-qt4 qmake-mac/;
-        return first { absPathToExecutable($_) } @possibilities;
-    }
-
-    # Return value style: boolean
-    sub configureInternal
-    {
-        my $self = assert_isa(shift, 'QMakeBuildSystem');
-        my $module = $self->module();
-        my $builddir = $module->fullpath('build');
-        my $sourcedir = $module->fullpath('source');
-        my @projectFiles = glob("$sourcedir/*.pro");
-
-        if (!@projectFiles || !$projectFiles[0]) {
-            croak_internal("No *.pro files could be found for $module");
-        }
-
-        if (@projectFiles > 1) {
-            error (" b[r[*] Too many possible *.pro files for $module");
-            return 0;
-        }
-
-        p_chdir($builddir);
-
-        my $qmake = absPathToQMake();
-        return 0 unless $qmake;
-        return log_command($module, 'qmake', [ $qmake, $projectFiles[0] ]) == 0;
-    }
-
-    1;
-}
-# }}}
-
-# package AutotoolsBuildSystem {{{
-{
-    package AutotoolsBuildSystem;
-
-    # This is a module used to support configuring with autotools.
-
-    our @ISA = ('GenericBuildSystem');
-
-    ksb::Debug->import();
-    ksb::Util->import();
-
-    use List::Util qw(first);
-
-    sub name
-    {
-        return 'autotools';
-    }
-
-    # Return value style: boolean
-    sub configureInternal
-    {
-        my $self = assert_isa(shift, 'AutotoolsBuildSystem');
-        my $module = $self->module();
-        my $sourcedir = $module->fullpath('source');
-        my $installdir = $module->installationPath();
-
-        # 'module'-limited option grabbing can return undef, so use //
-        # to convert to empty string in that case.
-        my @bootstrapOptions = split_quoted_on_whitespace(
-            $module->getOption('configure-flags', 'module') // '');
-
-        p_chdir($module->fullpath('build'));
-
-        my $configureCommand = first { -e "$sourcedir/$_" } qw(configure autogen.sh);
-
-        croak_internal("No configure command available") unless $configureCommand;
-
-        return log_command($module, 'configure', [
-                "$sourcedir/$configureCommand", "--prefix=$installdir",
-                @bootstrapOptions
-            ]) == 0;
-    }
-
-    1;
-}
-# }}}
-
-# package CMakeBootstrapSystem {{{
-{
-    package CMakeBootstrapSystem;
-
-    # This is a module used to do only one thing: Bootstrap CMake onto a system
-    # that doesn't have it, or has only an older version of it.
-
-    our @ISA = ('GenericBuildSystem');
-
-    ksb::Debug->import();
-    ksb::Util->import();
-
-    sub name
-    {
-        return 'cmake-bootstrap';
-    }
-
-    sub requiredPrograms
-    {
-        return qw{c++};
-    }
-
-    # Return value style: boolean
-    sub configureInternal
-    {
-        my $self = assert_isa(shift, 'CMakeBootstrapSystem');
-        my $module = $self->module();
-        my $sourcedir = $module->fullpath('source');
-        my $installdir = $module->installationPath();
-
-        # 'module'-limited option grabbing can return undef, so use //
-        # to convert to empty string in that case.
-        my @bootstrapOptions = split_quoted_on_whitespace(
-            $module->getOption('configure-flags', 'module') // '');
-
-        p_chdir($module->fullpath('build'));
-
-        return log_command($module, 'cmake-bootstrap', [
-                "$sourcedir/bootstrap", "--prefix=$installdir",
-                @bootstrapOptions
-            ]) == 0;
-    }
-
-    1;
-}
-# }}}
-
-# package l10nSystem {{{
-{
-    package l10nSystem;
-
-    our @ISA = ('SvnUpdate', 'GenericBuildSystem');
-
-    ksb::Debug->import();
-    ksb::Util->import();
-
-    sub new
-    {
-        my ($class, $module) = @_;
-
-        # Ensure associated module updates from the proper svn path.
-        # TODO: Support different localization branches?
-
-        $module->setOption('module-base-path', 'trunk/l10n-kde4');
-        return bless { module => $module, needsRefreshed => 1 }, $class;
-    }
-
-    sub module
-    {
-        my $self = shift;
-        return $self->{module};
-    }
-
-    sub configuredModuleFileName
-    {
-        # Not quite correct (we should be looking at each individual language
-        # but it at least keeps the process going.
-        return 'teamnames';
-    }
-
-    # Sets the directories that are to be checked out/built/etc.
-    # There should be one l10nSystem for the entire l10n build (i.e. add
-    # all required support dirs and languages).
-    sub setLanguageDirs
-    {
-        my ($self, @languageDirs) = @_;
-        $self->{l10n_dirs} = \@languageDirs;
-    }
-
-    # Returns true if the given subdirectory (reference from the module's root source directory)
-    # can be built or not. Should be reimplemented by subclasses as appropriate.
-    sub isSubdirBuildable
-    {
-        my ($self, $subdir) = @_;
-        return ($subdir ne 'scripts' && $subdir ne 'templates');
-    }
-
-    sub prefixEnvironmentVariable
-    {
-        return 'CMAKE_PREFIX_PATH';
-    }
-
-    # scm-specific update procedure.
-    # May change the current directory as necessary.
-    sub updateInternal
-    {
-        my $self = assert_isa(shift, 'UpdateHandler');
-        my $module = $self->module();
-        my $fullpath = $module->fullpath('source');
-        my @dirs = @{$self->{l10n_dirs}};
-
-        if (-e "$fullpath/.svn") {
-            $self->check_module_validity();
-            my $count = $self->update_module_path(@dirs);
-
-            $self->{needsRefreshed} = 0 if $count == 0;
-            return $count;
-        }
-        else {
-            return $self->checkout_module_path(@dirs);
-        }
-    }
-
-    sub name
-    {
-        return 'l10n';
-    }
-
-    # Returns a list of just the languages to install.
-    sub languages
-    {
-        my $self = assert_isa(shift, 'l10nSystem');
-        my @langs = @{$self->{l10n_dirs}};
-
-        return grep { $self->isSubdirBuildable($_); } (@langs);
-    }
-
-    # Buildsystem support section
-
-    sub needsRefreshed
-    {
-        my $self = shift;
-
-        # Should be 1 except if no update happened.
-        return $self->{needsRefreshed};
-    }
-
-    sub buildInternal
-    {
-        my $self = assert_isa(shift, 'l10nSystem');
-        my $builddir = $self->module()->fullpath('build');
-        my @langs = $self->languages();
-        my $result = 0;
-
-        $result = ($self->safe_make({
-            target => undef,
-            message => "Building localization for language...",
-            logbase => "build",
-            subdirs => \@langs,
-        }) == 0) || $result;
-
-        return $result;
-    }
-
-    sub configureInternal
-    {
-        my $self = assert_isa(shift, 'l10nSystem');
-
-        my $builddir = $self->module()->fullpath('build');
-        my @langs = $self->languages();
-        my $result = 0;
-
-        for my $lang (@langs) {
-            my $prefix = $self->module()->installationPath();
-            p_chdir("$builddir/$lang");
-
-            info ("\tConfiguring to build language $lang");
-            $result = (log_command($self->module(), "cmake-$lang",
-                ['cmake', '-DCMAKE_INSTALL_PREFIX=' . $prefix]) == 0) || $result;
-        }
-
-        return $result;
-    }
-
-    sub installInternal
-    {
-        my $self = assert_isa(shift, 'l10nSystem');
-        my $builddir = $self->module()->fullpath('build');
-        my @langs = $self->languages();
-
-        return ($self->safe_make({
-            target => 'install',
-            message => "Installing language...",
-            logbase => "install",
-            subdirs => \@langs,
-        }) == 0);
-    }
-
-    # Subroutine to link a source directory into an alternate directory in
-    # order to fake srcdir != builddir for modules that don't natively support
-    # it.  The first parameter is the module to prepare.
-    #
-    # The return value is true (non-zero) if it succeeded, and 0 (false) if it
-    # failed.
-    #
-    # On return from the subroutine the current directory will be in the build
-    # directory, since that's the only directory you should touch from then on.
-    sub prepareFakeBuilddir
-    {
-        my $self = assert_isa(shift, 'l10nSystem');
-        my $module = $self->module();
-        my $builddir = $module->fullpath('build');
-        my $srcdir = $module->fullpath('source');
-
-        # List reference, not a real list.  The initial kdesrc-build does *NOT*
-        # fork another kdesrc-build using exec, see sub log_command() for more
-        # info.
-        my $args = [ 'kdesrc-build', 'main::safe_lndir', $srcdir, $builddir ];
-
-        info ("\tSetting up alternate build directory for l10n");
-        return (0 == log_command ($module, 'create-builddir', $args));
-    }
-
-    # Subroutine to create the build system for a module.  This involves making
-    # sure the directory exists and then running any preparatory steps (like
-    # for l10n modules).  This subroutine assumes that the module is already
-    # downloaded.
-    #
-    # Return convention: boolean (inherited)
-    sub createBuildSystem
-    {
-        my $self = assert_isa(shift, 'l10nSystem');
-        my $module = $self->module();
-        my $builddir = $module->fullpath('build');
-
-        # l10n doesn't support srcdir != builddir, fake it.
-        whisper ("\tFaking builddir for g[$module]");
-        if (!$self->prepareFakeBuilddir())
-        {
-            error ("Error creating r[$module] build system!");
-            return 0;
-        }
-
-        p_chdir ($builddir);
-
-        my @langs = @{$self->{l10n_dirs}};
-        @langs = grep { $self->isSubdirBuildable($_) } (@langs);
-
-        foreach my $lang (@langs) {
-            my $cmd_ref = [ './scripts/autogen.sh', $lang ];
-            if (log_command ($module, "build-system-$lang", $cmd_ref))
-            {
-                error ("\tUnable to create build system for r[$module]");
-            }
-        }
-
-        $module->setOption('#reconfigure', 1); # Force reconfigure of the module
-
-        return 1;
-    }
-
-    1;
-}
-# }}}
-
-# package KDEBuildSystem {{{
-{
-    package KDEBuildSystem;
-
-    ksb::Debug->import();
-    ksb::Util->import();
-
-    our @ISA = ('GenericBuildSystem');
-
-    sub needsInstalled
-    {
-        my $self = shift;
-
-        return 0 if $self->name() eq 'kde-common'; # Vestigial
-        return 1;
-    }
-
-    sub name
-    {
-        return 'KDE';
-    }
-
-    sub isProgressOutputSupported
-    {
-        return 1;
-    }
-
-    sub prefixEnvironmentVariable
-    {
-        return 'CMAKE_PREFIX_PATH';
-    }
-
-    sub requiredPrograms
-    {
-        return qw{cmake qmake};
-    }
-
-    sub configuredModuleFileName
-    {
-        my $self = shift;
-        return 'cmake_install.cmake';
-    }
-
-    sub runTestsuite
-    {
-        my $self = assert_isa(shift, 'KDEBuildSystem');
-        my $module = $self->module();
-
-        # Note that we do not run safe_make, which should really be called
-        # safe_compile at this point.
-
-        # Step 1: Ensure the tests are built, oh wait we already did that when we ran
-        # CMake :)
-
-        my $make_target = 'test';
-        if ($module->getOption('run-tests') eq 'upload') {
-            $make_target = 'Experimental';
-        }
-
-        info ("\tRunning test suite...");
-
-        # Step 2: Run the tests.
-        my $numTests = -1;
-        my $countCallback = sub {
-            if ($_ && /([0-9]+) tests failed out of/) {
-                $numTests = $1;
-            }
-        };
-
-        my $result = log_command($module, 'test-results',
-                                 [ 'make', $make_target ],
-                                 { callback => $countCallback, no_translate => 1});
-
-        if ($result != 0) {
-            if ($numTests > 0) {
-                warning ("\t$numTests tests failed for y[$module], consult latest/$module/test-results.log for info");
-            }
-            else {
-                warning ("\tSome tests failed for y[$module], consult latest/$module/test-results.log for info");
-            }
-
-            return 0;
-        }
-        else {
-            info ("\tAll tests ran successfully.");
-        }
-
-        return 1;
-    }
-
-    sub configureInternal
-    {
-        my $self = assert_isa(shift, 'KDEBuildSystem');
-        my $module = $self->module();
-
-        # Use cmake to create the build directory (sh script return value
-        # semantics).
-        if (main::safe_run_cmake ($module))
-        {
-            error ("\tUnable to configure r[$module] with CMake!");
-            return 0;
-        }
-
-        return 1;
-    }
-
-    1;
-}
-# }}}
-
-# package QtBuildSystem {{{
-{
-    package QtBuildSystem;
-
-    ksb::Debug->import();
-    ksb::Util->import();
-
-    our @ISA = ('GenericBuildSystem');
-
-    sub needsInstalled
-    {
-        my $self = assert_isa(shift, 'QtBuildSystem');
-        my $module = $self->module();
-        return $module->getOption('qtdir') ne $module->fullpath('build');
-    }
-
-    sub name
-    {
-        return 'Qt';
-    }
-
-    # If coming from gitorious.org instead of KDE's mirror we should force on
-    # progress output to work around a gitorious.org clone bug.
-    sub forceProgressOutput
-    {
-        my $self = assert_isa(shift, 'QtBuildSystem');
-        my $module = $self->module();
-
-        return $module->getOption('repository') =~ /gitorious\.org\//;
-    }
-
-    # Return value style: boolean
-    sub configureInternal
-    {
-        my $self = assert_isa(shift, 'QtBuildSystem');
-        my $module = $self->module();
-        my $srcdir = $module->fullpath('source');
-        my $script = "$srcdir/configure";
-
-        if (! -e $script && !pretending())
-        {
-            error ("\tMissing configure script for r[b[$module]");
-            return 0;
-        }
-
-        my @commands = split (/\s+/, $module->getOption('configure-flags'));
-        push @commands, '-confirm-license', '-opensource';
-
-        # Get the user's CXXFLAGS
-        my $cxxflags = $module->getOption('cxxflags');
-        $module->buildContext()->queueEnvironmentVariable('CXXFLAGS', $cxxflags);
-
-        my $prefix = $module->getOption('qtdir');
-
-        # Some users have added -prefix manually to their flags, they
-        # probably shouldn't anymore. :)
-
-        if (scalar grep /^-prefix(=.*)?$/, @commands)
-        {
-            warning (<<EOF);
-b[y[*]
-b[y[*] You have the y[-prefix] option selected in your $module configure flags.
-b[y[*] kdesrc-build will correctly add the -prefix option to match your Qt
-b[y[*] directory setting, so you do not need to use -prefix yourself.
-b[y[*]
-EOF
-        }
-
-        push @commands, "-prefix", $prefix;
-        unshift @commands, $script;
-
-        my $builddir = $module->fullpath('build');
-        my $old_flags = $module->getPersistentOption('last-configure-flags') || '';
-        my $cur_flags = main::get_list_digest(@commands);
-
-        if(($cur_flags ne $old_flags) ||
-           ($module->getOption('reconfigure')) ||
-           (! -e "$builddir/Makefile")
-          )
-        {
-            note ("\tb[r[LGPL license selected for Qt].  See $srcdir/LICENSE.LGPL");
-
-            info ("\tRunning g[configure]...");
-
-            $module->setPersistentOption('last-configure-flags', $cur_flags);
-            return log_command($module, "configure", \@commands) == 0;
-        }
-
-        # Skip execution of configure.
-        return 1;
-    }
-
-    1;
-}
-# }}}
-
-# package Module {{{
-{
-    package Module;
-
-    use Storable 'dclone';
-    use Carp 'confess';
-    use Scalar::Util 'blessed';
-    use overload
-        '""' => 'toString', # Add stringify operator.
-        '<=>' => 'compare',
-        ;
-
-    ksb::Debug->import();
-    ksb::Util->import();
-
-    # We will 'mixin' various backend-specific classes, e.g. GitUpdate or SvnUpdate
-    our @ISA = qw/GenericBuildSystem/;
-
-    my $ModuleSource = 'config';
-
-    sub new
-    {
-        my ($class, $ctx, $name) = @_;
-
-        confess "Empty Module constructed" unless $name;
-
-        # If building a BuildContext instead of a Module, then the context
-        # can't have been setup yet...
-        my $contextClass = 'ksb::BuildContext';
-        if ($class ne $contextClass &&
-            (!blessed($ctx) || !$ctx->isa($contextClass)))
-        {
-            confess "Invalid context $ctx";
-        }
-
-        # Clone the passed-in phases so we can be different.
-        my $phases = dclone($ctx->phases()) if $class eq 'Module';
-
-        # Use a sub-hash of the context's build options so that all
-        # global/module options are still in the same spot. The options might
-        # already be set by read_options, but in case they're not we assign { }
-        # if not already defined.
-        $ctx->{build_options}{$name} //= { };
-
-        my $module = {
-            name         => $name,
-            scm_obj      => undef,
-            build_obj    => undef,
-            phases       => $phases,
-            context      => $ctx,
-            options      => $ctx->{build_options}{$name},
-            'module-set' => undef,
-        };
-
-        return bless $module, $class;
-    }
-
-    sub phases
-    {
-        my $self = shift;
-        return $self->{phases};
-    }
-
-    sub moduleSet
-    {
-        my ($self) = @_;
-        return $self->{'module-set'} if exists $self->{'module-set'};
-        return '';
-    }
-
-    sub setModuleSet
-    {
-        my ($self, $moduleSetName) = @_;
-        $self->{'module-set'} = $moduleSetName;
-    }
-
-    sub setModuleSource
-    {
-        my ($class, $source) = @_;
-        $ModuleSource = $source;
-    }
-
-    sub moduleSource
-    {
-        my $class = shift;
-        # Should be 'config' or 'cmdline';
-        return $ModuleSource;
-    }
-
-    # Subroutine to retrieve a subdirectory path with tilde-expansion and
-    # relative path handling.
-    # The parameter is the option key (e.g. build-dir or log-dir) to read and
-    # interpret.
-    sub getSubdirPath
-    {
-        my ($self, $subdirOption) = @_;
-        my $dir = $self->getOption($subdirOption);
-
-        # If build-dir starts with a slash, it is an absolute path.
-        return $dir if $dir =~ /^\//;
-
-        # Make sure we got a valid option result.
-        if (!$dir) {
-            confess ("Reading option for $subdirOption gave empty \$dir!");
-        }
-
-        # If it starts with a tilde, expand it out.
-        if ($dir =~ /^~/)
-        {
-            $dir =~ s/^~/$ENV{'HOME'}/;
-        }
-        else
-        {
-            # Relative directory, tack it on to the end of $kdesrcdir.
-            my $kdesrcdir = $self->getOption('source-dir');
-            $dir = "$kdesrcdir/$dir";
-        }
-
-        return $dir;
-    }
-
-    # Do note that this returns the *base* path to the source directory,
-    # without the module name or kde_projects stuff appended. If you want that
-    # use subroutine fullpath().
-    sub getSourceDir
-    {
-        my $self = shift;
-        return $self->getSubdirPath('source-dir');
-    }
-
-    sub name
-    {
-        my $self = shift;
-        return $self->{name};
-    }
-
-    sub scm
-    {
-        my $self = shift;
-
-        return $self->{scm_obj} if $self->{scm_obj};
-
-        # Look for specific setting of repository and svn-server. If both is
-        # set it's a bug, if one is set, that's the type (because the user says
-        # so...). Don't use getOption($key) as it will try to fallback to
-        # global options.
-
-        my $svn_status = $self->getOption('svn-server', 'module');
-        my $repository = $self->getOption('repository', 'module') // '';
-        my $rcfile = $self->buildContext()->rcFile();
-
-        if ($svn_status && $repository) {
-            error (<<EOF);
-You have specified both y[b[svn-server] and y[b[repository] options for the
-b[$self] module in $rcfile.
-
-You should only specify one or the other -- a module cannot be both types
- - svn-server uses Subversion.
- - repository uses git.
-EOF
-            die (make_exception('Config', 'svn-server and repository both set'));
-        }
-
-        # Overload repository to allow bzr URLs?
-        if ($repository =~ /^bzr:\/\//) {
-            $self->{scm_obj} = BzrUpdate->new($self);
-        }
-
-        # If it needs a repo it's git. Everything else is svn for now.
-        $self->{scm_obj} //=
-            $repository
-                ? GitUpdate->new($self)
-                : SvnUpdate->new($self);
-
-        return $self->{scm_obj};
-    }
-
-    sub setScmType
-    {
-        my ($self, $scmType) = @_;
-
-        my $newType;
-
-        given($scmType) {
-            when('git')  { $newType = GitUpdate->new($self); }
-            when('proj') { $newType = KDEProjectUpdate->new($self); }
-            when('metadata') { $newType = KDEProjectMetadataUpdate->new($self); }
-            when('l10n') { $newType = l10nSystem->new($self); }
-            when('svn')  { $newType = SvnUpdate->new($self); }
-            when('bzr')  { $newType = BzrUpdate->new($self); }
-            default      { $newType = undef; }
-        }
-
-        $self->{scm_obj} = $newType;
-    }
-
-    # Returns a string describing the scm platform of the given module.
-    # Return value: 'git' or 'svn' at this point, as appropriate.
-    sub scmType
-    {
-        my $self = shift;
-        return $self->scm()->name();
-    }
-
-    sub currentScmRevision
-    {
-        my $self = shift;
-
-        return $self->scm()->currentRevisionInternal();
-    }
-
-    # Returns a new build system object, given the appropriate name.
-    # This is a sub-optimal way to fix the problem of allowing users to override
-    # the detected build system (we could instead use introspection to figure out
-    # available build systems at runtime). However, KISS...
-    sub buildSystemFromName
-    {
-        my ($self, $name) = @_;
-        my $buildSystem;
-
-        given(lc($name)) {
-            when('generic')         { $buildSystem = GenericBuildSystem   -> new($self); }
-            when('qmake')           { $buildSystem = QMakeBuildSystem     -> new($self); }
-            when('cmake-bootstrap') { $buildSystem = CMakeBootstrapSystem -> new($self); }
-            when('kde')             { $buildSystem = KDEBuildSystem       -> new($self); }
-            when('qt')              { $buildSystem = QtBuildSystem        -> new($self); }
-            when('autotools')       { $buildSystem = AutotoolsBuildSystem -> new($self); }
-
-            default { croak_runtime("Invalid build system $name requested"); }
-        }
-
-        return $buildSystem;
-    }
-
-    sub buildSystem
-    {
-        my $self = shift;
-
-        if ($self->{build_obj} && $self->{build_obj}->name() ne 'generic') {
-            return $self->{build_obj};
-        }
-
-        if (my $userBuildSystem = $self->getOption('override-build-system')) {
-            $self->{build_obj} = $self->buildSystemFromName($userBuildSystem);
-            return $self->{build_obj};
-        }
-
-        # If not set, let's guess.
-        my $buildType;
-        my $sourceDir = $self->fullpath('source');
-
-        if (($self->getOption('repository') =~ /gitorious\.org\/qt\//) ||
-            ($self->getOption('repository') =~ /^kde:qt$/) ||
-            (-e "$sourceDir/bin/syncqt"))
-        {
-            $buildType = QtBuildSystem->new($self);
-        }
-
-        # This test must come before KDEBuildSystem as cmake's own bootstrap
-        # system also has CMakeLists.txt
-        if (!$buildType && (-e "$sourceDir/CMakeLists.txt") &&
-            (-e "$sourceDir/bootstrap"))
-        {
-            $buildType = CMakeBootstrapSystem->new($self);
-        }
-
-        if (!$buildType && (-e "$sourceDir/CMakeLists.txt" ||
-                $self->getOption('#xml-full-path')))
-        {
-            $buildType = KDEBuildSystem->new($self);
-        }
-
-        if (!$buildType && (glob ("$sourceDir/*.pro"))) {
-            $buildType = QMakeBuildSystem->new($self);
-        }
-
-        # 'configure' is a popular fall-back option even for other build
-        # systems so ensure we check last for autotools.
-        if (!$buildType &&
-            (-e "$sourceDir/configure" || -e "$sourceDir/autogen.sh"))
-        {
-            $buildType = AutotoolsBuildSystem->new($self);
-        }
-
-        # Don't just assume the build system is KDE-based...
-        $buildType //= GenericBuildSystem->new($self);
-
-        $self->{build_obj} = $buildType;
-
-        return $self->{build_obj};
-    }
-
-    # Sets the build system **object**, although you can find the build system
-    # type afterwards (see buildSystemType).
-    sub setBuildSystem
-    {
-        my ($self, $obj) = @_;
-
-        assert_isa($obj, 'GenericBuildSystem');
-        $self->{build_obj} = $obj;
-    }
-
-    # Current possible build system types:
-    # KDE (i.e. cmake), Qt, l10n (KDE language buildsystem), autotools (either
-    # configure or autogen.sh). A final possibility is 'pendingSource' which
-    # simply means that we don't know yet.
-    #
-    # If the build system type is not set ('pendingSource' counts as being
-    # set!) when this function is called then it will be autodetected if
-    # possible, but note that not all possible types will be detected this way.
-    # If in doubt use setBuildSystemType
-    sub buildSystemType
-    {
-        my $self = shift;
-        return $self->buildSystem()->name();
-    }
-
-    # Subroutine to build this module.
-    # Returns boolean false on failure, boolean true on success.
-    sub build
-    {
-        my $self = assert_isa(shift, 'Module');
-        my $moduleName = $self->name();
-        my $builddir = $self->fullpath('build');
-        my $start_time = time;
-        my $buildSystem = $self->buildSystem();
-
-        if ($buildSystem->name() eq 'generic' && !pretending()) {
-            error ("\tr[b[$self] does not seem to have a build system to use.");
-            return 0;
-        }
-
-        return 0 if !$self->setupBuildSystem();
-        return 1 if $self->getOption('build-system-only');
-
-        if (!$buildSystem->buildInternal())
-        {
-            # Build failed
-
-            my $elapsed = prettify_seconds (time - $start_time);
-
-            # Well we tried, but it isn't going to happen.
-            note ("\n\tUnable to build y[$self]!");
-            info ("\tTook g[$elapsed].");
-            return 0;
-        }
-        else
-        {
-            my $elapsed = prettify_seconds (time - $start_time);
-            info ("\tBuild succeeded after g[$elapsed].");
-
-            # TODO: This should be a simple phase to run.
-            if ($self->getOption('run-tests'))
-            {
-                $self->buildSystem()->runTestsuite();
-            }
-
-            # TODO: Likewise this should be a phase to run.
-            if ($self->getOption('install-after-build'))
-            {
-                my $ctx = $self->buildContext();
-                main::handle_install($ctx, $self);
-            }
-            else
-            {
-                info ("\tSkipping install for y[$self]");
-            }
-        }
-
-        return 1;
-    }
-
-    # Subroutine to setup the build system in a directory.
-    # Returns boolean true on success, boolean false (0) on failure.
-    sub setupBuildSystem
-    {
-        my $self = assert_isa(shift, 'Module');
-        my $moduleName = $self->name();
-
-        my $buildSystem = $self->buildSystem();
-
-        if ($buildSystem->name() eq 'generic' && !pretending()) {
-            croak_internal('Build system determination still pending when build attempted.');
-        }
-
-        if ($buildSystem->needsRefreshed())
-        {
-            # The build system needs created, either because it doesn't exist, or
-            # because the user has asked that it be completely rebuilt.
-            info ("\tPreparing build system for y[$self].");
-
-            # Check to see if we're actually supposed to go through the
-            # cleaning process.
-            if (!$self->getOption('#cancel-clean') &&
-                !$buildSystem->cleanBuildSystem())
-            {
-                warning ("\tUnable to clean r[$self]!");
-                return 0;
-            }
-        }
-
-        if (!$buildSystem->createBuildSystem()) {
-            error ("\tError creating r[$self]'s build system!");
-            return 0;
-        }
-
-        # Now we're in the checkout directory
-        # So, switch to the build dir.
-        # builddir is automatically set to the right value for qt
-        p_chdir ($self->fullpath('build'));
-
-        if (!$buildSystem->configureInternal()) {
-            error ("\tUnable to configure r[$self] with " . $self->buildSystemType());
-
-            # Add undocumented ".refresh-me" file to build directory to flag
-            # for --refresh-build for this module on next run. See also the
-            # "needsRefreshed" subroutine.
-            if (open my $fh, '>', '.refresh-me') {
-                say $fh "# Build directory will be re-generated next kdesrc-build run";
-                say $fh "# due to failing to complete configuration on the last run";
-                close $fh;
-            };
-
-            return 0;
-        }
-
-        return 1;
-    }
-
-    # Responsible for installing the module (no update, build, etc.)
-    # Return value: Boolean flag indicating whether module installed successfully or
-    # not.
-    # Exceptions may be thrown for abnormal conditions (e.g. no build dir exists)
-    sub install
-    {
-        my $self = assert_isa(shift, 'Module');
-        my $builddir = $self->fullpath('build');
-        my $buildSysFile = $self->buildSystem()->configuredModuleFileName();
-
-        if (!pretending() && ! -e "$builddir/$buildSysFile")
-        {
-            warning ("\tThe build system doesn't exist for r[$self].");
-            warning ("\tTherefore, we can't install it. y[:-(].");
-            return 0;
-        }
-
-        $self->setupEnvironment();
-
-        my @makeInstallOpts = split(' ', $self->getOption('make-install-prefix'));
-
-        # We can optionally uninstall prior to installing
-        # to weed out old unused files.
-        if ($self->getOption('use-clean-install') &&
-            $self->getPersistentOption('last-install-rev'))
-        {
-            if (!$self->buildSystem()->uninstallInternal(@makeInstallOpts)) {
-                warning ("\tUnable to uninstall r[$self] before installing the new build.");
-                warning ("\tContinuing anyways...");
-            }
-            else {
-                $self->unsetPersistentOption('last-install-rev');
-            }
-        }
-
-        if (!$self->buildSystem()->installInternal(@makeInstallOpts))
-        {
-            error ("\tUnable to install r[$self]!");
-            $self->buildContext()->markModulePhaseFailed('install', $self);
-            return 0;
-        }
-
-        if (pretending())
-        {
-            pretend ("\tWould have installed g[$self]");
-            return 1;
-        }
-
-        # Past this point we know we've successfully installed, for real.
-
-        $self->setPersistentOption('last-install-rev', $self->currentScmRevision());
-
-        my $remove_setting = $self->getOption('remove-after-install');
-
-        # Possibly remove the srcdir and builddir after install for users with
-        # a little bit of HD space.
-        if($remove_setting eq 'all')
-        {
-            # Remove srcdir
-            my $srcdir = $self->fullpath('source');
-            note ("\tRemoving b[r[$self source].");
-            main::safe_rmtree($srcdir);
-        }
-
-        if($remove_setting eq 'builddir' || $remove_setting eq 'all')
-        {
-            # Remove builddir
-            note ("\tRemoving b[r[$self build directory].");
-            main::safe_rmtree($builddir);
-        }
-
-        return 1;
-    }
-
-    # Handles uninstalling this module (or its sub-directories as given by the checkout-only
-    # option).
-    #
-    # Returns boolean false on failure, boolean true otherwise.
-    sub uninstall
-    {
-        my $self = assert_isa(shift, 'Module');
-        my $builddir = $self->fullpath('build');
-        my $buildSysFile = $self->buildSystem()->configuredModuleFileName();
-
-        if (!pretending() && ! -e "$builddir/$buildSysFile")
-        {
-            warning ("\tThe build system doesn't exist for r[$self].");
-            warning ("\tTherefore, we can't uninstall it.");
-            return 0;
-        }
-
-        $self->setupEnvironment();
-
-        my @makeInstallOpts = split(' ', $self->getOption('make-install-prefix'));
-
-        if (!$self->buildSystem()->uninstallInternal(@makeInstallOpts))
-        {
-            error ("\tUnable to uninstall r[$self]!");
-            $self->buildContext()->markModulePhaseFailed('install', $self);
-            return 0;
-        }
-
-        if (pretending())
-        {
-            pretend ("\tWould have uninstalled g[$self]");
-            return 1;
-        }
-
-        $self->unsetPersistentOption('last-install-rev');
-        return 1;
-    }
-
-    sub buildContext
-    {
-        my $self = shift;
-        return $self->{context};
-    }
-
-    # Integrates 'set-env' option to the build context environment
-    sub applyUserEnvironment
-    {
-        my $self = assert_isa(shift, 'Module');
-        my $ctx = $self->buildContext();
-
-        # Let's see if the user has set env vars to be set.
-        # Note the global set-env must be checked separately anyways, so
-        # we limit inheritance when searching.
-        my $env_hash_ref = $self->getOption('set-env', 'module');
-
-        while (my ($key, $value) = each %{$env_hash_ref})
-        {
-            $ctx->queueEnvironmentVariable($key, $value);
-        }
-    }
-
-    # Establishes proper build environment in the build context. Should be run
-    # before forking off commands for e.g. updates, builds, installs, etc.
-    sub setupEnvironment
-    {
-        my $self = assert_isa(shift, 'Module');
-        my $ctx = $self->buildContext();
-        my $kdedir = $self->getOption('kdedir');
-        my $qtdir = $self->getOption('qtdir');
-        my $prefix = $self->installationPath();
-
-        # Add global set-envs
-        $self->buildContext()->applyUserEnvironment();
-
-        # Add some standard directories for pkg-config support.  Include env settings.
-        my @pkg_config_dirs = ("$kdedir/lib/pkgconfig", "$qtdir/lib/pkgconfig");
-        $ctx->prependEnvironmentValue('PKG_CONFIG_PATH', @pkg_config_dirs);
-
-        # Likewise, add standard directories that should be in LD_LIBRARY_PATH.
-        my @ld_dirs = ("$kdedir/lib", "$qtdir/lib", $self->getOption('libpath'));
-        $ctx->prependEnvironmentValue('LD_LIBRARY_PATH', @ld_dirs);
-
-        my @path = ("$kdedir/bin", "$qtdir/bin", $self->getOption('binpath'));
-
-        if (my $prefixEnvVar = $self->buildSystem()->prefixEnvironmentVariable())
-        {
-            $ctx->prependEnvironmentValue($prefixEnvVar, $prefix);
-        }
-
-        $ctx->prependEnvironmentValue('PATH', @path);
-
-        # Set up the children's environment.  We use queueEnvironmentVariable since
-        # it won't set an environment variable to nothing.  (e.g, setting QTDIR to
-        # a blank string might confuse Qt or KDE.
-
-        $ctx->queueEnvironmentVariable('QTDIR', $qtdir);
-
-        # If the module isn't kdelibs, also append kdelibs's KDEDIR setting.
-        if ($self->name() ne 'kdelibs')
-        {
-            my $kdelibsModule = $ctx->lookupModule('kdelibs');
-            my $kdelibsDir;
-            $kdelibsDir = $kdelibsModule->installationPath() if $kdelibsModule;
-
-            if ($kdelibsDir && $kdelibsDir ne $kdedir) {
-                whisper ("Module $self uses different KDEDIR than kdelibs, including kdelibs as well.");
-                $kdedir .= ":$kdelibsDir"
-            }
-        }
-
-        $ctx->queueEnvironmentVariable('KDEDIRS', $kdedir);
-
-        # Read in user environment defines
-        $self->applyUserEnvironment() unless $self->name() eq 'global';
-    }
-
-    # Returns the path to the log directory used during this run for this
-    # Module.
-    #
-    # In addition it handles the 'latest' symlink to allow for ease of access
-    # to the log directory afterwards.
-    sub getLogDir
-    {
-        my ($self) = @_;
-        return $self->buildContext()->getLogDirFor($self);
-    }
-
-    sub toString
-    {
-        my $self = shift;
-        return $self->name();
-    }
-
-    sub compare
-    {
-        my ($self, $other) = @_;
-        return $self->name() cmp $other->name();
-    }
-
-    sub update
-    {
-        my ($self, $ipc, $ctx) = @_;
-
-        my $moduleName = $self->name();
-        my $module_src_dir = $self->getSourceDir();
-        my $kdesrc = $ctx->getSourceDir();
-
-        if ($kdesrc ne $module_src_dir)
-        {
-            # This module has a different source directory, ensure it exists.
-            if (!super_mkdir($module_src_dir))
-            {
-                error ("Unable to create separate source directory for r[$self]: $module_src_dir");
-                $ipc->sendIPCMessage(IPC::MODULE_FAILURE, $moduleName);
-                next;
-            }
-        }
-
-        my $fullpath = $self->fullpath('source');
-        my $count;
-        my $returnValue;
-
-        eval { $count = $self->scm()->updateInternal() };
-
-        if ($@)
-        {
-            my $reason = IPC::MODULE_FAILURE;
-
-            if (ref $@ && $@->isa('BuildException')) {
-                if ($@->{'exception_type'} eq 'ConflictPresent') {
-                    $reason = IPC::MODULE_CONFLICT;
-                    $self->setPersistentOption('conflicts-present', 1);
-                }
-                else {
-                    $ctx->markModulePhaseFailed('build', $self);
-                }
-
-                $@ = $@->{'message'};
-            }
-
-            error ("Error updating r[$self], removing from list of packages to build.");
-            error (" > y[$@]");
-
-            $ipc->sendIPCMessage($reason, $moduleName);
-            $self->phases()->filterOutPhase('build');
-            $returnValue = 0;
-        }
-        else
-        {
-            my $message;
-            if (not defined $count)
-            {
-                $message = ksb::Debug::colorize ("b[y[Unknown changes].");
-                $ipc->notifyUpdateSuccess($moduleName, $message);
-            }
-            elsif ($count)
-            {
-                $message = "1 file affected." if $count == 1;
-                $message = "$count files affected." if $count != 1;
-                $ipc->notifyUpdateSuccess($moduleName, $message);
-            }
-            else
-            {
-                whisper ("This module will not be built. Nothing updated.");
-                $message = "0 files affected.";
-
-                $ipc->sendIPCMessage(IPC::MODULE_UPTODATE, $moduleName);
-                $self->phases()->filterOutPhase('build');
-            }
-
-            # We doing e.g. --src-only, the build phase that normally outputs
-            # number of files updated doesn't get run, so manually mention it
-            # here.
-            if (!$ipc->supportsConcurrency()) {
-                info ("\t$self update complete, $message");
-            }
-
-            $returnValue = 1;
-        }
-
-        info (""); # Print empty line.
-        return $returnValue;
-    }
-
-    # This subroutine returns an option value for a given module.  Some globals
-    # can't be overridden by a module's choice (but see 2nd parameter below).
-    # If so, the module's choice will be ignored, and a warning will be issued.
-    #
-    # Option names are case-sensitive!
-    #
-    # Some options (e.g. cmake-options, configure-flags) have the global value
-    # and then the module's own value appended together. To get the actual
-    # module setting you must use the level limit parameter set to 'module'.
-    #
-    # Likewise, some qt module options do not obey the previous proviso since
-    # Qt options are not likely to agree nicely with generic KDE buildsystem
-    # options.
-    #
-    # 1st parameter: Name of option
-    # 2nd parameter: Level limit (optional). If not present, then the value
-    # 'allow-inherit' is used. Options:
-    #   - allow-inherit: Module is used if present (with exceptions), otherwise
-    #     global is used.
-    #   - module: Only module is used (if you want only global then use the
-    #     buildContext) NOTE: This overrides global "sticky" options as well!
-    sub getOption
-    {
-        my ($self, $key, $levelLimit) = @_;
-        my $ctx = $self->buildContext();
-        assert_isa($ctx, 'ksb::BuildContext');
-        $levelLimit //= 'allow-inherit';
-
-        # Some global options would probably make no sense applied to Qt.
-        my @qtCopyOverrides = qw(branch configure-flags tag cxxflags);
-        if (list_has(\@qtCopyOverrides, $key) && $self->buildSystemType() eq 'Qt') {
-            $levelLimit = 'module';
-        }
-
-        assert_in($levelLimit, [qw(allow-inherit module)]);
-
-        # If module-only, check that first.
-        return $self->{options}{$key} if $levelLimit eq 'module';
-
-        # Some global options always override module options.
-        return $ctx->getOption($key) if $ctx->hasStickyOption($key);
-
-        # Some options append to the global (e.g. conf flags)
-        my @confFlags = qw(cmake-options configure-flags cxxflags);
-        if (list_has(\@confFlags, $key) && $ctx->hasOption($key)) {
-            return $ctx->getOption($key) . " " . ($self->{options}{$key} || '');
-        }
-
-        # Everything else overrides the global option, unless it's simply not
-        # set at all.
-        return $self->{options}{$key} // $ctx->getOption($key);
-    }
-
-    # Returns true if (and only if) the given option key value is set as an
-    # option for this module, even if the corresponding value is empty or
-    # undefined. In other words it is a way to see if the name of the key is
-    # recognized in some fashion.
-    #
-    # First parameter: Key to lookup.
-    # Returns: True if the option is set, false otherwise.
-    sub hasOption
-    {
-        my ($self, $key) = @_;
-        my $name = $self->name();
-
-        return exists $self->{options}{$key};
-    }
-
-    # Sets the option refered to by the first parameter (a string) to the
-    # scalar (e.g. references are OK too) value given as the second paramter.
-    sub setOption
-    {
-        my ($self, %options) = @_;
-        while (my ($key, $value) = each %options) {
-            # ref($value) checks if value is already a reference (i.e. a hashref)
-            # which means we should just copy it over, as all handle_set_env does
-            # is convert the string to the right hashref.
-            if (!ref($value) && main::handle_set_env($self->{options}, $key, $value))
-            {
-                return
-            }
-
-            debug ("  Setting $self,$key = $value");
-            $self->{options}{$key} = $value;
-        }
-    }
-
-    # Simply removes the given option and its value, if present
-    sub deleteOption
-    {
-        my ($self, $key) = @_;
-        delete $self->{options}{$key} if exists $self->{options}{$key};
-    }
-
-    # Gets persistent options set for this module. First parameter is the name
-    # of the option to lookup. Undef is returned if the option is not set,
-    # although even if the option is set, the value returned might be empty.
-    # Note that ksb::BuildContext also has this function, with a slightly
-    # different signature, which OVERRIDEs this function since Perl does not
-    # have parameter-based method overloading.
-    sub getPersistentOption
-    {
-        my ($self, $key) = @_;
-        return $self->buildContext()->getPersistentOption($self->name(), $key);
-    }
-
-    # Sets a persistent option (i.e. survives between processes) for this module.
-    # First parameter is the name of the persistent option.
-    # Second parameter is its actual value.
-    # See the warning for getPersistentOption above, it also applies for this
-    # method vs. ksb::BuildContext::setPersistentOption
-    sub setPersistentOption
-    {
-        my ($self, $key, $value) = @_;
-        return $self->buildContext()->setPersistentOption($self->name(), $key, $value);
-    }
-
-    # Unsets a persistent option for this module.
-    # Only parameter is the name of the option to unset.
-    sub unsetPersistentOption
-    {
-        my ($self, $key) = @_;
-        $self->buildContext()->unsetPersistentOption($self->name(), $key);
-    }
-
-    # Clones the options from the given Module (as handled by
-    # hasOption/setOption/getOption). Options on this module will then be able
-    # to be set independently from the other module.
-    sub cloneOptionsFrom
-    {
-        my $self = shift;
-        my $other = assert_isa(shift, 'Module');
-
-        $self->{options} = dclone($other->{options});
-    }
-
-    # Returns the path to the desired directory type (source or build),
-    # including the module destination directory itself.
-    sub fullpath
-    {
-        my ($self, $type) = @_;
-        assert_in($type, [qw/build source/]);
-
-        my %pathinfo = main::get_module_path_dir($self, $type);
-        return $pathinfo{'fullpath'};
-    }
-
-    # Subroutine to return the name of the destination directory for the
-    # checkout and build routines.  Based on the dest-dir option.  The return
-    # value will be relative to the src/build dir.  The user may use the
-    # '$MODULE' or '${MODULE}' sequences, which will be replaced by the name of
-    # the module in question.
-    #
-    # The first parameter is optional, but if provided will be used as the base
-    # path to replace $MODULE entries in dest-dir.
-    sub destDir
-    {
-        my $self = assert_isa(shift, 'Module');
-        my $destDir = $self->getOption('dest-dir');
-        my $basePath = shift // $self->getOption('#xml-full-path');
-        $basePath ||= $self->name(); # Default if not provided in XML
-
-        $destDir =~ s/(\${MODULE})|(\$MODULE\b)/$basePath/g;
-
-        return $destDir;
-    }
-
-    # Subroutine to return the installation path of a given module (the value
-    # that is passed to the CMAKE_INSTALL_PREFIX CMake option).
-    # It is based on the "prefix" and, if it is not set, the "kdedir" option.
-    # The user may use '$MODULE' or '${MODULE}' in the "prefix" option to have
-    # them replaced by the name of the module in question.
-    sub installationPath
-    {
-        my $self = assert_isa(shift, 'Module');
-        my $path = $self->getOption('prefix');
-
-        if (!$path)
-        {
-            return $self->getOption('kdedir');
-        }
-
-        my $moduleName = $self->name();
-        $path =~ s/(\${MODULE})|(\$MODULE\b)/$moduleName/g;
-
-        return $path;
-    }
-
-
-    1;
-}
-# }}}
-
-# package RecursiveFH {{{
-{
-    package RecursiveFH;
-
-    # Alias the global make_exception into this package.
-    *make_exception = *main::make_exception;
-
-    sub new
-    {
-        my ($class) = @_;
-        my $data = {
-            'filehandles' => [],    # Stack of filehandles to read
-            'current'     => undef, # Current filehandle to read
-        };
-
-        return bless($data, $class);
-    }
-
-    sub addFilehandle
-    {
-        my ($self, $fh) = @_;
-        push @{$self->{filehandles}}, $fh;
-        $self->setCurrentFilehandle($fh);
-    }
-
-    sub popFilehandle
-    {
-        my $self = shift;
-        my $result = pop @{$self->{filehandles}};
-        my $newFh = scalar @{$self->{filehandles}} ? ${$self->{filehandles}}[-1]
-                                                   : undef;
-        $self->setCurrentFilehandle($newFh);
-        return $result;
-    }
-
-    sub currentFilehandle
-    {
-        my $self = shift;
-        return $self->{current};
-    }
-
-    sub setCurrentFilehandle
-    {
-        my $self = shift;
-        $self->{current} = shift;
-    }
-
-    # Reads the next line of input and returns it.
-    # If a line of the form "include foo" is read, this function automatically
-    # opens the given file and starts reading from it instead. The original
-    # file is not read again until the entire included file has been read. This
-    # works recursively as necessary.
-    #
-    # No further modification is performed to returned lines.
-    #
-    # undef is returned on end-of-file (but only of the initial filehandle, not
-    # included files from there)
-    sub readLine
-    {
-        my $self = shift;
-
-        # Starts a loop so we can use evil things like "redo"
-        READLINE: {
-            my $line;
-            my $fh = $self->currentFilehandle();
-
-            # Sanity check since different methods might try to read same file reader
-            return undef unless defined $fh;
-
-            if (eof($fh) || !defined($line = <$fh>)) {
-                my $oldFh = $self->popFilehandle();
-                close $oldFh;
-
-                my $fh = $self->currentFilehandle();
-
-                return undef if !defined($fh);
-
-                redo READLINE;
-            }
-            elsif ($line =~ /^\s*include\s+\S/) {
-                # Include found, extract file name and open file.
-                chomp $line;
-                my ($filename) = ($line =~ /^\s*include\s+(.+)$/);
-
-                if (!$filename) {
-                    die make_exception('Config',
-                        "Unable to handle file include on line $., '$line'");
-                }
-
-                my $newFh;
-                $filename =~ s/^~\//$ENV{HOME}\//; # Tilde-expand
-
-                open ($newFh, '<', $filename) or
-                    die make_exception('Config',
-                        "Unable to open file $filename which was included from line $.");
-
-                $self->addFilehandle($newFh);
-
-                redo READLINE;
-            }
-            else {
-                return $line;
-            }
-        }
-    }
-
-    1;
-}
-# }}}
-
-# package DependencyResolver {{{
-{
-    package DependencyResolver;
-
-    # This module handles resolving dependencies between modules. Each "module"
-    # from the perspective of this resolver is simply a module full name, as
-    # given by the KDE Project database.  (e.g. extragear/utils/kdesrc-build)
-
-    ksb::Debug->import();
-    ksb::Util->import();
-
-    use List::Util qw(first);
-
-    sub new
-    {
-        my $class = shift;
-
-        my $self = {
-            # hash table mapping full module names (m) to a list reference
-            # containing the full module names of modules that depend on m.
-            dependenciesOf  => { },
-        };
-
-        return bless $self, $class;
-    }
-
-    # Reads in dependency data in a psuedo-Makefile format.
-    # See kde-build-metadata/dependency-data.
-    #
-    # Object method.
-    # First parameter is the filehandle to read from.
-    sub readDependencyData
-    {
-        my $self = assert_isa(shift, 'DependencyResolver');
-        my $fh = shift;
-
-        my $dependenciesOfRef  = $self->{dependenciesOf};
-        my $dependencyAtom =
-            qr/
-            ^\s*        # Clear leading whitespace
-            ([^\[:\s]+) # (1) Capture anything not a [, :, or whitespace (dependent item)
-            \s*         # Clear whitespace we didn't capture
-            (?:\[       # Open a non-capture group...
-                ([^\]:\s]+) # (2) Capture branch name without brackets
-            ])?+        # Close group, make optional, no backtracking
-            \s*         # Clear whitespace we didn't capture
-            :
-            \s*
-            ([^\s\[]+)  # (3) Capture all non-whitespace (source item)
-            (?:\s*\[     # Open a non-capture group...
-                ([^\]\s]+) # (4) Capture branch name without brackets
-            ])?+        # Close group, make optional, no backtracking
-            \s*$        # Ensure no trailing cruft. Any whitespace should end line
-            /x;         # /x Enables extended whitespace mode
-
-        while(my $line = <$fh>) {
-            # Strip comments, skip empty lines.
-            $line =~ s{#.*$}{};
-            next if $line =~ /^\s*$/;
-
-            if ($line !~ $dependencyAtom) {
-                croak_internal("Invalid line $line when reading dependency data.");
-            }
-
-            my ($dependentItem, $dependentBranch,
-                $sourceItem,    $sourceBranch) = $line =~ $dependencyAtom;
-
-            # Ignore "doesn't use" markers.
-            next if index($sourceItem, '-') == 0;
-
-            # Ignore "catch-all" dependencies.
-            next if $sourceItem =~ m,/\*$, || $dependentItem =~ m,/\*$,;
-
-            # Ignore deps on Qt, since we allow system Qt.
-            next if $sourceItem =~ /^\s*Qt/ || $dependentItem =~ /^\s*Qt/;
-
-            # TODO: Utilize branch information in dependency tracking.
-            if ($dependentBranch || $sourceBranch) {
-                ksb::Debug::whisper ("$dependentItem only partially depends on $sourceItem");
-                next;
-            }
-
-            # Initialize with array if not already defined.
-            $dependenciesOfRef->{$dependentItem} //= [ ];
-
-            push @{$dependenciesOfRef->{$dependentItem}}, $sourceItem;
-        }
-    }
-
-    # Internal.
-    # This method adds any full module names as dependencies of any module that
-    # begins with that full module name. E.g. kde/kdelibs/foo automatically
-    # depends on kde/kdelibs if both are present in the build.
-    #
-    # Static method.
-    # First parameter: Reference to a hash of parameters.
-    # Return: Nothing.
-    sub _addInherentDependencies
-    {
-        my $optionsRef = shift;
-        my $dependenciesOfRef   = $optionsRef->{dependenciesOf};
-        my $modulesFromNameRef  = $optionsRef->{modulesFromName};
-
-        # It's not good enough to just sort modules and compare one to its
-        # successor. Consider kde/foo, kde/foobar, kde/foo/a. The dependency
-        # here would be missed that way. Instead we strip off the last path
-        # component and see if that matches an existing module name.
-        for my $testModule (keys %{$modulesFromNameRef}) {
-            my $candidateBaseModule = $testModule;
-
-            # Remove trailing component, bail if unable to do so.
-            next unless $candidateBaseModule =~ s(/[^/]+$)();
-
-            if ($candidateBaseModule &&
-                exists $modulesFromNameRef->{$candidateBaseModule})
-            {
-                # Add candidateBaseModule as dependency of testModule.
-                $dependenciesOfRef->{$testModule} //= [ ];
-
-                my $moduleDepsRef = $dependenciesOfRef->{$testModule};
-                if (!first { $_ eq $candidateBaseModule } @{$moduleDepsRef}) {
-                    debug ("dep-resolv: Adding $testModule as dependency of $candidateBaseModule");
-                    push @{$moduleDepsRef}, $candidateBaseModule;
-                }
-            }
-        }
-    }
-
-    # Internal.
-    # This method is used to topographically sort dependency data. It accepts
-    # a Module, ensures that any KDE Projects it depends on are already on the
-    # build list, and then adds the Module to the build list (whether it is
-    # a KDE Project or not, to preserve ordering).
-    #
-    # Static method.
-    # First parameter: Reference to a hash of parameters.
-    # Second parameter: Module to "visit". Does not have to be a KDE Project.
-    # Return: Nothing.
-    sub _visitModuleAndDependencies
-    {
-        my ($optionsRef, $module) = @_;
-        assert_isa($module, 'Module');
-
-        my $visitedItemsRef     = $optionsRef->{visitedItems};
-        my $properBuildOrderRef = $optionsRef->{properBuildOrder};
-        my $dependenciesOfRef   = $optionsRef->{dependenciesOf};
-        my $modulesFromNameRef  = $optionsRef->{modulesFromName};
-
-        my $item = $module->getOption('#xml-full-path');
-
-        if (!$item) {
-            push @{$properBuildOrderRef}, $module;
-            return;
-        }
-
-        debug ("dep-resolv: Visiting $item");
-
-        $visitedItemsRef->{$item} //= 0;
-
-        # This module may have already been added to build.
-        return if $visitedItemsRef->{$item} == 1;
-
-        # But if the value is 2 that means we've detected a cycle.
-        if ($visitedItemsRef->{$item} > 1) {
-            croak_internal("Somehow there is a dependency cycle involving $item! :(");
-        }
-
-        $visitedItemsRef->{$item} = 2; # Mark as currently-visiting for cycle detection.
-        for my $subItem (@{$dependenciesOfRef->{$item}}) {
-            debug ("\tdep-resolv: $item depends on $subItem");
-
-            my $subModule = $modulesFromNameRef->{$subItem};
-            if (!$subModule) {
-                whisper (" y[b[*] $module depends on $subItem, but no module builds $subItem for this run.");
-                next;
-            }
-
-            _visitModuleAndDependencies($optionsRef, $subModule);
-        }
-
-        $visitedItemsRef->{$item} = 1; # Mark as done visiting.
-        push @{$properBuildOrderRef}, $module;
-        return;
-    }
-
-    # This method takes a list of Modules (real Module objects, not just module
-    # names).
-    #
-    # These modules have their dependencies resolved, and a new list of Modules
-    # is returned, containing the proper build order for the module given.
-    #
-    # Only "KDE Project" modules can be re-ordered or otherwise affect the
-    # build so this currently won't affect Subversion modules or "plain Git"
-    # modules.
-    #
-    # The dependency data must have been read in first (readDependencyData).
-    #
-    # Object method
-    # Parameters: Modules to evaluate, in suggested build order.
-    # Return: Modules to build, with any KDE Project modules in a valid
-    # ordering based on the currently-read dependency data.
-    sub resolveDependencies
-    {
-        my $self = assert_isa(shift, 'DependencyResolver');
-        my @modules = @_;
-
-        my $optionsRef = {
-            visitedItems => { },
-            properBuildOrder => [ ],
-            dependenciesOf => $self->{dependenciesOf},
-
-            # will map names back to their Modules
-            modulesFromName => {
-                map { $_->getOption('#xml-full-path') => $_ } @modules
-            },
-        };
-
-        # Adds things like kde/kdelibs/foo to automatically depend on
-        # kde/kdelibs if both are present in the build.
-        _addInherentDependencies($optionsRef);
-
-        for my $module (@modules) {
-            _visitModuleAndDependencies($optionsRef, $module);
-        }
-
-        return @{$optionsRef->{properBuildOrder}};
-    }
-
-    1;
-}
-# }}}
-
-# }}}
-
-# These packages are not in separate files so we must manually call import().
-ksb::Debug->import();
-ksb::Util->import();
-
->>>>>>> 83bee365
 # Moves the directory given by the first parameter to be at the directory given
 # by the second parameter, but only if the first exists and the second doesn't.
 # The use case is to automatically migrate source and build directories from
