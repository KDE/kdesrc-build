--- conflicted
+++ resolved
@@ -33,68 +33,7 @@
 
 if (KDESRC_BUILD_INSTALL_MODULES)
     message(STATUS "Installing component modules to ${KDESRC_BUILD_MODULE_INSTALL_PREFIX}")
-<<<<<<< HEAD
     install(DIRECTORY modules/ DESTINATION ${KDESRC_BUILD_MODULE_INSTALL_PREFIX})
-=======
-    install(FILES
-        modules/ksb/Application.pm
-        modules/ksb/BuildContext.pm
-        modules/ksb/BuildException.pm
-        modules/ksb/BuildSystem.pm
-        modules/ksb/Debug.pm
-        modules/ksb/DebugOrderHints.pm
-        modules/ksb/DependencyResolver.pm
-        modules/ksb/FirstRun.pm
-        modules/ksb/IPC.pm
-        modules/ksb/KDEProjectsReader.pm
-        modules/ksb/Module.pm
-        modules/ksb/ModuleResolver.pm
-        modules/ksb/ModuleSet.pm
-        modules/ksb/OptionsBase.pm
-        modules/ksb/OSSupport.pm
-        modules/ksb/PhaseList.pm
-        modules/ksb/RecursiveFH.pm
-        modules/ksb/StatusView.pm
-        modules/ksb/Updater.pm
-        modules/ksb/Util.pm
-        modules/ksb/Version.pm
-        modules/ksb/l10nSystem.pm
-    DESTINATION ${KDESRC_BUILD_MODULE_INSTALL_PREFIX}/ksb)
-
-    install(FILES
-        modules/ksb/BuildSystem/Autotools.pm
-        modules/ksb/BuildSystem/Meson.pm
-        modules/ksb/BuildSystem/CMakeBootstrap.pm
-        modules/ksb/BuildSystem/KDE4.pm
-        modules/ksb/BuildSystem/QMake.pm
-        modules/ksb/BuildSystem/Qt4.pm
-        modules/ksb/BuildSystem/Qt5.pm
-    DESTINATION ${KDESRC_BUILD_MODULE_INSTALL_PREFIX}/ksb/BuildSystem)
-
-    install(FILES
-        modules/ksb/Module/BranchGroupResolver.pm
-    DESTINATION ${KDESRC_BUILD_MODULE_INSTALL_PREFIX}/ksb/Module)
-
-    install(FILES
-        modules/ksb/ModuleSet/KDEProjects.pm
-        modules/ksb/ModuleSet/Null.pm
-        modules/ksb/ModuleSet/Qt.pm
-    DESTINATION ${KDESRC_BUILD_MODULE_INSTALL_PREFIX}/ksb/ModuleSet)
-
-    install(FILES
-        modules/ksb/IPC/Null.pm
-        modules/ksb/IPC/Pipe.pm
-    DESTINATION ${KDESRC_BUILD_MODULE_INSTALL_PREFIX}/ksb/IPC)
-
-    install(FILES
-        modules/ksb/Updater/Bzr.pm
-        modules/ksb/Updater/Git.pm
-        modules/ksb/Updater/KDEProject.pm
-        modules/ksb/Updater/KDEProjectMetadata.pm
-        modules/ksb/Updater/Svn.pm
-        modules/ksb/Updater/Qt5.pm
-    DESTINATION ${KDESRC_BUILD_MODULE_INSTALL_PREFIX}/ksb/Updater)
->>>>>>> 6c10817e
 endif()
 
 install(PROGRAMS ${CMAKE_CURRENT_SOURCE_DIR}/kdesrc-build DESTINATION ${KDE_INSTALL_BINDIR})
